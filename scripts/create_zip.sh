#!/bin/bash

# This file is part of Espruino, a JavaScript interpreter for Microcontrollers
#
# Copyright (C) 2013 Gordon Williams <gw@pur3.co.uk>
#
# This Source Code Form is subject to the terms of the Mozilla Public
# License, v. 2.0. If a copy of the MPL was not distributed with this
# file, You can obtain one at http://mozilla.org/MPL/2.0/.
#
# ----------------------------------------------------------------------------------------
# Creates a Zip file of all common Espruino builds
# ----------------------------------------------------------------------------------------

cd `dirname $0`
cd .. # Espruino

VERSION=`sed -ne "s/^.*JS_VERSION.*\"\(.*\)\"/\1/p" src/jsutils.h | head -1`
echo "VERSION $VERSION"
DIR=`pwd`
ZIPDIR=$DIR/zipcontents
ZIPFILE=$DIR/archives/espruino_${VERSION}.zip
rm -rf $ZIPDIR
mkdir $ZIPDIR

# Tidy up
# Binaries
rm bin/*.hex bin/*.zip bin/*.app_hex
# ESP8266
#rm -rf esp_iot_sdk_v2.0.0*
#rm -rf xtensa-lx106-elf
# ESP32
#rm -rf esp-idf
#rm -rf app
#rm -rf xtensa-esp32-elf
# Install everything
source scripts/provision.sh ALL



echo ------------------------------------------------------
echo                          Building Version $VERSION
echo ------------------------------------------------------
<<<<<<< HEAD

read -r -d '' BOARDS <<'EOF'
ESPRUINO_1V3
ESPRUINO_1V3_AT
ESPRUINO_1V3_WIZ
PICO_1V3
PICO_1V3_CC3000
PICO_1V3_WIZ
ESPRUINOWIFI
PUCKJS
PIXLJS
BANGLEJS
BANGLEJS2
MDBT42Q
NUCLEOF401RE
NUCLEOF411RE
STM32VLDISCOVERY
STM32F4DISCOVERY
STM32L496GDISCOVERY
MICROBIT2
RAK5010
SMARTIBOT
ESP8266_BOARD
ESP8266_4MB
ESP32
MICROBIT1
=======
# The following have been removed because it's too hard to keep the build going:
# STM32F3DISCOVERY OLIMEXINO_STM32 HYSTM32_32 HYSTM32_28 HYSTM32_24 RAK8211 RAK8212 RUUVITAG THINGY52 RASPBERRYPI
# 
for BOARDNAME in ESPRUINO_1V3 ESPRUINO_1V3_AT ESPRUINO_1V3_WIZ PICO_1V3 PICO_1V3_CC3000 PICO_1V3_WIZ ESPRUINOWIFI PUCKJS PUCKJS_MINIMAL PIXLJS BANGLEJS BANGLEJS2 MDBT42Q NUCLEOF401RE NUCLEOF411RE STM32VLDISCOVERY STM32F4DISCOVERY STM32L496GDISCOVERY MICROBIT1 MICROBIT2 ESP8266_BOARD ESP8266_4MB ESP32 WIO_LTE RAK5010 SMARTIBOT 
do
  echo ------------------------------
  echo                  $BOARDNAME
  echo ------------------------------
  EXTRADEFS=
  EXTRANAME=
  if [ "$BOARDNAME" == "ESPRUINO_1V3" ]; then
    BOARDNAME=ESPRUINOBOARD
    EXTRADEFS=
  fi
  if [ "$BOARDNAME" == "ESPRUINO_1V3_AT" ]; then
    BOARDNAME=ESPRUINOBOARD
    EXTRADEFS="USE_NET=1 DEFINES=-DNO_VECTOR_FONT=1 BLACKLIST=boards/ESPRUINOBOARD.net.blocklist"
    EXTRANAME=_at
  fi
  if [ "$BOARDNAME" == "ESPRUINO_1V3_WIZ" ]; then
    BOARDNAME=ESPRUINOBOARD
    EXTRADEFS="USE_NET=1 WIZNET=1 USE_CRYPTO=0 USE_DEBUGGER=0 USE_TAB_COMPLETE=0 USE_NETWORK_JS=0 DEFINES='-DNO_VECTOR_FONT=1 -DNO_DUMP_HARDWARE_INITIALISATION=1' BLACKLIST=boards/ESPRUINOBOARD.net.blocklist"
    # we must now disable crypto in order to get WIZnet support in on the Original board
    EXTRANAME=_wiznet
  fi
  if [ "$BOARDNAME" == "PICO_1V3_CC3000" ]; then
    BOARDNAME=PICO_R1_3
    EXTRADEFS="CC3000=1 USE_DEBUGGER=0 USE_NETWORK_JS=0 USE_TV=0 DEFINES='-DNO_VECTOR_FONT=1 -DNO_DUMP_HARDWARE_INITIALISATION=1'"
    EXTRANAME=_cc3000
  fi
  if [ "$BOARDNAME" == "PICO_1V3_WIZ" ]; then
    BOARDNAME=PICO_R1_3
    EXTRADEFS="WIZNET=1 USE_DEBUGGER=0 USE_NETWORK_JS=0 USE_TV=0 DEFINES='-DNO_VECTOR_FONT=1 -DNO_DUMP_HARDWARE_INITIALISATION=1'"
    EXTRANAME=_wiznet
  fi
  if [ "$BOARDNAME" == "PICO_1V3" ]; then
    BOARDNAME=PICO_R1_3
    EXTRADEFS=
  fi

  # actually build
  ESP_BINARY_NAME=`python scripts/get_board_info.py $BOARDNAME "common.get_board_binary_name(board)"`
  if [ "$BOARDNAME" == "PUCKJS" ]; then
    ESP_BINARY_NAME=`basename $ESP_BINARY_NAME .hex`.zip
    EXTRADEFS=DFU_UPDATE_BUILD=1
  fi
  if [ "$BOARDNAME" == "PUCKJS_MINIMAL" ]; then
    ESP_BINARY_NAME=`basename $ESP_BINARY_NAME .hex`.zip
    EXTRADEFS=DFU_UPDATE_BUILD=1
  fi  
  if [ "$BOARDNAME" == "PIXLJS" ]; then
    ESP_BINARY_NAME=`basename $ESP_BINARY_NAME .hex`.zip
    EXTRADEFS=DFU_UPDATE_BUILD=1
  fi
  if [ "$BOARDNAME" == "BANGLEJS" ]; then
    ESP_BINARY_NAME=`basename $ESP_BINARY_NAME .hex`.zip
    EXTRADEFS=DFU_UPDATE_BUILD=1
  fi
  if [ "$BOARDNAME" == "BANGLEJS2" ]; then
    ESP_BINARY_NAME=`basename $ESP_BINARY_NAME .hex`.zip
    EXTRADEFS=DFU_UPDATE_BUILD=1
  fi
  if [ "$BOARDNAME" == "SMARTIBOT" ]; then
    ESP_BINARY_NAME=`basename $ESP_BINARY_NAME .hex`.zip
    EXTRADEFS=DFU_UPDATE_BUILD=1
  fi
  if [ "$BOARDNAME" == "MDBT42Q" ]; then
    ESP_BINARY_NAME=`basename $ESP_BINARY_NAME .hex`.zip
    EXTRADEFS=DFU_UPDATE_BUILD=1
  fi
  if [ "$BOARDNAME" == "RUUVITAG" ]; then
    ESP_BINARY2_NAME=`basename $ESP_BINARY_NAME .hex`.zip
    EXTRADEFS=DFU_UPDATE_BUILD_WITH_HEX=1
  fi
  if [ "$BOARDNAME" == "THINGY52" ]; then
    ESP_BINARY2_NAME=`basename $ESP_BINARY_NAME .hex`.zip
    EXTRADEFS=DFU_UPDATE_BUILD_WITH_HEX=1
  fi

  echo "Building $ESP_BINARY_NAME"
  echo
  rm -f $BINARY_NAME
  if [ "$BOARDNAME" == "ESPRUINOBOARD" ]; then
    bash -c "$EXTRADEFS scripts/create_espruino_image_1v3.sh" || { echo "Build of '$EXTRADEFS BOARD=$BOARDNAME make' failed" ; exit 1; }
  elif [ "$BOARDNAME" == "PICO_R1_3" ]; then
    bash -c "$EXTRADEFS scripts/create_pico_image_1v3.sh" || { echo "Build of '$EXTRADEFS BOARD=$BOARDNAME make' failed" ; exit 1; }
  elif [ "$BOARDNAME" == "ESPRUINOWIFI" ]; then
    bash -c "$EXTRADEFS scripts/create_espruinowifi_image.sh" || { echo "Build of '$EXTRADEFS BOARD=$BOARDNAME make' failed" ; exit 1; }
  else
    bash -c "$EXTRADEFS RELEASE=1 BOARD=$BOARDNAME make clean"
    bash -c "$EXTRADEFS RELEASE=1 BOARD=$BOARDNAME make" || { echo "Build of '$EXTRADEFS BOARD=$BOARDNAME make' failed" ; exit 1; }
  fi
  # rename binary if needed
  if [ -n "$EXTRANAME" ]; then
    NEW_BINARY_NAME=`basename ${ESP_BINARY_NAME} .bin`$EXTRANAME.bin
  else
    NEW_BINARY_NAME=${ESP_BINARY_NAME}
  fi
  # copy...
  if [ "$BOARDNAME" == "ESP8266_BOARD" ]; then
    tar -C $ZIPDIR -xzf ${ESP_BINARY_NAME}.tgz || { echo "Build of 'BOARD=$BOARDNAME make' failed" ; exit 1; }
    # build a combined image
    bash -c "$EXTRADEFS RELEASE=1 BOARD=$BOARDNAME make combined" || { echo "Build of 'BOARD=$BOARDNAME make' failed" ; exit 1; }
    cp ${ESP_BINARY_NAME}_combined_512.bin $ZIPDIR || { echo "Build of 'BOARD=$BOARDNAME make' failed" ; exit 1; }
  elif [ "$BOARDNAME" == "ESP8266_4MB" ]; then
    tar -C $ZIPDIR -xzf ${ESP_BINARY_NAME}.tgz || { echo "Build of 'BOARD=$BOARDNAME make' failed" ; exit 1; }
    # build a combined image
    bash -c "$EXTRADEFS RELEASE=1 BOARD=$BOARDNAME make combined" || { echo "Build of 'BOARD=$BOARDNAME make' failed" ; exit 1; }
    cp ${ESP_BINARY_NAME}_combined_4096.bin $ZIPDIR || { echo "Build of 'BOARD=$BOARDNAME make' failed" ; exit 1; }
  else
    echo Copying ${ESP_BINARY_NAME} to $ZIPDIR/$NEW_BINARY_NAME
    cp ${ESP_BINARY_NAME} $ZIPDIR/$NEW_BINARY_NAME || { echo "Build of 'BOARD=$BOARDNAME make' failed" ; exit 1; }
    if [ "$BOARDNAME" == "ESP32" ]; then
      tar -C $ZIPDIR -xzf  `basename $ESP_BINARY_NAME .bin`.tgz || { echo "Build of 'BOARD=$BOARDNAME make' failed" ; exit 1; }
    fi
  fi
  # Copy second binary
  if [ -n "$ESP_BINARY2_NAME" ]; then
    cp ${ESP_BINARY2_NAME} $ZIPDIR || { echo "Build of 'BOARD=$BOARDNAME make' failed" ; exit 1; }
  fi

done
>>>>>>> 7277a8dc

EOF

THREADS=16
echo $BOARDS | xargs -I{} -d " " -P $THREADS scripts/create_zip_board.sh {} 
rm -rf obj_*
echo ===========================================================
if [ -n "$(ls $ZIPDIR/*.error 2>/dev/null)" ]
then
  echo "BUILDS FAILED:"
  ls -1 $ZIPDIR/*.error
else
  echo "No errors!"
fi
echo ===========================================================

cd $DIR

sed 's/$/\r/' dist_readme.txt | sed "s/#v##/$VERSION/" > $ZIPDIR/readme.txt
bash scripts/extract_changelog.sh | sed 's/$/\r/' > $ZIPDIR/changelog.txt
#bash scripts/extract_todo.sh  >  $ZIPDIR/todo.txt
scripts/build_docs.py  || { echo 'Build failed' ; exit 1; }
mv $DIR/functions.html $ZIPDIR/functions.html
cp $DIR/dist_licences.txt $ZIPDIR/licences.txt

rm -f $ZIPFILE
cd zipcontents
echo zip -r $ZIPFILE *
zip -r $ZIPFILE *<|MERGE_RESOLUTION|>--- conflicted
+++ resolved
@@ -25,7 +25,7 @@
 
 # Tidy up
 # Binaries
-rm bin/*.hex bin/*.zip bin/*.app_hex
+rm -f bootloader_espruino_$VERSION* espruino_$VERSION*
 # ESP8266
 #rm -rf esp_iot_sdk_v2.0.0*
 #rm -rf xtensa-lx106-elf
@@ -41,34 +41,6 @@
 echo ------------------------------------------------------
 echo                          Building Version $VERSION
 echo ------------------------------------------------------
-<<<<<<< HEAD
-
-read -r -d '' BOARDS <<'EOF'
-ESPRUINO_1V3
-ESPRUINO_1V3_AT
-ESPRUINO_1V3_WIZ
-PICO_1V3
-PICO_1V3_CC3000
-PICO_1V3_WIZ
-ESPRUINOWIFI
-PUCKJS
-PIXLJS
-BANGLEJS
-BANGLEJS2
-MDBT42Q
-NUCLEOF401RE
-NUCLEOF411RE
-STM32VLDISCOVERY
-STM32F4DISCOVERY
-STM32L496GDISCOVERY
-MICROBIT2
-RAK5010
-SMARTIBOT
-ESP8266_BOARD
-ESP8266_4MB
-ESP32
-MICROBIT1
-=======
 # The following have been removed because it's too hard to keep the build going:
 # STM32F3DISCOVERY OLIMEXINO_STM32 HYSTM32_32 HYSTM32_28 HYSTM32_24 RAK8211 RAK8212 RUUVITAG THINGY52 RASPBERRYPI
 # 
@@ -191,22 +163,8 @@
   fi
 
 done
->>>>>>> 7277a8dc
 
-EOF
 
-THREADS=16
-echo $BOARDS | xargs -I{} -d " " -P $THREADS scripts/create_zip_board.sh {} 
-rm -rf obj_*
-echo ===========================================================
-if [ -n "$(ls $ZIPDIR/*.error 2>/dev/null)" ]
-then
-  echo "BUILDS FAILED:"
-  ls -1 $ZIPDIR/*.error
-else
-  echo "No errors!"
-fi
-echo ===========================================================
 
 cd $DIR
 
