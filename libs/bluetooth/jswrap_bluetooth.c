--- conflicted
+++ resolved
@@ -2683,13 +2683,17 @@
 });
 ```
 
+**NOTE:** Some combinations of arguments will cause an error. For example
+supplying a passkey without `display:1` is not allowed. If `display:1` is set
+you do not require a physical display, the user just needs to know
+the passkey you supplied.
+
 For instance, to require pairing and to specify a passkey, use:
 
 ```
 NRF.setSecurity({passkey:"123456", mitm:1, display:1});
 ```
 
-<<<<<<< HEAD
 However, while most devices will request a passkey for pairing at
 this point it is still possible for a device to connect without
 requiring one (eg. using the 'NRF Connect' app).
@@ -2717,12 +2721,6 @@
   }
 });
 ```
-=======
-**NOTE:** Some combinations of arguments will cause an error. For example
-supplying a passkey without `display:1` is not allowed. If `display:1` is set
-you do not require a physical display, the user just needs to know
-the passkey you supplied.
->>>>>>> a47907de
 */
 void jswrap_ble_setSecurity(JsVar *options) {
   if (!jsvIsObject(options) && !jsvIsUndefined(options))
