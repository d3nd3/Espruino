/*
 * This file is part of Espruino, a JavaScript interpreter for Microcontrollers
 *
 * Copyright (C) 2019 Gordon Williams <gw@pur3.co.uk>
 *
 * This Source Code Form is subject to the terms of the Mozilla Public
 * License, v. 2.0. If a copy of the MPL was not distributed with this
 * file, You can obtain one at http://mozilla.org/MPL/2.0/.
 *
 * ----------------------------------------------------------------------------
 * This file is designed to be parsed during the build process
 *
 * Contains JavaScript interface for Bangle.js (http://www.espruino.com/Bangle.js)
 * ----------------------------------------------------------------------------
 */

#include <jswrap_bangle.h>
#include "jsinteractive.h"
#include "jsdevices.h"
#include "jsnative.h"
#include "jshardware.h"
#include "jsdevices.h"
#include "jspin.h"
#include "jstimer.h"
#include "jswrap_promise.h"
#include "jswrap_date.h"
#include "jswrap_math.h"
#include "jswrap_storage.h"
#include "jswrap_array.h"
#include "jswrap_arraybuffer.h"
#include "jswrap_heatshrink.h"
#include "jsflash.h"
#ifndef EMSCRIPTEN
#include "jswrap_bluetooth.h"
#include "nrf_gpio.h"
#include "nrf_delay.h"
#include "nrf_soc.h"
#include "nrf_saadc.h"
#include "nrf5x_utils.h"
#include "bluetooth.h" // for self-test
#include "jsi2c.h" // accelerometer/etc
#endif
#include "app_timer.h"

#include "jswrap_graphics.h"
#ifdef LCD_CONTROLLER_LPM013M126
#include "lcd_memlcd.h"
#else // LCD_CONTROLLER_ST7789_8BIT
#include "lcd_st7789_8bit.h"
#endif
#include "nmea.h"
#ifdef USE_TENSORFLOW
#include "jswrap_tensorflow.h"
#endif

/*JSON{
  "type": "class",
  "class" : "Bangle",
  "ifdef" : "BANGLEJS"
}
Class containing utility functions for the [Bangle.js Smart Watch](http://www.espruino.com/Bangle.js)
*/


/*JSON{
  "type" : "variable",
  "name" : "VIBRATE",
  "generate_full" : "VIBRATE_PIN",
  "ifdef" : "BANGLEJS",
  "return" : ["pin",""]
}
The Bangle.js's vibration motor.
*/

/*JSON{
  "type" : "event",
  "class" : "Bangle",
  "name" : "accel",
  "params" : [["xyz","JsVar",""]],
  "ifdef" : "BANGLEJS"
}
Accelerometer data available with `{x,y,z,diff,mag}` object as a parameter.

* `x` is X axis (left-right) in `g`
* `y` is Y axis (up-down) in `g`
* `z` is Z axis (in-out) in `g`
* `diff` is difference between this and the last reading in `g`
* `mag` is the magnitude of the acceleration in `g`

You can also retrieve the most recent reading with `Bangle.getAccel()`.
 */
/*JSON{
  "type" : "event",
  "class" : "Bangle",
  "name" : "step",
  "params" : [["up","int","The number of steps since Bangle.js was last reset"]],
  "ifdef" : "BANGLEJS"
}
Called whenever a step is detected by Bangle.js's pedometer.
 */
/*JSON{
  "type" : "event",
  "class" : "Bangle",
  "name" : "faceUp",
  "params" : [["up","bool","`true` if face-up"]],
  "ifdef" : "BANGLEJS"
}
Has the watch been moved so that it is face-up, or not face up?
 */
/*JSON{
  "type" : "event",
  "class" : "Bangle",
  "name" : "twist",
  "ifdef" : "BANGLEJS"
}
This event happens when the watch has been twisted around it's axis - for instance as if it was rotated so someone could look at the time.

To tweak when this happens, see the `twist*` options in `Bangle.setOptions()`
 */
/*JSON{
  "type" : "event",
  "class" : "Bangle",
  "name" : "charging",
  "params" : [["charging","bool","`true` if charging"]],
  "ifdef" : "BANGLEJS"
}
Is the battery charging or not?
 */
/*JSON{
  "type" : "event",
  "class" : "Bangle",
  "name" : "mag",
  "params" : [["xyz","JsVar",""]],
  "ifdef" : "BANGLEJS"
}
Magnetometer/Compass data available with `{x,y,z,dx,dy,dz,heading}` object as a parameter

* `x/y/z` raw x,y,z magnetometer readings
* `dx/dy/dz` readings based on calibration since magnetometer turned on
* `heading` in degrees based on calibrated readings (will be NaN if magnetometer hasn't been rotated around 360 degrees)

To get this event you must turn the compass on
with `Bangle.setCompassPower(1)`.

You can also retrieve the most recent reading with `Bangle.getCompass()`.
 */
/*JSON{
  "type" : "event",
  "class" : "Bangle",
  "name" : "GPS-raw",
  "params" : [["nmea","JsVar",""]],
  "ifdef" : "BANGLEJS"
}
Raw NMEA GPS / u-blox data messages received as a string

To get this event you must turn the GPS on
with `Bangle.setGPSPower(1)`.
 */
/*JSON{
  "type" : "event",
  "class" : "Bangle",
  "name" : "GPS",
  "params" : [["fix","JsVar","An object with fix info (see below)"]],
  "ifdef" : "BANGLEJS"
}
GPS data, as an object. Contains:

```
{ "lat": number,      // Latitude in degrees
  "lon": number,      // Longitude in degrees
  "alt": number,      // altitude in M
  "speed": number,    // Speed in kph
  "course": number,   // Course in degrees
  "time": Date,       // Current Time (or undefined if not known)
  "satellites": 7,    // Number of satellites
  "fix": 1            // NMEA Fix state - 0 is no fix
}
```

If a value such as `lat` is not known because there is no fix, it'll be `NaN`.

To get this event you must turn the GPS on
with `Bangle.setGPSPower(1)`.
 */
/*JSON{
  "type" : "event",
  "class" : "Bangle",
  "name" : "HRM",
  "params" : [["hrm","JsVar","An object with heart rate info (see below)"]],
  "ifdef" : "BANGLEJS"
}
Heat rate data, as an object. Contains:

```
{ "bpm": number,             // Beats per minute
  "confidence": number,      // 0-100 percentage confidence in the heart rate
  "raw": Uint8Array,         // raw samples from heart rate monitor
}
```

To get this event you must turn the heart rate monitor on
with `Bangle.setHRMPower(1)`.
 */
/*JSON{
  "type" : "event",
  "class" : "Bangle",
  "name" : "lcdPower",
  "params" : [["on","bool","`true` if screen is on"]],
  "ifdef" : "BANGLEJS"
}
Has the screen been turned on or off? Can be used to stop tasks that are no longer useful if nothing is displayed.
*/
/* This doesn't work, so remove for now - FIXMEJSON{
  "type" : "event",
  "class" : "Bangle",
  "name" : "tap",
  "params" : [["data","JsVar","`{dir, double, x, y, z}`"]],
  "ifdef" : "BANGLEJS"
}
If the watch is tapped, this event contains information on the way it was tapped.

`dir` reports the side of the watch that was tapped (not the direction it was tapped in).

```
{
  dir : "left/right/top/bottom/front/back",
  double : true/false // was this a double-tap?
  x : -2 .. 2, // the axis of the tap
  y : -2 .. 2, // the axis of the tap
  z : -2 .. 2 // the axis of the tap
```
 */
/*JSON{
  "type" : "event",
  "class" : "Bangle",
  "name" : "gesture",
  "params" : [["xyz","JsVar","An Int8Array of XYZXYZXYZ data"]],
  "ifdef" : "BANGLEJS"
}
Emitted when a 'gesture' (fast movement) is detected
*/
/*JSON{
  "type" : "event",
  "class" : "Bangle",
  "name" : "aiGesture",
  "params" : [["gesture","JsVar","The name of the gesture (if '.tfnames' exists, or the index. 'undefined' if not matching"],
              ["weights","JsVar","An array of floating point values output by the model"]],
  "ifdef" : "BANGLEJS"
}
Emitted when a 'gesture' (fast movement) is detected, and a Tensorflow model is in
storage in the `".tfmodel"` file.

If a `".tfnames"` file is specified as a comma-separated list of names, it will be used
to decode `gesture` from a number into a string.
*/
/*JSON{
  "type" : "event",
  "class" : "Bangle",
  "name" : "swipe",
  "params" : [["direction","int","`-1` for left, `1` for right"]],
  "ifdef" : "BANGLEJS"
}
Emitted when a swipe on the touchscreen is detected (a movement from left->right, or right->left)
*/
/*JSON{
  "type" : "event",
  "class" : "Bangle",
  "name" : "touch",
  "params" : [["button","int","`1` for left, `2` for right"]],
  "ifdef" : "BANGLEJS"
}
Emitted when the touchscreen is pressed, either on the left
or right hand side.
*/

#define GPS_UART EV_SERIAL1
#define IOEXP_GPS 0x01
#define IOEXP_LCD_BACKLIGHT 0x20
#define IOEXP_LCD_RESET 0x40
#define IOEXP_HRM 0x80

#define ACCEL_HISTORY_LEN 50 ///< Number of samples of accelerometer history
#define HRM_HISTORY_LEN 256

/// Handling data coming from UBlox GPS
typedef enum {
  UBLOX_PROTOCOL_NOT_DETECTED = 0,
  UBLOX_PROTOCOL_NMEA = 1,
  UBLOX_PROTOCOL_UBX = 2
} UBloxProtocol;
/// What protocol is the current packet??
UBloxProtocol inComingUbloxProtocol = UBLOX_PROTOCOL_NOT_DETECTED;
/// how many characters of NMEA/UBX data do we have in ubloxIn
uint16_t ubloxInLength = 0;
/// Data received from IRQ
uint8_t ubloxIn[NMEA_MAX_SIZE]; //  82 is the max for NMEA
/// UBlox UBX message expected length
uint16_t ubloxMsgPayloadEnd = 0;
/// length of data to be handled in jswrap_banglejs_idle
uint8_t ubloxMsgLength = 0;
/// GPS data to be handled in jswrap_banglejs_idle
char ubloxMsg[NMEA_MAX_SIZE];
/// GPS fix data converted from GPS
NMEAFixInfo gpsFix;


typedef struct {
  short x,y,z;
} Vector3;

#define DEFAULT_ACCEL_POLL_INTERVAL 80 // in msec - 12.5 hz to match accelerometer
#define POWER_SAVE_ACCEL_POLL_INTERVAL 800 // in msec
#define POWER_SAVE_MIN_ACCEL 2684354 // min acceleration before we exit power save... sqr(8192*0.2)
#define POWER_SAVE_TIMEOUT 60000 // 60 seconds of inactivity

#ifdef SMAQ3
// always on LCD
#define DEFAULT_LCD_POWER_TIMEOUT 0 // in msec - default for lcdPowerTimeout
#else
#define DEFAULT_LCD_POWER_TIMEOUT 30000 // in msec - default for lcdPowerTimeout
<<<<<<< HEAD
#endif
=======
#define BACKLIGHT_PWM_INTERVAL 15 // in msec - 67Hz PWM
>>>>>>> c78e5130
#define HRM_POLL_INTERVAL 20 // in msec
#define ACCEL_POLL_INTERVAL_MAX 4000 // in msec - DEFAULT_ACCEL_POLL_INTERVAL_MAX+TIMER_MAX must be <65535
#define BTN_LOAD_TIMEOUT 1500 // in msec - how long does the button have to be pressed for before we restart
#define TIMER_MAX 60000 // 60 sec - enough to fit in uint16_t without overflow if we add ACCEL_POLL_INTERVAL

#ifdef SMAQ3
IOEventFlags fakeBTN1Flags, fakeBTN2Flags, fakeBTN3Flags;

JshI2CInfo i2cAccel;
JshI2CInfo i2cMag;
JshI2CInfo i2cTouch;
// TODO: pressure, hrm...
#define ACCEL_I2C &i2cAccel
#define MAG_I2C &i2cMag
#define TOUCH_I2C &i2cTouch
#else
/// Internal I2C used for Accelerometer/Pressure
JshI2CInfo i2cInternal;
#define ACCEL_I2C &i2cInternal
#define MAG_I2C &i2cInternal
#endif


/// Is I2C busy? if so we'll skip one reading in our interrupt so we don't overlap
bool i2cBusy;
/// How often should be poll for accelerometer/compass data?
volatile uint16_t pollInterval; // in ms
#ifndef EMSCRIPTEN
/// Nordic app timer to handle call of peripheralPollHandler
APP_TIMER_DEF(m_peripheral_poll_timer_id);
// Nordic app timer to handle backlight PWM
APP_TIMER_DEF(m_backlight_on_timer_id);
APP_TIMER_DEF(m_backlight_off_timer_id);
#endif
/// Timer used for power save (lowering the poll interval)
volatile uint16_t powerSaveTimer;

/// counter that counts up if watch has stayed face up or down
volatile uint16_t faceUpTimer;
/// Was the watch face-up? we use this when firing events
volatile bool wasFaceUp, faceUp;
/// Was the FACE_UP event sent yet?
bool faceUpSent;
/// Was the watch charging? we use this when firing events
volatile bool wasCharging;
/// time since LCD contents were last modified
volatile uint16_t flipTimer; // in ms
/// How long has BTN1 been held down for
volatile uint16_t btn1Timer; // in ms
/// Is LCD power automatic? If true this is the number of ms for the timeout, if false it's 0
int lcdPowerTimeout; // in ms
/// If a button was pressed to wake the LCD up, which one was it?
char lcdWakeButton;
/// Is the LCD on?
bool lcdPowerOn;
/// LCD Brightness - 255=full
uint8_t lcdBrightness;
/// Is the compass on?
bool compassPowerOn;
// compass data
Vector3 mag, magmin, magmax;
/// accelerometer data
Vector3 acc;
/// squared accelerometer magnitude
int accMagSquared;
/// accelerometer difference since last reading
int accdiff;
/// History of accelerometer readings
int8_t accHistory[ACCEL_HISTORY_LEN*3];
/// Index in accelerometer history of the last sample
volatile uint8_t accHistoryIdx;
/// How many samples have we been recording a gesture for? If 0, we're not recoding a gesture
volatile uint8_t accGestureCount;
/// How many samples have been recorded? Used when putting data into an array
volatile uint8_t accGestureRecordedCount;
/// How many samples has the accelerometer movement been less than accelGestureEndThresh for?
volatile uint8_t accIdleCount;
/// data on how watch was tapped
unsigned char tapInfo;
/// time since watch was last twisted enough past twistThreshold
volatile uint16_t twistTimer; // in ms
// Gesture settings
/// how big a difference before we consider a gesture started?
int accelGestureStartThresh = 800*800;
/// how small a difference before we consider a gesture ended?
int accelGestureEndThresh = 2000*2000;
/// how many samples do we keep after a gesture has ended
int accelGestureInactiveCount = 4;
/// how many samples must a gesture have before we notify about it?
int accelGestureMinLength = 10;
// Step data
/// How low must acceleration magnitude squared get before we consider the next rise a step?
int stepCounterThresholdLow = (8192-80)*(8192-80);
/// How high must acceleration magnitude squared get before we consider it a step?
int stepCounterThresholdHigh = (8192+80)*(8192+80);
/// How much acceleration to register a twist of the watch strap?
int twistThreshold = 800;
/// Maximum acceleration in Y to trigger a twist (low Y means watch is facing the right way up)
int twistMaxY = -800;
/// How little time (in ms) must a twist take from low->high acceleration?
int twistTimeout = 1000;

/// Current steps since reset
uint32_t stepCounter;
/// has acceleration counter passed stepCounterThresholdLow?
bool stepWasLow;
/// What state was the touchscreen last in
typedef enum {
  TS_NONE = 0,
  TS_LEFT = 1,
  TS_RIGHT = 2,
  TS_BOTH = 3,
  TS_SWIPED = 4
} TouchState;
TouchState touchLastState; /// What happened in the last event?
TouchState touchLastState2; /// What happened in the event before last?
TouchState touchStatus; ///< What has happened *while the current touch is in progress*

int8_t hrmHistory[HRM_HISTORY_LEN];
volatile uint8_t hrmHistoryIdx;

/// Promise when beep is finished
JsVar *promiseBeep;
/// Promise when buzz is finished
JsVar *promiseBuzz;
//
unsigned short beepFreq;
unsigned char buzzAmt;

typedef enum {
  JSBF_NONE,
  JSBF_WAKEON_FACEUP = 1,
  JSBF_WAKEON_BTN1   = 2,
  JSBF_WAKEON_BTN2   = 4,
  JSBF_WAKEON_BTN3   = 8,
  JSBF_WAKEON_TOUCH  = 16,
  JSBF_WAKEON_TWIST  = 32,
  JSBF_BEEP_VIBRATE  = 64, // use vibration motor for beep
  JSBF_ENABLE_BEEP  = 128,
  JSBF_ENABLE_BUZZ  = 256,
  JSBF_ACCEL_LISTENER = 512, ///< we have a listener for accelerometer data
  JSBF_POWER_SAVE = 1024, ///< if no movement detected for a while, lower the accelerometer poll interval

  JSBF_DEFAULT =
      JSBF_WAKEON_TWIST|
      JSBF_WAKEON_BTN1|JSBF_WAKEON_BTN2|JSBF_WAKEON_BTN3|
      JSBF_POWER_SAVE
} JsBangleFlags;
volatile JsBangleFlags bangleFlags;


typedef enum {
  JSBT_NONE,
  JSBT_LCD_ON = 1<<0,
  JSBT_LCD_OFF = 1<<1,
  JSBT_ACCEL_DATA = 1<<2, ///< need to push xyz data to JS
  JSBT_ACCEL_TAPPED = 1<<3, ///< tap event detected
  JSBT_GPS_DATA = 1<<4, ///< we got a complete set of GPS data in 'gpsFix'
  JSBT_GPS_DATA_LINE = 1<<5, ///< we got a line of GPS data
  JSBT_GPS_DATA_PARTIAL = 1<<6, ///< we got some GPS data but it needs storing for later because it was too big to go in our buffer
  JSBT_GPS_DATA_OVERFLOW = 1<<7, ///< we got more GPS data than we could handle and had to drop some
  JSBT_MAG_DATA = 1<<8, ///< need to push magnetometer data to JS
  JSBT_RESET = 1<<9, ///< reset the watch and reload code from flash
  JSBT_GESTURE_DATA = 1<<10, ///< we have data from a gesture
  JSBT_CHARGE_EVENT = 1<<11, ///< we need to fire a charging event
  JSBT_STEP_EVENT = 1<<12, ///< we've detected a step via the pedometer
  JSBT_SWIPE_LEFT = 1<<13, ///< swiped left over touchscreen
  JSBT_SWIPE_RIGHT = 1<<14, ///< swiped right over touchscreen
  JSBT_SWIPE_MASK = JSBT_SWIPE_LEFT | JSBT_SWIPE_RIGHT,
  JSBT_TOUCH_LEFT = 1<<15, ///< touch lhs of touchscreen
  JSBT_TOUCH_RIGHT = 1<<16, ///< touch rhs of touchscreen
  JSBT_TOUCH_MASK = JSBT_TOUCH_LEFT | JSBT_TOUCH_RIGHT,
  JSBT_HRM_DATA = 1<<17, ///< Heart rate data is ready for analysis
  JSBT_TWIST_EVENT = 1<<18, ///< Watch was twisted
  JSBT_FACE_UP = 1<<19, ///< Watch was turned face up/down (faceUp holds the actual state)
} JsBangleTasks;
JsBangleTasks bangleTasks;

/// Flip buffer contents with the screen.
void lcd_flip(JsVar *parent) {
  if (lcdPowerTimeout && !lcdPowerOn) {
    // LCD was turned off, turn it back on
    jswrap_banglejs_setLCDPower(1);
  }
  flipTimer = 0;

  JsVar *graphics = jsvObjectGetChild(execInfo.hiddenRoot, JS_GRAPHICS_VAR, 0);
  if (!graphics) return;
  JsGraphics gfx;
  if (!graphicsGetFromVar(&gfx, graphics)) return;
#ifdef LCD_CONTROLLER_LPM013M126
  lcdMemLCD_flip(&gfx);
#else
  lcdST7789_flip(&gfx);
#endif
  graphicsSetVar(&gfx);
  jsvUnLock(graphics);
}

char clipi8(int x) {
  if (x<-128) return -128;
  if (x>127) return 127;
  return (char)x;
}

void jswrap_banglejs_setPollInterval_internal(uint16_t msec) {
  pollInterval = (uint16_t)msec;
#ifndef EMSCRIPTEN
  app_timer_stop(m_peripheral_poll_timer_id);
  #if NRF_SD_BLE_API_VERSION<5
  app_timer_start(m_peripheral_poll_timer_id, APP_TIMER_TICKS(pollInterval, APP_TIMER_PRESCALER), NULL);
  #else
  app_timer_start(m_peripheral_poll_timer_id, APP_TIMER_TICKS(pollInterval), NULL);
  #endif
#endif
}

#ifndef EMSCRIPTEN
/* Scan peripherals for any data that's needed
 * Also, holding down both buttons will reboot */
void peripheralPollHandler() {
  //jswrap_banglejs_ioWr(IOEXP_HRM,0);  // debug using HRM LED
  // Handle watchdog
  if (!(jshPinGetValue(BTN1_PININDEX)
#ifdef BTN2_PININDEX
       && jshPinGetValue(BTN2_PININDEX)
#endif
       ))
    jshKickWatchDog();
  // power on display if a button is pressed
  if (flipTimer < TIMER_MAX)
    flipTimer += pollInterval;
#ifdef BTN3_PININDEX
  // If BTN3 is held down, trigger a soft reset so we go back to the clock
  if (jshPinGetValue(BTN3_PININDEX)) {
#else
  // If BTN1 is held down, trigger a soft reset so we go back to the clock
  if (jshPinGetValue(BTN1_PININDEX)) {
#endif
    if (btn1Timer < TIMER_MAX) {
      btn1Timer += pollInterval;
      if (btn1Timer >= BTN_LOAD_TIMEOUT) {
        bangleTasks |= JSBT_RESET;
        jshHadEvent();
        btn1Timer = TIMER_MAX;
        // Allow BTN3 to break out of debugger
        if (jsiStatus & JSIS_IN_DEBUGGER) {
          jsiStatus |= JSIS_EXIT_DEBUGGER;
          execInfo.execute |= EXEC_INTERRUPTED;
        }
        // execInfo.execute |= EXEC_CTRL_C|EXEC_CTRL_C_WAIT; // set CTRLC
      }
    }
  } else {
    btn1Timer = 0;
  }

  if (lcdPowerTimeout && lcdPowerOn && flipTimer>=lcdPowerTimeout) {
    // 10 seconds of inactivity, turn off display
    bangleTasks |= JSBT_LCD_OFF;
    jshHadEvent();
  }

  // check charge status
  bool isCharging = jswrap_banglejs_isCharging();
  if (isCharging != wasCharging) {
    wasCharging = isCharging;
    bangleTasks |= JSBT_CHARGE_EVENT;
    jshHadEvent();
  }

  if (i2cBusy) return;
  i2cBusy = true;
  unsigned char buf[7];
  // check the magnetometer if we had it on
  if (compassPowerOn) {
    buf[0]=0x10;
    jsi2cWrite(MAG_I2C, MAG_ADDR, 1, buf, true);
    jsi2cRead(MAG_I2C, MAG_ADDR, 7, buf, true);
    if (buf[0]&1) { // then we have data (hopefully? No datasheet)
      mag.y = buf[1] | (buf[2]<<8);
      mag.x = buf[3] | (buf[4]<<8);
      mag.z = buf[5] | (buf[6]<<8);
      if (mag.x<magmin.x) magmin.x=mag.x;
      if (mag.y<magmin.y) magmin.y=mag.y;
      if (mag.z<magmin.z) magmin.z=mag.z;
      if (mag.x>magmax.x) magmax.x=mag.x;
      if (mag.y>magmax.y) magmax.y=mag.y;
      if (mag.z>magmax.z) magmax.z=mag.z;
      bangleTasks |= JSBT_MAG_DATA;
      jshHadEvent();
    }
  }
  // poll KX023 accelerometer (no other way as IRQ line seems disconnected!)
  // read interrupt source data
  buf[0]=0x12; // INS1
  jsi2cWrite(ACCEL_I2C, ACCEL_ADDR, 1, buf, true);
  jsi2cRead(ACCEL_I2C, ACCEL_ADDR, 2, buf, true);
  // 0 -> 0x12 INS1 - tap event
  // 1 -> 0x13 INS2 - what kind of event
  bool hasAccelData = (buf[1]&16)!=0; // DRDY
  int tapType = (buf[1]>>2)&3; // TDTS0/1
  if (tapType) {
    // report tap
    tapInfo = buf[0] | (tapType<<6);
    bangleTasks |= JSBT_ACCEL_TAPPED;
    jshHadEvent();
    // clear the IRQ flags
    buf[0]=0x17;
    jsi2cWrite(ACCEL_I2C, ACCEL_ADDR, 1, buf, true);
    jsi2cRead(ACCEL_I2C, ACCEL_ADDR, 1, buf, true);
  }
  if (hasAccelData) {
    buf[0]=6;
    jsi2cWrite(ACCEL_I2C, ACCEL_ADDR, 1, buf, true);
    jsi2cRead(ACCEL_I2C, ACCEL_ADDR, 6, buf, true);
    // work out current reading in 16 bit
    short newx = (buf[1]<<8)|buf[0];
    short newy = (buf[3]<<8)|buf[2];
    short newz = (buf[5]<<8)|buf[4];
    int dx = newx-acc.x;
    int dy = newy-acc.y;
    int dz = newz-acc.z;
    acc.x = newx;
    acc.y = newy;
    acc.z = newz;
    accMagSquared = acc.x*acc.x + acc.y*acc.y + acc.z*acc.z;
    accdiff = dx*dx + dy*dy + dz*dz;
    // save history
    accHistoryIdx = (accHistoryIdx+3) % sizeof(accHistory);
    accHistory[accHistoryIdx  ] = clipi8(newx>>7);
    accHistory[accHistoryIdx+1] = clipi8(newy>>7);
    accHistory[accHistoryIdx+2] = clipi8(newz>>7);
    // Power saving
    if (bangleFlags & JSBF_POWER_SAVE) {
      if (accdiff > POWER_SAVE_MIN_ACCEL) {
        powerSaveTimer = 0;
        if (pollInterval == POWER_SAVE_ACCEL_POLL_INTERVAL)
          jswrap_banglejs_setPollInterval_internal(DEFAULT_ACCEL_POLL_INTERVAL);
      } else {
        if (powerSaveTimer < TIMER_MAX)
          powerSaveTimer += pollInterval;
        if (powerSaveTimer >= POWER_SAVE_TIMEOUT && // stationary for POWER_SAVE_TIMEOUT
            pollInterval == DEFAULT_ACCEL_POLL_INTERVAL && // we are in high power mode
            !(bangleFlags & JSBF_ACCEL_LISTENER) // nothing was listening to accelerometer data
            ) {
          jswrap_banglejs_setPollInterval_internal(POWER_SAVE_ACCEL_POLL_INTERVAL);
        }
      }
    }
    // trigger accelerometer data task if needed
    if (bangleFlags & JSBF_ACCEL_LISTENER) {
      bangleTasks |= JSBT_ACCEL_DATA;
      jshHadEvent();
    }
    // check for 'face up'
    faceUp = (acc.z<-6700) && (acc.z>-9000) && abs(acc.x)<2048 && abs(acc.y)<2048;
    if (faceUp!=wasFaceUp) {
      faceUpTimer = 0;
      faceUpSent = false;
      wasFaceUp = faceUp;
    }
    if (faceUpTimer<TIMER_MAX) faceUpTimer += pollInterval;
    if (faceUpTimer>=300 && !faceUpSent) {
      faceUpSent = true;
      bangleTasks |= JSBT_FACE_UP;
      jshHadEvent();
    }
    // check for step counter
    if (accMagSquared < stepCounterThresholdLow)
      stepWasLow = true;
    else if ((accMagSquared > stepCounterThresholdHigh) && stepWasLow) {
      stepWasLow = false;
      stepCounter++;
      bangleTasks |= JSBT_STEP_EVENT;
      jshHadEvent();
    }
    // check for twist action
    if (twistTimer < TIMER_MAX)
      twistTimer += pollInterval;
    int tdy = dy;
    int tthresh = twistThreshold;
    if (tthresh<0) {
      tthresh = -tthresh;
      tdy = -tdy;
    }
    if (tdy>tthresh) twistTimer=0;
    if (tdy<-tthresh && twistTimer<twistTimeout && acc.y<twistMaxY) {
      twistTimer = TIMER_MAX; // ensure we don't trigger again until tdy>tthresh
      bangleTasks |= JSBT_TWIST_EVENT;
      jshHadEvent();
      if (bangleFlags&JSBF_WAKEON_TWIST) {
        flipTimer = 0;
        if (!lcdPowerOn)
          bangleTasks |= JSBT_LCD_ON;
      }
    }

    // checking for gestures
    if (accGestureCount==0) { // no gesture yet
      // if movement is eniugh, start one
      if (accdiff > accelGestureStartThresh) {
        accIdleCount = 0;
        accGestureCount = 1;
      }
    } else { // we're recording a gesture
      // keep incrementing gesture size
      if (accGestureCount < 255)
        accGestureCount++;
      // if idle for long enough...
      if (accdiff < accelGestureEndThresh) {
        if (accIdleCount<255) accIdleCount++;
        if (accIdleCount==accelGestureInactiveCount) {
          // inactive for long enough for a gesture, but not too long
          accGestureRecordedCount = accGestureCount;
          if ((accGestureCount >= accelGestureMinLength) &&
              (accGestureCount < ACCEL_HISTORY_LEN)) {
            bangleTasks |= JSBT_GESTURE_DATA; // trigger a gesture task
            jshHadEvent();
          }
          accGestureCount = 0; // stop the gesture
        }
      } else if (accIdleCount < accelGestureInactiveCount)
        accIdleCount = 0; // it was inactive but not long enough to trigger a gesture
    }
  }
  i2cBusy = false;
  //jswrap_banglejs_ioWr(IOEXP_HRM,1); // debug using HRM LED
}

void hrmPollHandler() {
#ifdef HEARTRATE_PIN_ANALOG
  extern nrf_saadc_value_t nrf_analog_read();
  extern bool nrf_analog_read_start();
  extern void nrf_analog_read_end(bool adcInUse);
  extern bool nrf_analog_read_interrupted;

  //jswrap_banglejs_ioWr(IOEXP_HRM,0); // on
  nrf_saadc_input_t ain = 1 + (pinInfo[HEARTRATE_PIN_ANALOG].analog & JSH_MASK_ANALOG_CH);

  nrf_saadc_channel_config_t config;
  config.acq_time = NRF_SAADC_ACQTIME_10US;
  config.gain = NRF_SAADC_GAIN1;
  config.mode = NRF_SAADC_MODE_SINGLE_ENDED;
  config.pin_p = ain;
  config.pin_n = ain;
  config.reference = NRF_SAADC_REFERENCE_INTERNAL;
  config.resistor_p = NRF_SAADC_RESISTOR_DISABLED;
  config.resistor_n = NRF_SAADC_RESISTOR_DISABLED;
  bool adcInUse = nrf_analog_read_start();

  // make reading
  int v;
  do {
    nrf_analog_read_interrupted = false;
    nrf_saadc_enable();
    nrf_saadc_resolution_set(NRF_SAADC_RESOLUTION_8BIT);
    nrf_saadc_channel_init(0, &config);

    v = nrf_analog_read();
  } while (nrf_analog_read_interrupted);

  nrf_analog_read_end(adcInUse);

  if (v<-128) v=-128;
  if (v>127) v=127;
  hrmHistory[hrmHistoryIdx] = v;
  hrmHistoryIdx = (hrmHistoryIdx+1) & (HRM_HISTORY_LEN-1);
  if (hrmHistoryIdx==0)
    bangleTasks |= JSBT_HRM_DATA;
  //jswrap_banglejs_ioWr(IOEXP_HRM,1); // off
#endif
}

void backlightOnHandler() {
  if (i2cBusy) return;
  jswrap_banglejs_ioWr(IOEXP_LCD_BACKLIGHT, 0); // backlight on
  app_timer_start(m_backlight_off_timer_id, APP_TIMER_TICKS(BACKLIGHT_PWM_INTERVAL, APP_TIMER_PRESCALER) * lcdBrightness >> 8, NULL);
}
void backlightOffHandler() {
  if (i2cBusy) return;
  jswrap_banglejs_ioWr(IOEXP_LCD_BACKLIGHT, 1); // backlight off
}
#endif // !EMSCRIPTEN

void btnHandlerCommon(int button, bool state, IOEventFlags flags) {
  // wake up
  if (lcdPowerTimeout) {
    if (((bangleFlags&JSBF_WAKEON_BTN1)&&(button==1)) ||
        ((bangleFlags&JSBF_WAKEON_BTN2)&&(button==2)) ||
        ((bangleFlags&JSBF_WAKEON_BTN3)&&(button==3))){
      // if a 'hard' button, turn LCD on
      flipTimer = 0;
      if (!lcdPowerOn && state) {
        bangleTasks |= JSBT_LCD_ON;
        lcdWakeButton = button;
        return; // don't push button event if the LCD is off
      }
    } else {
      // on touchscreen, keep LCD on if it was in previously
      if (lcdPowerOn)
        flipTimer = 0;
      else // else don't push the event
        return;
    }
  }
  /* This stops the button 'up' event being
   propagated if the button down was used to wake
   the LCD up */
  if (button == lcdWakeButton && !state) {
    lcdWakeButton = 0;
    return;
  }
  // Add to the event queue for normal processing for watches
  jshPushIOEvent(flags | (state?EV_EXTI_IS_HIGH:0), jshGetSystemTime());
}

#ifdef BTN4_PININDEX
// returns true if handled and shouldn't create a normal watch event
bool btnTouchHandler() {
  if (bangleFlags&JSBF_WAKEON_TOUCH) {
    flipTimer = 0; // ensure LCD doesn't sleep if we're touching it
    if (!lcdPowerOn) {
      bangleTasks |= JSBT_LCD_ON;
      return true; // eat the event
    }
  }
  TouchState state =
      (jshPinGetValue(BTN4_PININDEX)?TS_LEFT:0) |
      (jshPinGetValue(BTN5_PININDEX)?TS_RIGHT:0);
  touchStatus |= state;
  if ((touchLastState2==TS_RIGHT && touchLastState==TS_BOTH && state==TS_LEFT) ||
      (touchLastState==TS_RIGHT && state==1)) {
    touchStatus |= TS_SWIPED;
    bangleTasks |= JSBT_SWIPE_LEFT;
  }
  if ((touchLastState2==TS_LEFT && touchLastState==TS_BOTH && state==TS_RIGHT) ||
      (touchLastState==TS_LEFT && state==TS_RIGHT)) {
    touchStatus |= TS_SWIPED;
    bangleTasks |= JSBT_SWIPE_RIGHT;
  }
  if (!state) {
    if (touchLastState && !(touchStatus&TS_SWIPED)) {
      if (touchStatus&TS_LEFT) bangleTasks |= JSBT_TOUCH_LEFT;
      if (touchStatus&TS_RIGHT) bangleTasks |= JSBT_TOUCH_RIGHT;
    }
    touchStatus = TS_NONE;
  }
  touchLastState2 = touchLastState;
  touchLastState = state;
  return false;
}
#endif
void btn1Handler(bool state, IOEventFlags flags) {
  btnHandlerCommon(1,state,flags);
}
#ifdef BTN2_PININDEX
void btn2Handler(bool state, IOEventFlags flags) {
  btnHandlerCommon(2,state,flags);
}
void btn3Handler(bool state, IOEventFlags flags) {
  btnHandlerCommon(3,state,flags);
}
void btn4Handler(bool state, IOEventFlags flags) {
  if (btnTouchHandler()) return;
  btnHandlerCommon(4,state,flags);
}
void btn5Handler(bool state, IOEventFlags flags) {
  if (btnTouchHandler()) return;
  btnHandlerCommon(5,state,flags);
}
#endif

#ifdef SMAQ3

void touchHandler(bool state, IOEventFlags flags) {
  if (state) return; // only interested in when low
  // Ok, now get touch info
  unsigned char buf[6];
  buf[0]=1;
  jsi2cWrite(TOUCH_I2C, TOUCH_ADDR, 1, buf, true);
  jsi2cRead(TOUCH_I2C, TOUCH_ADDR, 6, buf, true);
  // 0: Gesture type
  // 1: touch pts (0 or 1)
  // 2: Event?
  // 3: X (0..160)
  // 4: ?
  // 5: Y (0..160)
  int x = buf[3], y = buf[5];
  bool touch = buf[1];
  int gesture = buf[0];
  static int lastGesture = 0;
  if (gesture!=lastGesture) {
    switch (gesture) { // gesture
    case 0:break; // no gesture
    case 1:break; // slide down
    case 2:break; // slide up
    case 3: // slide left
        bangleTasks |= JSBT_SWIPE_LEFT;
        break;
    case 4: // slide right
        bangleTasks |= JSBT_SWIPE_RIGHT;
        break;
    case 5: // single click
      if (x<80) bangleTasks |= JSBT_TOUCH_LEFT;
      else bangleTasks |= JSBT_TOUCH_RIGHT;
      break;
    }
  }
  bool btn1 = touch && x>150 && y<50;
  bool btn2 = touch && x>150 && y>50 && y<110;
  bool btn3 = touch && x>150 && y>110;
  static bool lastBtn1=0,lastBtn2=0,lastBtn3;
  if (btn1!=lastBtn1) jshPushIOEvent(fakeBTN1Flags | (btn1?EV_EXTI_IS_HIGH:0), jshGetSystemTime());
  if (btn2!=lastBtn2) jshPushIOEvent(fakeBTN2Flags | (btn2?EV_EXTI_IS_HIGH:0), jshGetSystemTime());
  if (btn3!=lastBtn3) jshPushIOEvent(fakeBTN3Flags | (btn3?EV_EXTI_IS_HIGH:0), jshGetSystemTime());
  lastBtn1 = btn1;
  lastBtn2 = btn2;
  lastBtn3 = btn3;




  lastGesture = gesture;
}
#endif

/// Turn just the backlight on or off (or adjust brightness)
static void jswrap_banglejs_setLCDPowerBacklight(bool isOn) {
#ifndef EMSCRIPTEN
  app_timer_stop(m_backlight_on_timer_id);
  app_timer_stop(m_backlight_off_timer_id);
  if (isOn) { // wake
    if (lcdBrightness > 0) {
      if (lcdBrightness < 255) { //  only do PWM if brightness isn't full
        app_timer_start(m_backlight_on_timer_id, APP_TIMER_TICKS(BACKLIGHT_PWM_INTERVAL, APP_TIMER_PRESCALER), NULL);
      } else // full brightness
        jswrap_banglejs_ioWr(IOEXP_LCD_BACKLIGHT, 0); // backlight on
    } else { // lcdBrightness == 0
      jswrap_banglejs_ioWr(IOEXP_LCD_BACKLIGHT, 1); // backlight off
    }
  } else { // sleep
    jswrap_banglejs_ioWr(IOEXP_LCD_BACKLIGHT, 1); // backlight off
  }
#endif
}
/*JSON{
    "type" : "staticmethod",
    "class" : "Bangle",
    "name" : "setLCDPower",
    "generate" : "jswrap_banglejs_setLCDPower",
    "params" : [
      ["isOn","bool","True if the LCD should be on, false if not"]
    ],
    "ifdef" : "BANGLEJS"
}
This function can be used to turn Bangle.js's LCD off or on.

**When on full, the LCD draws roughly 40mA.** You can adjust
When brightness using `Bange.setLCDBrightness`.
*/
void jswrap_banglejs_setLCDPower(bool isOn) {
#ifdef LCD_CONTROLLER_LPM013M126
  jshPinSetState(LCD_DISP, isOn);
#else
  if (isOn) { // wake
    lcdST7789_cmd(0x11, 0, NULL); // SLPOUT
    jshDelayMicroseconds(20);
    lcdST7789_cmd(0x29, 0, NULL); // DISPON
  } else { // sleep
    lcdST7789_cmd(0x28, 0, NULL); // DISPOFF
    jshDelayMicroseconds(20);
    lcdST7789_cmd(0x10, 0, NULL); // SLPIN
  }
#endif
  jswrap_banglejs_setLCDPowerBacklight(isOn);
  if (lcdPowerOn != isOn) {
    JsVar *bangle =jsvObjectGetChild(execInfo.root, "Bangle", 0);
    if (bangle) {
      JsVar *v = jsvNewFromBool(isOn);
      jsiQueueObjectCallbacks(bangle, JS_EVENT_PREFIX"lcdPower", &v, 1);
      jsvUnLock(v);
    }
    jsvUnLock(bangle);
  }
  flipTimer = 0;
  lcdPowerOn = isOn;
}

/*JSON{
    "type" : "staticmethod",
    "class" : "Bangle",
    "name" : "setLCDBrightness",
    "generate" : "jswrap_banglejs_setLCDBrightness",
    "params" : [
      ["brightness","float","The brightness of Bangle.js's display - from 0(off) to 1(on full)"]
    ],
    "ifdef" : "BANGLEJS"
}
This function can be used to adjust the brightness of Bangle.js's display, and
hence prolong its battery life.

Due to hardware design constraints, software PWM has to be used which
means that the display may flicker slightly when Bluetooth is active
and the display is not at full power.

**Power consumption**

* 0 = 7mA
* 0.1 = 12mA
* 0.2 = 18mA
* 0.5 = 28mA
* 0.9 = 40mA (switching overhead)
* 1 = 40mA
*/
void jswrap_banglejs_setLCDBrightness(JsVarFloat v) {
  int b = (int)(v*256 + 0.5);
  if (b<0) b=0;
  if (b>255) b=255;
  lcdBrightness = b;
  if (lcdPowerOn)  // need to re-run to adjust brightness
    jswrap_banglejs_setLCDPowerBacklight(1);
}

/*JSON{
    "type" : "staticmethod",
    "class" : "Bangle",
    "name" : "setLCDMode",
    "generate" : "jswrap_banglejs_setLCDMode",
    "params" : [
      ["mode","JsVar","The LCD mode (See below)"]
    ],
    "ifdef" : "BANGLEJS"
}
This function can be used to change the way graphics is handled on Bangle.js.

Available options for `Bangle.setLCDMode` are:

* `Bangle.setLCDMode()` or `Bangle.setLCDMode("direct")` (the default) - The drawable area is 240x240 16 bit. Unbuffered, so draw calls take effect immediately. Terminal and vertical scrolling work (horizontal scrolling doesn't).
* `Bangle.setLCDMode("doublebuffered")` - The drawable area is 240x160 16 bit, terminal and scrolling will not work. `g.flip()` must be called for draw operations to take effect.
* `Bangle.setLCDMode("120x120")` - The drawable area is 120x120 8 bit, `g.getPixel`, terminal, and full scrolling work. Uses an offscreen buffer stored on Bangle.js, `g.flip()` must be called for draw operations to take effect.
* `Bangle.setLCDMode("80x80")` - The drawable area is 80x80 8 bit, `g.getPixel`, terminal, and full scrolling work. Uses an offscreen buffer stored on Bangle.js, `g.flip()` must be called for draw operations to take effect.

You can also call `Bangle.setLCDMode()` to return to normal, unbuffered `"direct"` mode.
*/
void jswrap_banglejs_setLCDMode(JsVar *mode) {
#ifdef LCD_CONTROLLER_LPM013M126
#else
  LCDST7789Mode lcdMode = LCDST7789_MODE_UNBUFFERED;
  if (jsvIsUndefined(mode) || jsvIsStringEqual(mode,"direct"))
    lcdMode = LCDST7789_MODE_UNBUFFERED;
  else if (jsvIsStringEqual(mode,"null"))
    lcdMode = LCDST7789_MODE_NULL;
  else if (jsvIsStringEqual(mode,"doublebuffered"))
    lcdMode = LCDST7789_MODE_DOUBLEBUFFERED;
  else if (jsvIsStringEqual(mode,"120x120"))
    lcdMode = LCDST7789_MODE_BUFFER_120x120;
  else if (jsvIsStringEqual(mode,"80x80"))
    lcdMode = LCDST7789_MODE_BUFFER_80x80;
  else
    jsExceptionHere(JSET_ERROR,"Unknown LCD Mode %j",mode);

  JsVar *graphics = jsvObjectGetChild(execInfo.hiddenRoot, JS_GRAPHICS_VAR, 0);
  if (!graphics) return;
  jswrap_graphics_setFont(graphics, NULL, 1); // reset fonts - this will free any memory associated with a custom font
  JsGraphics gfx;
  if (!graphicsGetFromVar(&gfx, graphics)) return;
  // remove the buffer if it was defined
  jsvObjectSetOrRemoveChild(gfx.graphicsVar, "buffer", 0);
  unsigned int bufferSize = 0;
  switch (lcdMode) {
    case LCDST7789_MODE_NULL:
    case LCDST7789_MODE_UNBUFFERED:
      gfx.data.width = LCD_WIDTH;
      gfx.data.height = LCD_HEIGHT;
      gfx.data.bpp = 16;
      break;
    case LCDST7789_MODE_DOUBLEBUFFERED:
      gfx.data.width = LCD_WIDTH;
      gfx.data.height = 160;
      gfx.data.bpp = 16;
      break;
    case LCDST7789_MODE_BUFFER_120x120:
      gfx.data.width = 120;
      gfx.data.height = 120;
      gfx.data.bpp = 8;
      bufferSize = 120*120;
      break;
    case LCDST7789_MODE_BUFFER_80x80:
      gfx.data.width = 80;
      gfx.data.height = 80;
      gfx.data.bpp = 8;
      bufferSize = 80*80;
      break;
  }
  if (bufferSize) {
    jsvGarbageCollect();
    jsvDefragment();
    JsVar *arrData = jsvNewFlatStringOfLength(bufferSize);
    if (arrData) {
      jsvObjectSetChildAndUnLock(gfx.graphicsVar, "buffer", jsvNewArrayBufferFromString(arrData, (unsigned int)bufferSize));
    } else {
      jsExceptionHere(JSET_ERROR, "Not enough memory to allocate offscreen buffer");
      jswrap_banglejs_setLCDMode(0); // go back to default mode
      return;
    }
    jsvUnLock(arrData);
  }
  graphicsStructResetState(&gfx); // reset colour, cliprect, etc
  graphicsSetVar(&gfx);
  jsvUnLock(graphics);
  lcdST7789_setMode( lcdMode );
#endif
}
/*JSON{
    "type" : "staticmethod",
    "class" : "Bangle",
    "name" : "getLCDMode",
    "generate" : "jswrap_banglejs_getLCDMode",
    "return" : ["JsVar","The LCD mode as a String"],
    "ifdef" : "BANGLEJS"
}
The current LCD mode.

See `Bangle.setLCDMode` for examples.
*/
JsVar *jswrap_banglejs_getLCDMode() {
  const char *name=0;
#ifdef LCD_CONTROLLER_LPM013M126
#else
  switch (lcdST7789_getMode()) {
    case LCDST7789_MODE_NULL:
      name = "null";
      break;
    case LCDST7789_MODE_UNBUFFERED:
      name = "direct";
      break;
    case LCDST7789_MODE_DOUBLEBUFFERED:
      name = "doublebuffered";
      break;
    case LCDST7789_MODE_BUFFER_120x120:
      name = "120x120";
      break;
    case LCDST7789_MODE_BUFFER_80x80:
      name = "80x80";
      break;
  }
#endif
  if (!name) return 0;
  return jsvNewFromString(name);
}

/*JSON{
    "type" : "staticmethod",
    "class" : "Bangle",
    "name" : "setLCDOffset",
    "generate" : "jswrap_banglejs_setLCDOffset",
    "params" : [
      ["y","int","The amount of pixels to shift the LCD up or down"]
    ],
    "ifdef" : "BANGLEJS"
}
This can be used to move the displayed memory area up or down temporarily. It's
used for displaying notifications while keeping the main display contents
intact.
*/
void jswrap_banglejs_setLCDOffset(int y) {
#ifdef LCD_CONTROLLER_LPM013M126
#else
  lcdST7789_setYOffset(y);
#endif
}

/*JSON{
    "type" : "staticmethod",
    "class" : "Bangle",
    "name" : "setLCDTimeout",
    "generate" : "jswrap_banglejs_setLCDTimeout",
    "params" : [
      ["isOn","float","The timeout of the display in seconds, or `0`/`undefined` to turn power saving off. Default is 10 seconds."]
    ],
    "ifdef" : "BANGLEJS"
}
This function can be used to turn Bangle.js's LCD power saving on or off.

With power saving off, the display will remain in the state you set it with `Bangle.setLCDPower`.

With power saving on, the display will turn on if a button is pressed, the watch is turned face up, or the screen is updated. It'll turn off automatically after the given timeout.
*/
void jswrap_banglejs_setLCDTimeout(JsVarFloat timeout) {
  if (!isfinite(timeout)) lcdPowerTimeout=0;
  else lcdPowerTimeout = timeout*1000;
  if (lcdPowerTimeout<0) lcdPowerTimeout=0;
}

/*JSON{
    "type" : "staticmethod",
    "class" : "Bangle",
    "name" : "setPollInterval",
    "generate" : "jswrap_banglejs_setPollInterval",
    "params" : [
      ["interval","float","Polling interval in milliseconds (Default is 80ms - 12.5Hz to match accelerometer)"]
    ],
    "ifdef" : "BANGLEJS"
}
Set how often the watch should poll for new acceleration/gyro data and kick the Watchdog timer. It isn't
recommended that you make this interval much larger than 1000ms, but values up to 4000ms are allowed.

Calling this will set `Bangle.setOptions({powerSave: false})` - disabling the dynamic adjustment of
poll interval to save battery power when Bangle.js is stationary.
*/
void jswrap_banglejs_setPollInterval(JsVarFloat interval) {
  if (!isfinite(interval) || interval<10 || interval>ACCEL_POLL_INTERVAL_MAX) {
    jsExceptionHere(JSET_ERROR, "Invalid interval");
    return;
  }
  bangleFlags &= ~JSBF_POWER_SAVE; // turn off power save since it'll just overwrite the poll interval
  jswrap_banglejs_setPollInterval_internal((uint16_t)interval);
}

/*JSON{
    "type" : "staticmethod",
    "class" : "Bangle",
    "name" : "setOptions",
    "generate" : "jswrap_banglejs_setOptions",
    "params" : [
      ["options","JsVar",""]
    ],
    "ifdef" : "BANGLEJS"
}
Set internal options used for gestures, step counting, etc...

* `wakeOnBTN1` should the LCD turn on when BTN1 is pressed? default = `true`
* `wakeOnBTN2` should the LCD turn on when BTN2 is pressed? default = `true`
* `wakeOnBTN3` should the LCD turn on when BTN3 is pressed? default = `true`
* `wakeOnFaceUp` should the LCD turn on when the watch is turned face up? default = `false`
* `wakeOnTouch` should the LCD turn on when the touchscreen is pressed? default = `false`
* `wakeOnTwist` should the LCD turn on when the watch is twisted? default = `true`
* `twistThreshold`  How much acceleration to register a twist of the watch strap? Can be negative for oppsite direction. default = `800`
* `twistMaxY` Maximum acceleration in Y to trigger a twist (low Y means watch is facing the right way up). default = `-800`
* `twistTimeout`  How little time (in ms) must a twist take from low->high acceleration? default = `1000`

* `gestureStartThresh` how big a difference before we consider a gesture started? default = `sqr(800)`
* `gestureEndThresh` how small a difference before we consider a gesture ended? default = `sqr(2000)`
* `gestureInactiveCount` how many samples do we keep after a gesture has ended? default = `4`
* `gestureMinLength` how many samples must a gesture have before we notify about it? default = `10`
*
* `stepCounterThresholdLow` How low must acceleration magnitude squared get before we consider the next rise a step? default = `sqr(8192-80)`
* `stepCounterThresholdHigh` How high must acceleration magnitude squared get before we consider it a step? default = `sqr(8192+80)`

* `powerSave` after a minute of not being moved, Bangle.js will change the accelerometer poll interval down to 800ms (10x accelerometer samples).
   On movement it'll be raised to the default 80ms. If `Bangle.setPollInterval` is used this is disabled, and for it to work the poll interval
   must be either 80ms or 800ms. default = `true`

Where accelerations are used they are in internal units, where `8192 = 1g`

*/
void jswrap_banglejs_setOptions(JsVar *options) {
  bool wakeOnBTN1 = bangleFlags&JSBF_WAKEON_BTN1;
  bool wakeOnBTN2 = bangleFlags&JSBF_WAKEON_BTN2;
  bool wakeOnBTN3 = bangleFlags&JSBF_WAKEON_BTN3;
  bool wakeOnFaceUp = bangleFlags&JSBF_WAKEON_FACEUP;
  bool wakeOnTouch = bangleFlags&JSBF_WAKEON_TOUCH;
  bool wakeOnTwist = bangleFlags&JSBF_WAKEON_TWIST;
  bool powerSave = bangleFlags&JSBF_POWER_SAVE;
  jsvConfigObject configs[] = {
      {"gestureStartThresh", JSV_INTEGER, &accelGestureStartThresh},
      {"gestureEndThresh", JSV_INTEGER, &accelGestureEndThresh},
      {"gestureInactiveCount", JSV_INTEGER, &accelGestureInactiveCount},
      {"gestureMinLength", JSV_INTEGER, &accelGestureMinLength},
      {"stepCounterThresholdLow", JSV_INTEGER, &stepCounterThresholdLow},
      {"stepCounterThresholdHigh", JSV_INTEGER, &stepCounterThresholdHigh},
      {"twistThreshold", JSV_INTEGER, &twistThreshold},
      {"twistTimeout", JSV_INTEGER, &twistTimeout},
      {"twistMaxY", JSV_INTEGER, &twistMaxY},
      {"wakeOnBTN1", JSV_BOOLEAN, &wakeOnBTN1},
      {"wakeOnBTN2", JSV_BOOLEAN, &wakeOnBTN2},
      {"wakeOnBTN3", JSV_BOOLEAN, &wakeOnBTN3},
      {"wakeOnFaceUp", JSV_BOOLEAN, &wakeOnFaceUp},
      {"wakeOnTouch", JSV_BOOLEAN, &wakeOnTouch},
      {"wakeOnTwist", JSV_BOOLEAN, &wakeOnTwist},
      {"powerSave", JSV_BOOLEAN, &powerSave},
  };
  if (jsvReadConfigObject(options, configs, sizeof(configs) / sizeof(jsvConfigObject))) {
    bangleFlags = (bangleFlags&~JSBF_WAKEON_BTN1) | (wakeOnBTN1?JSBF_WAKEON_BTN1:0);
    bangleFlags = (bangleFlags&~JSBF_WAKEON_BTN2) | (wakeOnBTN2?JSBF_WAKEON_BTN2:0);
    bangleFlags = (bangleFlags&~JSBF_WAKEON_BTN3) | (wakeOnBTN3?JSBF_WAKEON_BTN3:0);
    bangleFlags = (bangleFlags&~JSBF_WAKEON_FACEUP) | (wakeOnFaceUp?JSBF_WAKEON_FACEUP:0);
    bangleFlags = (bangleFlags&~JSBF_WAKEON_TOUCH) | (wakeOnTouch?JSBF_WAKEON_TOUCH:0);
    bangleFlags = (bangleFlags&~JSBF_WAKEON_TWIST) | (wakeOnTwist?JSBF_WAKEON_TWIST:0);
    bangleFlags = (bangleFlags&~JSBF_POWER_SAVE) | (powerSave?JSBF_POWER_SAVE:0);
  }
}

/*JSON{
    "type" : "staticmethod",
    "class" : "Bangle",
    "name" : "isLCDOn",
    "generate" : "jswrap_banglejs_isLCDOn",
    "return" : ["bool","Is the display on or not?"],
    "ifdef" : "BANGLEJS"
}
*/
// emscripten bug means we can't use 'bool' as return value here!
int jswrap_banglejs_isLCDOn() {
  return lcdPowerOn;
}

/*JSON{
    "type" : "staticmethod",
    "class" : "Bangle",
    "name" : "isCharging",
    "generate" : "jswrap_banglejs_isCharging",
    "return" : ["bool","Is the battery charging or not?"],
    "ifdef" : "BANGLEJS"
}
*/
// emscripten bug means we can't use 'bool' as return value here!
int jswrap_banglejs_isCharging() {
#ifdef BAT_PIN_CHARGING
  return !jshPinGetValue(BAT_PIN_CHARGING);
#else
  return 0;
#endif
}

/// get battery percentage
JsVarInt jswrap_banglejs_getBattery() {
#ifdef BAT_PIN_VOLTAGE
  JsVarFloat v = jshPinAnalog(BAT_PIN_VOLTAGE);
#ifdef SMAQ3
  const JsVarFloat vlo = 0.22;   // guess
  const JsVarFloat vhi = 0.296;  // guess
#else
  const JsVarFloat vlo = 0.51;
  const JsVarFloat vhi = 0.62;
#endif
  int pc = (v-vlo)*100/(vhi-vlo);
  if (pc>100) pc=100;
  if (pc<0) pc=0;
  return pc;
#else
  return 50;
#endif
}

/*JSON{
    "type" : "staticmethod",
    "class" : "Bangle",
    "name" : "lcdWr",
    "generate" : "jswrap_banglejs_lcdWr",
    "params" : [
      ["cmd","int",""],
      ["data","JsVar",""]
    ],
    "ifdef" : "BANGLEJS"
}
Writes a command directly to the ST7735 LCD controller
*/
void jswrap_banglejs_lcdWr(JsVarInt cmd, JsVar *data) {
#ifdef LCD_CONTROLLER_LPM013M126
#else
  JSV_GET_AS_CHAR_ARRAY(dPtr, dLen, data);
  lcdST7789_cmd(cmd, dLen, (const uint8_t *)dPtr);
#endif
}

/*JSON{
    "type" : "staticmethod",
    "class" : "Bangle",
    "name" : "setHRMPower",
    "generate" : "jswrap_banglejs_setHRMPower",
    "params" : [
      ["isOn","bool","True if the heart rate monitor should be on, false if not"]
    ],
    "ifdef" : "BANGLEJS"
}
Set the power to the Heart rate monitor

When on, data is output via the `HRM` event on `Bangle`:

```
Bangle.setHRMPower(1);
Bangle.on('HRM',print);
```

*When on, the Heart rate monitor draws roughly 5mA*
*/
void jswrap_banglejs_setHRMPower(bool isOn) {
#ifndef EMSCRIPTEN
  jstStopExecuteFn(hrmPollHandler, 0);
  if (isOn) {
#ifdef HEARTRATE_PIN_ANALOG
    jshPinAnalog(HEARTRATE_PIN_ANALOG);
#endif
    jswrap_banglejs_ioWr(IOEXP_HRM, 0); // HRM on
    memset(hrmHistory, 0, sizeof(hrmHistory));
    hrmHistoryIdx = 0;
    JsSysTime t = jshGetTimeFromMilliseconds(HRM_POLL_INTERVAL);
    jstExecuteFn(hrmPollHandler, NULL, jshGetSystemTime()+t, t);
  } else {
    jswrap_banglejs_ioWr(IOEXP_HRM, 1); // HRM off
  }
#endif
}

void resetUbloxIn() {
  ubloxInLength = 0;
  ubloxMsgPayloadEnd = 0;
  inComingUbloxProtocol = UBLOX_PROTOCOL_NOT_DETECTED;
}

/*JSON{
    "type" : "staticmethod",
    "class" : "Bangle",
    "name" : "setGPSPower",
    "generate" : "jswrap_banglejs_setGPSPower",
    "params" : [
      ["isOn","bool","True if the GPS should be on, false if not"]
    ],
    "ifdef" : "BANGLEJS"
}
Set the power to the GPS.

When on, data is output via the `GPS` event on `Bangle`:

```
Bangle.setGPSPower(1);
Bangle.on('GPS',print);
```

*When on, the GPS draws roughly 20mA*
*/
void jswrap_banglejs_setGPSPower(bool isOn) {
#ifndef EMSCRIPTEN
  if (isOn) {
    JshUSARTInfo inf;
    jshUSARTInitInfo(&inf);
    inf.baudRate = 9600;
    inf.pinRX = GPS_PIN_RX;
    inf.pinTX = GPS_PIN_TX;
    jshUSARTSetup(GPS_UART, &inf);
    jswrap_banglejs_ioWr(IOEXP_GPS, 1); // GPS on
    resetUbloxIn();
    memset(&gpsFix,0,sizeof(gpsFix));
  } else {
    jswrap_banglejs_ioWr(IOEXP_GPS, 0); // GPS off
    // setting pins to pullup will cause jshardware.c to disable the UART, saving power
    jshPinSetState(GPS_PIN_RX, JSHPINSTATE_GPIO_IN_PULLUP);
    jshPinSetState(GPS_PIN_TX, JSHPINSTATE_GPIO_IN_PULLUP);
  }
#endif
}

/*JSON{
    "type" : "staticmethod",
    "class" : "Bangle",
    "name" : "setCompassPower",
    "generate" : "jswrap_banglejs_setCompassPower",
    "params" : [
      ["isOn","bool","True if the Compass should be on, false if not"]
    ],
    "ifdef" : "BANGLEJS"
}
Set the power to the Compass

When on, data is output via the `mag` event on `Bangle`:

```
Bangle.setCompassPower(1);
Bangle.on('mag',print);
```

*When on, the compass draws roughly 2mA*
*/
void jswrap_banglejs_setCompassPower(bool isOn) {
  compassPowerOn = isOn;
  jswrap_banglejs_compassWr(0x31,isOn ? 8 : 0);
  mag.x = 0;
  mag.y = 0;
  mag.z = 0;
  magmin.x = 32767;
  magmin.y = 32767;
  magmin.z = 32767;
  magmax.x = -32768;
  magmax.y = -32768;
  magmax.z = -32768;
}

/*JSON{
    "type" : "staticmethod",
    "class" : "Bangle",
    "name" : "getCompass",
    "generate" : "jswrap_banglejs_getCompass",
    "return" : ["JsVar","An object containing magnetometer readings (as below)"],
    "ifdef" : "BANGLEJS"
}
Get the most recent Magnetometer/Compass reading. Data is in the same format as the `Bangle.on('mag',` event.

Returns an `{x,y,z,dx,dy,dz,heading}` object

* `x/y/z` raw x,y,z magnetometer readings
* `dx/dy/dz` readings based on calibration since magnetometer turned on
* `heading` in degrees based on calibrated readings (will be NaN if magnetometer hasn't been rotated around 360 degrees)

To get this event you must turn the compass on
with `Bangle.setCompassPower(1)`.*/
JsVar *jswrap_banglejs_getCompass() {
  JsVar *o = jsvNewObject();
  if (o) {
    jsvObjectSetChildAndUnLock(o, "x", jsvNewFromInteger(mag.x));
    jsvObjectSetChildAndUnLock(o, "y", jsvNewFromInteger(mag.y));
    jsvObjectSetChildAndUnLock(o, "z", jsvNewFromInteger(mag.z));
    int dx = mag.x - ((magmin.x+magmax.x)/2);
    int dy = mag.y - ((magmin.y+magmax.y)/2);
    int dz = mag.z - ((magmin.z+magmax.z)/2);
    jsvObjectSetChildAndUnLock(o, "dx", jsvNewFromInteger(dx));
    jsvObjectSetChildAndUnLock(o, "dy", jsvNewFromInteger(dy));
    jsvObjectSetChildAndUnLock(o, "dz", jsvNewFromInteger(dz));
    int cx = magmax.x-magmin.x;
    int cy = magmax.y-magmin.y;
    int c = cx*cx+cy*cy;
    double h = NAN;
    if (c>3000) { // only give a heading if we think we have valid data (eg enough magnetic field difference in min/max
      h = jswrap_math_atan2(dx,dy)*180/PI;
      if (h<0) h+=360;
    }
    jsvObjectSetChildAndUnLock(o, "heading", jsvNewFromFloat(h));
  }
  return o;
}

/*JSON{
    "type" : "staticmethod",
    "class" : "Bangle",
    "name" : "getAccel",
    "generate" : "jswrap_banglejs_getAccel",
    "return" : ["JsVar","An object containing accelerometer readings (as below)"],
    "ifdef" : "BANGLEJS"
}
Get the most recent accelerometer reading. Data is in the same format as the `Bangle.on('accel',` event.

* `x` is X axis (left-right) in `g`
* `y` is Y axis (up-down) in `g`
* `z` is Z axis (in-out) in `g`
* `diff` is difference between this and the last reading in `g`
* `mag` is the magnitude of the acceleration in `g`
*/
JsVar *jswrap_banglejs_getAccel() {
  JsVar *o = jsvNewObject();
  if (o) {
    jsvObjectSetChildAndUnLock(o, "x", jsvNewFromFloat(acc.x/8192.0));
    jsvObjectSetChildAndUnLock(o, "y", jsvNewFromFloat(acc.y/8192.0));
    jsvObjectSetChildAndUnLock(o, "z", jsvNewFromFloat(acc.z/8192.0));
    jsvObjectSetChildAndUnLock(o, "mag", jsvNewFromFloat(sqrt(accMagSquared)/8192.0));
    jsvObjectSetChildAndUnLock(o, "diff", jsvNewFromFloat(sqrt(accdiff)/8192.0));
  }
  return o;
}

/*JSON{
  "type" : "init",
  "generate" : "jswrap_banglejs_init"
}*/
void jswrap_banglejs_init() {
  IOEventFlags channel;
#ifndef EMSCRIPTEN
#ifndef SMAQ3
  jshPinOutput(18,0); // what's this?
#endif
  jshPinOutput(VIBRATE_PIN,0); // vibrate off

#ifndef LCD_CONTROLLER_LPM013M126
  jswrap_ble_setTxPower(4);
#endif

  // Set up I2C
  i2cBusy = true;
#ifdef SMAQ3
  jshI2CInitInfo(&i2cAccel);
  i2cAccel.bitrate = 0x7FFFFFFF; // make it as fast as we can go
  i2cAccel.pinSDA = ACCEL_PIN_SDA;
  i2cAccel.pinSCL = ACCEL_PIN_SCL;
  jsi2cSetup(&i2cAccel);

  jshI2CInitInfo(&i2cMag);
  i2cMag.bitrate = 0x7FFFFFFF; // make it as fast as we can go
  i2cMag.pinSDA = MAG_PIN_SDA;
  i2cMag.pinSCL = MAG_PIN_SCL;
  jsi2cSetup(&i2cMag);

  jshI2CInitInfo(&i2cTouch);
  i2cTouch.bitrate = 0x7FFFFFFF; // make it as fast as we can go
  i2cTouch.pinSDA = TOUCH_PIN_SDA;
  i2cTouch.pinSCL = TOUCH_PIN_SCL;
  jsi2cSetup(&i2cTouch);
#else
  jshI2CInitInfo(&i2cInternal);
  i2cInternal.bitrate = 0x7FFFFFFF; // make it as fast as we can go
  i2cInternal.pinSDA = ACCEL_PIN_SDA;
  i2cInternal.pinSCL = ACCEL_PIN_SCL;
  jsi2cSetup(&i2cInternal);
#endif
#ifdef SMAQ3
  // Touch init
  jshPinOutput(TOUCH_PIN_RST, 0);
  jshDelayMicroseconds(1000);
  jshPinOutput(TOUCH_PIN_RST, 1);
  jshSetPinShouldStayWatched(TOUCH_PIN_IRQ,true);
  channel = jshPinWatch(TOUCH_PIN_IRQ, true);
  if (channel!=EV_NONE) jshSetEventCallback(channel, touchHandler);
#else
  // LCD pin init
  jshPinOutput(LCD_PIN_CS, 1);
  jshPinOutput(LCD_PIN_DC, 1);
  jshPinOutput(LCD_PIN_SCK, 1);
  for (int i=0;i<8;i++) jshPinOutput(i, 0);
  // IO expander reset
  jshPinOutput(28,0);
  jshDelayMicroseconds(10000);
  jshPinOutput(28,1);
  jshDelayMicroseconds(50000);
  jswrap_banglejs_ioWr(0,0);
  jswrap_banglejs_ioWr(IOEXP_HRM,1); // HRM off
  jswrap_banglejs_ioWr(IOEXP_GPS,0); // GPS off
  jswrap_banglejs_ioWr(IOEXP_LCD_RESET,0); // LCD reset on
  jshDelayMicroseconds(100000);
  jswrap_banglejs_ioWr(IOEXP_LCD_RESET,1); // LCD reset off
  jswrap_banglejs_ioWr(IOEXP_LCD_BACKLIGHT,0); // backlight on
  jshDelayMicroseconds(10000);
#endif
#endif
  bangleFlags = JSBF_DEFAULT;
  flipTimer = 0; // reset the LCD timeout timer
  lcdPowerOn = true;
  lcdBrightness = 255;
  lcdPowerTimeout = DEFAULT_LCD_POWER_TIMEOUT;
  lcdWakeButton = 0;
  // Create backing graphics for LCD
  JsVar *graphics = jspNewObject(0, "Graphics");
  if (!graphics) return; // low memory
  JsGraphics gfx;
  graphicsStructInit(&gfx, LCD_WIDTH, LCD_HEIGHT, LCD_BPP);
#ifdef LCD_CONTROLLER_LPM013M126
  gfx.data.type = JSGRAPHICSTYPE_MEMLCD;
#else
  gfx.data.type = JSGRAPHICSTYPE_ST7789_8BIT;
#endif
  gfx.data.flags = 0;
  gfx.data.fontSize = JSGRAPHICS_FONTSIZE_6X8+1;
  gfx.graphicsVar = graphics;

  //gfx.data.fontSize = JSGRAPHICS_FONTSIZE_6X8;
#ifdef LCD_CONTROLLER_LPM013M126
  lcdMemLCD_init(&gfx);
#else
  lcdST7789_init(&gfx);
#endif
  graphicsSetVar(&gfx);
  jsvObjectSetChild(execInfo.root, "g", graphics);
  jsvObjectSetChild(execInfo.hiddenRoot, JS_GRAPHICS_VAR, graphics);
  graphicsGetFromVar(&gfx, graphics);

  // Create 'flip' fn
  JsVar *fn;
  fn = jsvNewNativeFunction((void (*)(void))lcd_flip, JSWAT_VOID|JSWAT_THIS_ARG);
  jsvObjectSetChildAndUnLock(graphics,"flip",fn);

  bool showSplashScreen = true;
  /* If we're doing a flash load, don't show
  the logo because it'll just get overwritten
  in a fraction of a second anyway */
  if (jsiStatus & JSIS_TODO_FLASH_LOAD) {
    showSplashScreen = false;
  }

  graphicsClear(&gfx);
  if (showSplashScreen) {
    bool drawInfo = false;
    JsVar *img = jsfReadFile(jsfNameFromString(".splash"),0,0);
    int w,h;
    JsVar *imgopts = 0;
    if (!jsvIsString(img) || !jsvGetStringLength(img)) {
      jsvUnLock(img);
      drawInfo = true;
      img = jswrap_banglejs_getLogo();
      w = 222;
      h = 104;
#if LCD_WIDTH < 222
      w /=2;
      imgopts = jsvNewObject();
      jsvObjectSetChildAndUnLock(imgopts, "scale", jsvNewFromFloat(0.5));
#endif
    } else {
      w = (int)(unsigned char)jsvGetCharInString(img, 0);
      h = (int)(unsigned char)jsvGetCharInString(img, 1);
    }
    graphicsSetVar(&gfx);
    int y=(LCD_HEIGHT-h)/2;
    jsvUnLock3(jswrap_graphics_drawImage(graphics,img,(LCD_WIDTH-w)/2,y,imgopts),img,imgopts);
    if (drawInfo) {
      y += h-28;
      char addrStr[20];
#ifndef EMSCRIPTEN
      JsVar *addr = jswrap_ble_getAddress(); // Write MAC address in bottom right
#else
      JsVar *addr = jsvNewFromString("");
#endif
      jsvGetString(addr, addrStr, sizeof(addrStr));
      jsvUnLock(addr);
      jswrap_graphics_drawCString(&gfx,8,y,JS_VERSION);
      jswrap_graphics_drawCString(&gfx,8,y+10,addrStr);
      jswrap_graphics_drawCString(&gfx,8,y+20,"Copyright 2019 G.Williams");
    }
  }
#ifdef SMAQ3
  lcdMemLCD_flip(&gfx);
#endif
  graphicsSetVar(&gfx);

  jsvUnLock(graphics);

#ifndef EMSCRIPTEN
  // KX023-1025 accelerometer init
  jswrap_banglejs_accelWr(0x18,0x0a); // CNTL1 Off (top bit)
  jswrap_banglejs_accelWr(0x19,0x80); // CNTL2 Software reset
  jshDelayMicroseconds(2000);
  jswrap_banglejs_accelWr(0x1a,0b10011000); // CNTL3 12.5Hz tilt, 400Hz tap, 0.781Hz motion detection
  //jswrap_banglejs_accelWr(0x1b,0b00000001); // ODCNTL - 25Hz acceleration output data rate, filtering low-pass ODR/9
  jswrap_banglejs_accelWr(0x1b,0b00000000); // ODCNTL - 12.5Hz acceleration output data rate, filtering low-pass ODR/9

  jswrap_banglejs_accelWr(0x1c,0); // INC1 disabled
  jswrap_banglejs_accelWr(0x1d,0); // INC2 disabled
  jswrap_banglejs_accelWr(0x1e,0); // INC3 disabled
  jswrap_banglejs_accelWr(0x1f,0); // INC4 disabled
  jswrap_banglejs_accelWr(0x20,0); // INC5 disabled
  jswrap_banglejs_accelWr(0x21,0); // INC6 disabled
  jswrap_banglejs_accelWr(0x23,3); // WUFC wakeupi detect counter
  jswrap_banglejs_accelWr(0x24,3); // TDTRC Tap detect enable
  jswrap_banglejs_accelWr(0x25, 0x78); // TDTC Tap detect double tap (0x78 default)
  jswrap_banglejs_accelWr(0x26, 0x65); // TTH Tap detect threshold high (0xCB default)
  jswrap_banglejs_accelWr(0x27, 0x0D); // TTL Tap detect threshold low (0x1A default)
  jswrap_banglejs_accelWr(0x30,1); // ATH low wakeup detect threshold
  //jswrap_banglejs_accelWr(0x35,0 << 4); // LP_CNTL no averaging of samples
  jswrap_banglejs_accelWr(0x35,2 << 4); // LP_CNTL 4x averaging of samples
  jswrap_banglejs_accelWr(0x3e,0); // clear the buffer
  jswrap_banglejs_accelWr(0x18,0b00101100);  // CNTL1 Off, low power, DRDYE=1, 4g range, TDTE (tap enable)=1, Wakeup=0, Tilt=0
  jswrap_banglejs_accelWr(0x18,0b10101100);  // CNTL1 On, low power, DRDYE=1, 4g range, TDTE (tap enable)=1, Wakeup=0, Tilt=0
  // high power vs low power uses an extra 150uA
#endif
  // Accelerometer variables init
  stepCounter = 0;
  stepWasLow = false;
#ifndef EMSCRIPTEN
  // compass init
  jswrap_banglejs_compassWr(0x32,1);
  jswrap_banglejs_compassWr(0x31,0);
#endif
  compassPowerOn = false;
  i2cBusy = false;
  // Other IO
  jshPinSetState(BAT_PIN_CHARGING, JSHPINSTATE_GPIO_IN_PULLUP);
  // touch
  touchStatus = TS_NONE;
  touchLastState = 0;
  touchLastState2 = 0;

#ifndef EMSCRIPTEN
  // Add watchdog timer to ensure watch always stays usable (hopefully!)
  // This gets killed when _kill / _init happens
  //  - the bootloader probably already set this up so the
  //    enable will do nothing - but good to try anyway
  jshEnableWatchDog(5); // 5 second watchdog
  // This timer kicks the watchdog, and does some other stuff as well
  pollInterval = DEFAULT_ACCEL_POLL_INTERVAL;
  // requires APP_TIMER_OP_QUEUE_SIZE=5 in BOARD.py
  uint32_t err_code = app_timer_create(&m_peripheral_poll_timer_id,
                      APP_TIMER_MODE_REPEATED,
                      peripheralPollHandler);
  jsble_check_error(err_code);
  #if NRF_SD_BLE_API_VERSION<5
  app_timer_start(m_peripheral_poll_timer_id, APP_TIMER_TICKS(pollInterval, APP_TIMER_PRESCALER), NULL);
<<<<<<< HEAD
  #else
  app_timer_start(m_peripheral_poll_timer_id, APP_TIMER_TICKS(pollInterval), NULL);
  #endif
=======
  // Backlight PWM
  err_code = app_timer_create(&m_backlight_on_timer_id,
                        APP_TIMER_MODE_REPEATED,
                        backlightOnHandler);
  jsble_check_error(err_code);
  err_code = app_timer_create(&m_backlight_off_timer_id,
                      APP_TIMER_MODE_SINGLE_SHOT,
                      backlightOffHandler);
  jsble_check_error(err_code);
>>>>>>> c78e5130
#endif


#ifdef SMAQ3
  jshSetPinShouldStayWatched(BTN1_PININDEX,true);
  fakeBTN2Flags = jshPinWatch(BTN1_PININDEX, true);
  if (fakeBTN2Flags!=EV_NONE) jshSetEventCallback(fakeBTN2Flags, btn1Handler);
  jshSetPinShouldStayWatched(FAKE_BTN1_PIN,true);
  fakeBTN1Flags = jshPinWatch(FAKE_BTN1_PIN, true);
  jshSetPinShouldStayWatched(FAKE_BTN3_PIN,true);
  fakeBTN3Flags = jshPinWatch(FAKE_BTN3_PIN, true);
  // TODO: FAKE_BTN1/2_PIN->input_pullup/disconnect input?
#else
  IOEventFlags channel;
  jshSetPinShouldStayWatched(BTN1_PININDEX,true);
  jshSetPinShouldStayWatched(BTN2_PININDEX,true);
  jshSetPinShouldStayWatched(BTN3_PININDEX,true);
  jshSetPinShouldStayWatched(BTN4_PININDEX,true);
  jshSetPinShouldStayWatched(BTN5_PININDEX,true);
  channel = jshPinWatch(BTN1_PININDEX, true);
  if (channel!=EV_NONE) jshSetEventCallback(channel, btn1Handler);
  channel = jshPinWatch(BTN2_PININDEX, true);
  if (channel!=EV_NONE) jshSetEventCallback(channel, btn2Handler);
  channel = jshPinWatch(BTN3_PININDEX, true);
  if (channel!=EV_NONE) jshSetEventCallback(channel, btn3Handler);
  channel = jshPinWatch(BTN4_PININDEX, true);
  if (channel!=EV_NONE) jshSetEventCallback(channel, btn4Handler);
  channel = jshPinWatch(BTN5_PININDEX, true);
  if (channel!=EV_NONE) jshSetEventCallback(channel, btn5Handler);
#endif

  buzzAmt = 0;
  beepFreq = 0;
  // Read settings and change beep/buzz behaviour...
  JsVar *settingsFN = jsvNewFromString("setting.json");
  JsVar *settings = jswrap_storage_readJSON(settingsFN,true);
  JsVar *v;
  v = jsvIsObject(settings) ? jsvObjectGetChild(settings,"beep",0) : 0;
  if (v && jsvGetBool(v)==false) {
    bangleFlags &= ~JSBF_ENABLE_BEEP;
  } else {
    bangleFlags |= JSBF_ENABLE_BEEP;
#ifdef SPEAKER_PIN
    if (!v || jsvIsStringEqual(v,"vib")) // default to use vibration for beep
      bangleFlags |= JSBF_BEEP_VIBRATE;
    else
      bangleFlags &= ~JSBF_BEEP_VIBRATE;
#else
    bangleFlags |= JSBF_BEEP_VIBRATE;
#endif
  }
  jsvUnLock(v);
  v = jsvIsObject(settings) ? jsvObjectGetChild(settings,"vibrate",0) : 0;
  if (v && jsvGetBool(v)==false) {
    bangleFlags &= ~JSBF_ENABLE_BUZZ;
  } else {
    bangleFlags |= JSBF_ENABLE_BUZZ;
  }
  jsvUnLock3(v,settings,settingsFN);
}

/*JSON{
  "type" : "kill",
  "generate" : "jswrap_banglejs_kill"
}*/
void jswrap_banglejs_kill() {
#ifndef EMSCRIPTEN
  app_timer_stop(m_backlight_on_timer_id);
  app_timer_stop(m_backlight_off_timer_id);
  app_timer_stop(m_peripheral_poll_timer_id);
  jstStopExecuteFn(hrmPollHandler, 0);
#endif
  jsvUnLock(promiseBeep);
  promiseBeep = 0;
  jsvUnLock(promiseBuzz);
  promiseBuzz = 0;

#ifdef SMAQ3
  jshSetPinShouldStayWatched(BTN1_PININDEX,false);
  jshSetPinShouldStayWatched(FAKE_BTN1_PIN,false);
  jshSetPinShouldStayWatched(FAKE_BTN3_PIN,false);
  jshPinWatch(FAKE_BTN1_PIN, false);
  jshPinWatch(FAKE_BTN3_PIN, false);
#else
  jshSetPinShouldStayWatched(BTN1_PININDEX,false);
  jshSetPinShouldStayWatched(BTN2_PININDEX,false);
  jshSetPinShouldStayWatched(BTN3_PININDEX,false);
  jshSetPinShouldStayWatched(BTN4_PININDEX,false);
  jshSetPinShouldStayWatched(BTN5_PININDEX,false);
  jshPinWatch(BTN1_PININDEX, false);
  jshPinWatch(BTN2_PININDEX, false);
  jshPinWatch(BTN3_PININDEX, false);
  jshPinWatch(BTN4_PININDEX, false);
  jshPinWatch(BTN5_PININDEX, false);
#endif
}

/*JSON{
  "type" : "idle",
  "generate" : "jswrap_banglejs_idle"
}*/
bool jswrap_banglejs_idle() {
  JsVar *bangle =jsvObjectGetChild(execInfo.root, "Bangle", 0);
  /* Check if we have an accelerometer listener, and set JSBF_ACCEL_LISTENER
   * accordingly - so we don't get a wakeup if we have no listener. */
  if (jsiObjectHasCallbacks(bangle, JS_EVENT_PREFIX"accel"))
    bangleFlags |= JSBF_ACCEL_LISTENER;
  else
    bangleFlags &= ~JSBF_ACCEL_LISTENER;
  if (bangleTasks == JSBT_NONE) {
    jsvUnLock(bangle);
    return false;
  }
  if (bangleTasks & JSBT_LCD_OFF) jswrap_banglejs_setLCDPower(0);
  if (bangleTasks & JSBT_LCD_ON) jswrap_banglejs_setLCDPower(1);
  if (bangleTasks & JSBT_RESET) jsiStatus |= JSIS_TODO_FLASH_LOAD;
  if (!bangle) {
    bangleTasks = JSBT_NONE;
    return false;
  }
  if (bangleTasks & JSBT_ACCEL_DATA) {
    JsVar *o = jswrap_banglejs_getAccel();
    if (o) {
      jsiQueueObjectCallbacks(bangle, JS_EVENT_PREFIX"accel", &o, 1);
      jsvUnLock(o);
    }
  }
  if (bangleTasks & JSBT_ACCEL_TAPPED) {
    JsVar *o = jsvNewObject();
    if (o) {
      const char *string="";
      if (tapInfo&1) string="front";
      if (tapInfo&2) string="back";
      if (tapInfo&4) string="bottom";
      if (tapInfo&8) string="top";
      if (tapInfo&16) string="right";
      if (tapInfo&32) string="left";
      int n = (tapInfo&0x80)?2:1;
      jsvObjectSetChildAndUnLock(o, "dir", jsvNewFromString(string));
      jsvObjectSetChildAndUnLock(o, "double", jsvNewFromBool(tapInfo&0x80));
      jsvObjectSetChildAndUnLock(o, "x", jsvNewFromInteger((tapInfo&16)?-n:(tapInfo&32)?n:0));
      jsvObjectSetChildAndUnLock(o, "y", jsvNewFromInteger((tapInfo&4)?-n:(tapInfo&8)?n:0));
      jsvObjectSetChildAndUnLock(o, "z", jsvNewFromInteger((tapInfo&1)?-n:(tapInfo&2)?n:0));
      jsiQueueObjectCallbacks(bangle, JS_EVENT_PREFIX"tap", &o, 1);
      jsvUnLock(o);
    }
  }
  if (bangleTasks & JSBT_GPS_DATA) {
    JsVar *o = nmea_to_jsVar(&gpsFix);
    if (o) {
      jsiQueueObjectCallbacks(bangle, JS_EVENT_PREFIX"GPS", &o, 1);
      jsvUnLock(o);
    }
  }
  if (bangleTasks & JSBT_GPS_DATA_PARTIAL) {
    if (jsiObjectHasCallbacks(bangle, JS_EVENT_PREFIX"GPS-raw")) {
      JsVar *data = jsvObjectGetChild(bangle,"_gpsdata",0);
      if (!data) {
        data = jsvNewFromEmptyString();
        jsvObjectSetChild(bangle,"_gpsdata",data);
      }
      jsvAppendStringBuf(data, ubloxMsg, ubloxMsgLength);
      jsvUnLock(data);
    }
  }
  if (bangleTasks & JSBT_GPS_DATA_LINE) {
    if (jsiObjectHasCallbacks(bangle, JS_EVENT_PREFIX"GPS-raw")) {
      // if GPS data had overflowed, report it
      if (bangleTasks & JSBT_GPS_DATA_OVERFLOW) {
        jsErrorFlags |= JSERR_RX_FIFO_FULL;
      }
      // Get any data previously added with JSBT_GPS_DATA_PARTIAL
      JsVar *line = jsvObjectGetChild(bangle,"_gpsdata",0);
      if (line) {
        jsvObjectRemoveChild(bangle,"_gpsdata");
        jsvAppendStringBuf(line, ubloxMsg, ubloxMsgLength);
      } else line = jsvNewStringOfLength(ubloxMsgLength, ubloxMsg);
      // if we have any data, queue it
      if (line)
        jsiQueueObjectCallbacks(bangle, JS_EVENT_PREFIX"GPS-raw", &line, 1);
      jsvUnLock(line);
    } else {
      jsvObjectRemoveChild(bangle,"_gpsdata");
    }
  }
  if (bangleTasks & JSBT_MAG_DATA) {
    if (bangle && jsiObjectHasCallbacks(bangle, JS_EVENT_PREFIX"mag")) {
      JsVar *o = jswrap_banglejs_getCompass();
      if (o) {
        jsiQueueObjectCallbacks(bangle, JS_EVENT_PREFIX"mag", &o, 1);
        jsvUnLock(o);
      }
    }
  }
  if (bangleTasks & JSBT_HRM_DATA) {
    JsVar *o = jsvNewObject();
    if (o) {
      const int BPM_MIN = 40;
      const int BPM_MAX = 200;
      //const int SAMPLES_PER_SEC = 1000 / HRM_POLL_INTERVAL;
      const int CMIN = 60000 / (BPM_MAX*HRM_POLL_INTERVAL);
      const int CMAX = 60000 / (BPM_MIN*HRM_POLL_INTERVAL);
      assert(CMAX<HRM_HISTORY_LEN);
      uint8_t corr[CMAX];
      int minCorr = 0x7FFFFFFF, maxCorr = 0;
      int minIdx = 0;
      for (int c=CMIN;c<CMAX;c++) {
        int s = 0;
        // correlate
        for (int i=CMAX;i<HRM_HISTORY_LEN;i++) {
          int d = hrmHistory[i] - hrmHistory[i-c];
          s += d*d;
        }
        // store min and max
        if (s<minCorr) {
          minCorr = s;
          minIdx = c;
        }
        if (s>maxCorr) {
          maxCorr = s;
        }
        // store in 8 bit array
        s = s>>10;
        if (s>255) s=255;
        corr[c] = s;
      }
      for (int c=0;c<CMIN;c++)
        corr[c] = corr[CMIN]; // just fill in the lower data
      // confidence depends on how good a fit correlation is (lower minCorr = better)
      int confidence = 120 - (minCorr/600);
      // but if maxCorr is low we don't have enough signal, so that's bad too
      if (maxCorr<10000) confidence -= (10000-maxCorr)/50;

      if (confidence<0) confidence=0;
      if (confidence>100) confidence=100;

      jsvObjectSetChildAndUnLock(o,"bpm",jsvNewFromInteger(60000 / (minIdx*HRM_POLL_INTERVAL)));
      jsvObjectSetChildAndUnLock(o,"confidence",jsvNewFromInteger(confidence));
      JsVar *s = jsvNewNativeString((char*)hrmHistory, sizeof(hrmHistory));
      JsVar *ab = jsvNewArrayBufferFromString(s,0);
      jsvObjectSetChildAndUnLock(o,"raw",jswrap_typedarray_constructor(ARRAYBUFFERVIEW_INT8,ab,0,0));
      jsvUnLock2(ab,s);
      // for debugging
      if (false) {
        jsvObjectSetChildAndUnLock(o,"minDifference",jsvNewFromInteger(minCorr));
        jsvObjectSetChildAndUnLock(o,"maxDifference",jsvNewFromInteger(maxCorr));
        s = jsvNewArrayBufferWithData(sizeof(corr),corr);
        jsvObjectSetChildAndUnLock(o,"correlation",jswrap_typedarray_constructor(ARRAYBUFFERVIEW_UINT8,s,0,0));
        jsvUnLock(s);
      }

      jsiQueueObjectCallbacks(bangle, JS_EVENT_PREFIX"HRM", &o, 1);
      jsvUnLock(o);
    }
  }
  if (bangleTasks & JSBT_GESTURE_DATA) {
    if (jsiObjectHasCallbacks(bangle, JS_EVENT_PREFIX"gesture")) {
      JsVar *arr = jsvNewTypedArray(ARRAYBUFFERVIEW_INT8, accGestureRecordedCount*3);
      if (arr) {
        int idx = accHistoryIdx - (accGestureRecordedCount*3);
        while (idx<0) idx+=sizeof(accHistory);
        JsvArrayBufferIterator it;
        jsvArrayBufferIteratorNew(&it, arr, 0);
        for (int i=0;i<accGestureRecordedCount*3;i++) {
          jsvArrayBufferIteratorSetByteValue(&it, accHistory[idx++]);
          jsvArrayBufferIteratorNext(&it);
          if (idx>=(int)sizeof(accHistory)) idx-=sizeof(accHistory);
        }
        jsvArrayBufferIteratorFree(&it);
        jsiQueueObjectCallbacks(bangle, JS_EVENT_PREFIX"gesture", &arr, 1);
        jsvUnLock(arr);
      }
    }
#ifdef USE_TENSORFLOW
    if (jsiObjectHasCallbacks(bangle, JS_EVENT_PREFIX"aiGesture")) {
      //JsVar *model = jsfReadFile(jsfNameFromString(".tfmodel"),0,0);
      JsfFileHeader header;
      uint32_t modelAddr = jsfFindFile(jsfNameFromString(".tfmodel"), &header);

      if (!modelAddr) {
        jsiConsolePrintf("TF error - no model\n");
      } else {
        // allocate the model on the stack rather than using ReadFile
        // as that will save us a few JsVars
        size_t modelSize = jsfGetFileSize(&header);
        char *modelBuf = alloca(modelSize);
        jshFlashRead(modelBuf, modelAddr, modelSize);
        JsVar *model = jsvNewNativeString(modelBuf, modelSize);

        // delete command history and run a GC pass to try and free up some space
        while (jsiFreeMoreMemory());
        jsvGarbageCollect();
        JsVar *tf = jswrap_tensorflow_create(4000, model);
        jsvUnLock(model);
        if (!tf) {
          //jsiConsolePrintf("TF error - no memory\n");
          // we get an exception anyway
        } else {
          //jsiConsolePrintf("TF in\n");
          JsVar *v = jswrap_tfmicrointerpreter_getInput(tf);
          JsvArrayBufferIterator it;
          jsvArrayBufferIteratorNew(&it, v, 0);
          int idx = accHistoryIdx - (accGestureRecordedCount*3);
          while (idx<0) idx+=sizeof(accHistory);
          for (int i=0;i<accGestureRecordedCount*3;i++) {
            jsvArrayBufferIteratorSetIntegerValue(&it, accHistory[idx++]);
            jsvArrayBufferIteratorNext(&it);
            if (idx>=(int)sizeof(accHistory)) idx-=sizeof(accHistory);
          }
          jsvArrayBufferIteratorFree(&it);
          jsvUnLock(v);
          //jsiConsolePrintf("TF invoke\n");
          jswrap_tfmicrointerpreter_invoke(tf);
          //jsiConsolePrintf("TF out\n");
          v = jswrap_tfmicrointerpreter_getOutput(tf);
          JsVar *arr = jswrap_array_slice(v,0,0); // clone, so it's not referencing all of Tensorflow!
          jsvUnLock2(v,tf);
          //jsiConsolePrintf("TF queue\n");
          JsVar *gesture = jspExecuteJSFunction("(function(a) {"
            "var m=0,g;"
            "for (var i in a) if (a[i]>m) { m=a[i];g=i; }"
            "if (g!==undefined) {"
              "var n=require('Storage').read('.tfnames');"
              "if (n) g=n.split(',')[g];"
            "}"
          "return g;})",NULL,1,&arr);
          JsVar *args[2] = {gesture,arr};
          jsiQueueObjectCallbacks(bangle, JS_EVENT_PREFIX"aiGesture", args, 2);
          jsvUnLock2(gesture,arr);
        }
      }
    }
#endif
  }
  if (bangleTasks & JSBT_CHARGE_EVENT) {
    JsVar *charging = jsvNewFromBool(wasCharging);
    jsiQueueObjectCallbacks(bangle, JS_EVENT_PREFIX"charging", &charging, 1);
    jsvUnLock(charging);
  }
  if (bangleTasks & JSBT_STEP_EVENT) {
    JsVar *steps = jsvNewFromInteger(stepCounter);
    jsiQueueObjectCallbacks(bangle, JS_EVENT_PREFIX"step", &steps, 1);
    jsvUnLock(steps);
  }
  if (bangleTasks & JSBT_TWIST_EVENT) {
    jsiQueueObjectCallbacks(bangle, JS_EVENT_PREFIX"twist", NULL, 0);
  }
  if (bangleTasks & JSBT_FACE_UP) {
    JsVar *v = jsvNewFromBool(faceUp);
    jsiQueueObjectCallbacks(bangle, JS_EVENT_PREFIX"faceUp", &v, 1);
    jsvUnLock(v);
    if (faceUp && lcdPowerTimeout && !lcdPowerOn && (bangleFlags&JSBF_WAKEON_FACEUP)) {
      // LCD was turned off, turn it back on
      jswrap_banglejs_setLCDPower(1);
      flipTimer = 0;
    }
  }
  if (bangleTasks & JSBT_SWIPE_MASK) {
    JsVar *o = jsvNewFromInteger((bangleTasks & JSBT_SWIPE_LEFT)?-1:1);
    jsiQueueObjectCallbacks(bangle, JS_EVENT_PREFIX"swipe", &o, 1);
    jsvUnLock(o);
  }
  if (bangleTasks & JSBT_TOUCH_MASK) {
    JsVar *o = jsvNewFromInteger(((bangleTasks & JSBT_TOUCH_LEFT)?1:0) |
                                 ((bangleTasks & JSBT_TOUCH_RIGHT)?2:0));
    jsiQueueObjectCallbacks(bangle, JS_EVENT_PREFIX"touch", &o, 1);
    jsvUnLock(o);
  }

  jsvUnLock(bangle);
  bangleTasks = JSBT_NONE;
#ifdef LCD_CONTROLLER_LPM013M126
  // Automatically flip!
  JsVar *graphics = jsvObjectGetChild(execInfo.hiddenRoot, JS_GRAPHICS_VAR, 0);
  JsGraphics gfx;
  if (graphics && graphicsGetFromVar(&gfx, graphics)) {
    if (gfx.data.modMaxX >= gfx.data.modMinX) {
      lcdMemLCD_flip(&gfx);
      graphicsSetVar(&gfx);
    }
  }
  jsvUnLock(graphics);
  // toggle EXTCOMIN to avoid burn-in
  if (lcdPowerOn)
    lcdMemLCD_extcomin();
#endif

  return false;
}


/*JSON{
  "type" : "EV_SERIAL1",
  "generate" : "jswrap_banglejs_gps_character"
}*/
bool jswrap_banglejs_gps_character(char ch) {
  // if too many chars, roll over since it's probably because we skipped a newline
  // or messed the message length
  if (ubloxInLength >= sizeof(ubloxIn)) {
    if (inComingUbloxProtocol == UBLOX_PROTOCOL_UBX &&
        ubloxMsgPayloadEnd > ubloxInLength) {
      if (bangleTasks & (JSBT_GPS_DATA_PARTIAL|JSBT_GPS_DATA_LINE)) {
        // we were already waiting to post data, so lets not overwrite it
        bangleTasks |= JSBT_GPS_DATA_OVERFLOW;
      } else {
        memcpy(ubloxMsg, ubloxIn, ubloxInLength);
        ubloxMsgLength = ubloxInLength;
        bangleTasks |= JSBT_GPS_DATA_PARTIAL;
      }
      ubloxMsgPayloadEnd -= ubloxInLength;
      ubloxInLength = 0;
    } else
      resetUbloxIn();
  }
  if (inComingUbloxProtocol == UBLOX_PROTOCOL_NOT_DETECTED) {
    ubloxInLength = 0;
    if (ch == '$') {
      inComingUbloxProtocol = UBLOX_PROTOCOL_NMEA;
    } else if (ch == 0xB5) {
      inComingUbloxProtocol = UBLOX_PROTOCOL_UBX;
      ubloxMsgPayloadEnd = 0;
    }
  }
  ubloxIn[ubloxInLength++] = ch;
  if (inComingUbloxProtocol == UBLOX_PROTOCOL_NMEA && ch == '\n') {
    // Now we have a line of GPS data...
    /*$GNRMC,161945.00,A,5139.11397,N,00116.07202,W,1.530,,190919,,,A*7E
      $GNVTG,,T,,M,1.530,N,2.834,K,A*37
      $GNGGA,161945.00,5139.11397,N,00116.07202,W,1,06,1.29,71.1,M,47.0,M,,*64
      $GNGSA,A,3,09,06,23,07,03,29,,,,,,,1.96,1.29,1.48*14
      $GPGSV,3,1,12,02,45,293,13,03,10,109,16,05,13,291,,06,56,213,25*73
      $GPGSV,3,2,12,07,39,155,18,09,76,074,33,16,08,059,,19,02,218,18*7E
      $GPGSV,3,3,12,23,40,066,23,26,08,033,18,29,07,342,20,30,14,180,*7F
      $GNGLL,5139.11397,N,00116.07202,W,161945.00,A,A*69 */
    // Let's just chuck it over into JS-land for now
    if (ubloxInLength > 2 && ubloxInLength <= NMEA_MAX_SIZE && ubloxIn[ubloxInLength - 2] =='\r') {
      ubloxIn[ubloxInLength - 2] = 0; // just overwriting \r\n
      ubloxIn[ubloxInLength - 1] = 0;
      if (nmea_decode(&gpsFix, ubloxIn))
        bangleTasks |= JSBT_GPS_DATA;
      if (bangleTasks & (JSBT_GPS_DATA_PARTIAL|JSBT_GPS_DATA_LINE)) {
        // we were already waiting to post data, so lets not overwrite it
        bangleTasks |= JSBT_GPS_DATA_OVERFLOW;
      } else {
        memcpy(ubloxMsg, ubloxIn, ubloxInLength);
        ubloxMsgLength = ubloxInLength - 2;
        bangleTasks |= JSBT_GPS_DATA_LINE;
      }
    }
    resetUbloxIn();
  } else if (inComingUbloxProtocol == UBLOX_PROTOCOL_UBX) {
    if (!ubloxMsgPayloadEnd) {
      if (ubloxInLength == 2 && ch != 0x62) { // Invalid u-blox protocol message, missing header second byte
        resetUbloxIn();
      } else if (ubloxInLength == 6) {
        // Header: 0xB5 0x62, Class: 1 byte, ID: 1 byte, Length: 2 bytes, data..., CRC: 2 bytes
        ubloxMsgPayloadEnd = 6 + ((ubloxIn[5] << 8) | ubloxIn[4]) + 2;
        if (ubloxMsgPayloadEnd < ubloxInLength) { // Length is some odd way horribly wrong
          resetUbloxIn();
        }
      }
    } else if (ubloxInLength >= ubloxMsgPayloadEnd) {
      if (bangleTasks & (JSBT_GPS_DATA_PARTIAL|JSBT_GPS_DATA_LINE)) {
        // we were already waiting to post data, so lets not overwrite it
        bangleTasks |= JSBT_GPS_DATA_OVERFLOW;
      } else {
        memcpy(ubloxMsg, ubloxIn, ubloxInLength);
        ubloxMsgLength = ubloxInLength;
        bangleTasks |= JSBT_GPS_DATA_LINE;
      }
      resetUbloxIn();
    }
  }
  return true; // handled
}

/*JSON{
    "type" : "staticproperty",
    "class" : "Bangle",
    "name" : "F_BEEPSET",
    "generate_full" : "true",
    "return" : ["bool",""],
    "ifdef" : "BANGLEJS"
}
Feature flag - If true, this Bangle.js firmware reads `setting.json` and
modifies beep & buzz behaviour accordingly (the bootloader
doesn't need to do it).
*/

/*JSON{
    "type" : "staticmethod",
    "class" : "Bangle",
    "name" : "dbg",
    "generate" : "jswrap_banglejs_dbg",
    "return" : ["JsVar",""],
    "ifdef" : "BANGLEJS"
}
Reads debug info
*/
JsVar *jswrap_banglejs_dbg() {
  JsVar *o = jsvNewObject();
  if (!o) return 0;
  jsvObjectSetChildAndUnLock(o,"accHistoryIdx",jsvNewFromInteger(accHistoryIdx));
  jsvObjectSetChildAndUnLock(o,"accGestureCount",jsvNewFromInteger(accGestureCount));
  jsvObjectSetChildAndUnLock(o,"accIdleCount",jsvNewFromInteger(accIdleCount));
  return o;
}

/*JSON{
    "type" : "staticmethod",
    "class" : "Bangle",
    "name" : "accelWr",
    "generate" : "jswrap_banglejs_accelWr",
    "params" : [
      ["reg","int",""],
      ["data","int",""]
    ],
    "ifdef" : "BANGLEJS"
}
Writes a register on the KX023 Accelerometer
*/
void jswrap_banglejs_accelWr(JsVarInt reg, JsVarInt data) {
#ifndef EMSCRIPTEN
  unsigned char buf[2];
  buf[0] = (unsigned char)reg;
  buf[1] = (unsigned char)data;
  i2cBusy = true;
  jsi2cWrite(ACCEL_I2C, ACCEL_ADDR, 2, buf, true);
  i2cBusy = false;
#endif
}

/*JSON{
    "type" : "staticmethod",
    "class" : "Bangle",
    "name" : "accelRd",
    "generate" : "jswrap_banglejs_accelRd",
    "params" : [
      ["reg","int",""],
      ["cnt","int","If specified, `accelRd` returns and array of the given length (max 128). If not (or 0) it returns a number"]
    ],
    "return" : ["JsVar",""],
    "ifdef" : "BANGLEJS"
}
Reads a register from the KX023 Accelerometer

**Note:** On Espruino 2v06 and before this function only returns a number (`cnt` is ignored).
*/
JsVar *jswrap_banglejs_accelRd(JsVarInt reg, JsVarInt cnt) {
#ifndef EMSCRIPTEN
  if (cnt<0) cnt=0;
  unsigned char buf[128];
  if (cnt>sizeof(buf)) cnt=sizeof(buf);
  buf[0] = (unsigned char)reg;
  i2cBusy = true;
  jsi2cWrite(ACCEL_I2C, ACCEL_ADDR, 1, buf, true);
  jsi2cRead(ACCEL_I2C, ACCEL_ADDR, cnt, buf, true);
  i2cBusy = false;
  if (cnt) {
    JsVar *ab = jsvNewArrayBufferWithData(cnt, buf);
    JsVar *d = jswrap_typedarray_constructor(ARRAYBUFFERVIEW_UINT8, ab,0,0);
    jsvUnLock(ab);
    return d;
  } else return jsvNewFromInteger(buf[0]);
#else
  return 0;
#endif
}


/*JSON{
    "type" : "staticmethod",
    "class" : "Bangle",
    "name" : "compassWr",
    "generate" : "jswrap_banglejs_compassWr",
    "params" : [
      ["reg","int",""],
      ["data","int",""]
    ],
    "ifdef" : "BANGLEJS"
}
Writes a register on the Magnetometer/Compass
*/
void jswrap_banglejs_compassWr(JsVarInt reg, JsVarInt data) {
#ifndef EMSCRIPTEN
  unsigned char buf[2];
  buf[0] = (unsigned char)reg;
  buf[1] = (unsigned char)data;
  i2cBusy = true;
  jsi2cWrite(MAG_I2C, MAG_ADDR, 2, buf, true);
  i2cBusy = false;
#endif
}

/*JSON{
    "type" : "staticmethod",
    "class" : "Bangle",
    "name" : "ioWr",
    "generate" : "jswrap_banglejs_ioWr",
    "params" : [
      ["mask","int",""],
      ["isOn","int",""]
    ],
    "ifdef" : "BANGLEJS"
}
Changes a pin state on the IO expander
*/
void jswrap_banglejs_ioWr(JsVarInt mask, bool on) {
#ifndef SMAQ3
#ifndef EMSCRIPTEN
  static unsigned char state;
  if (on) state |= mask;
  else state &= ~mask;
  i2cBusy = true;
  jsi2cWrite(&i2cInternal, 0x20, 1, &state, true);
  i2cBusy = false;
#endif
#endif
}


/*JSON{
    "type" : "staticmethod",
    "class" : "Bangle",
    "name" : "project",
    "generate" : "jswrap_banglejs_project",
    "params" : [
      ["latlong","JsVar","`{lat:..., lon:...}`"]
    ],
    "return" : ["JsVar","{x:..., y:...}"],
    "ifdef" : "BANGLEJS"
}
Perform a Spherical [Web Mercator projection](https://en.wikipedia.org/wiki/Web_Mercator_projection)
of latitude and longitude into `x` and `y` coordinates, which are roughly
equivalent to meters from `{lat:0,lon:0}`.

This is the formula used for most online mapping and is a good way
to compare GPS coordinates to work out the distance between them.
*/
JsVar *jswrap_banglejs_project(JsVar *latlong) {
  const double degToRad = PI / 180; // degree to radian conversion
  const double latMax = 85.0511287798; // clip latitude to sane values
  const double R = 6378137; // earth radius in m
  double lat = jsvGetFloatAndUnLock(jsvObjectGetChild(latlong,"lat",0));
  double lon = jsvGetFloatAndUnLock(jsvObjectGetChild(latlong,"lon",0));
  if (lat > latMax) lat=latMax;
  if (lat < -latMax) lat=-latMax;
  double s = sin(lat * degToRad);
  JsVar *o = jsvNewObject();
  if (o) {
    jsvObjectSetChildAndUnLock(o,"x", jsvNewFromFloat(R * lon * degToRad));
    jsvObjectSetChildAndUnLock(o,"y", jsvNewFromFloat(R * log((1 + s) / (1 - s)) / 2));
  }
  return o;
}


static NO_INLINE void _jswrap_banglejs_setVibration() {
  int beep = 0;
  if (bangleFlags & JSBF_BEEP_VIBRATE)
    beep = beepFreq;

  if (buzzAmt==0 && beep==0)
    jshPinOutput(VIBRATE_PIN,0); // vibrate off
  else if (beep==0) { // vibrate only
    jshPinAnalogOutput(VIBRATE_PIN, 0.4 + buzzAmt*0.6/255, 1000, JSAOF_NONE);
  } else { // beep and vibrate
    jshPinAnalogOutput(VIBRATE_PIN, 0.2 + buzzAmt*0.6/255, beep, JSAOF_NONE);
  }
}

/*JSON{
    "type" : "staticmethod",
    "class" : "Bangle",
    "name" : "beep",
    "generate" : "jswrap_banglejs_beep",
    "params" : [
      ["time","int","Time in ms (default 200)"],
      ["freq","int","Frequency in hz (default 4000)"]
    ],
    "return" : ["JsVar","A promise, completed when beep is finished"],
    "return_object":"Promise",
    "ifdef" : "BANGLEJS"
}
Use the piezo speaker to Beep for a certain time period and frequency
*/
void jswrap_banglejs_beep_callback() {
  beepFreq = 0;
  if (bangleFlags & JSBF_BEEP_VIBRATE) {
    _jswrap_banglejs_setVibration();
  } else {
#ifdef SPEAKER_PIN
    jshPinSetState(SPEAKER_PIN, JSHPINSTATE_GPIO_IN);
#endif
  }

  jspromise_resolve(promiseBeep, 0);
  jsvUnLock(promiseBeep);
  promiseBeep = 0;
}

JsVar *jswrap_banglejs_beep(int time, int freq) {
  if (freq<=0) freq=4000;
  if (freq>60000) freq=60000;
  if (time<=0) time=200;
  if (time>5000) time=5000;
  if (promiseBeep) {
    jsExceptionHere(JSET_ERROR, "Beep in progress");
    return 0;
  }
  promiseBeep = jspromise_create();
  if (!promiseBeep) return 0;

  if (bangleFlags & JSBF_ENABLE_BEEP) {
    beepFreq = freq;
    if (bangleFlags & JSBF_BEEP_VIBRATE) {
      _jswrap_banglejs_setVibration();
    } else {
#ifdef SPEAKER_PIN
      jshPinAnalogOutput(SPEAKER_PIN, 0.5, freq, JSAOF_NONE);
#endif
    }
  }
  jsiSetTimeout(jswrap_banglejs_beep_callback, time);
  return jsvLockAgain(promiseBeep);
}

/*JSON{
    "type" : "staticmethod",
    "class" : "Bangle",
    "name" : "buzz",
    "generate" : "jswrap_banglejs_buzz",
    "params" : [
      ["time","int","Time in ms (default 200)"],
      ["strength","float","Power of vibration from 0 to 1 (Default 1)"]
    ],
    "return" : ["JsVar","A promise, completed when vibration is finished"],
    "return_object":"Promise",
    "ifdef" : "BANGLEJS"
}
Use the vibration motor to buzz for a certain time period
*/
void jswrap_banglejs_buzz_callback() {
  buzzAmt = 0;
  _jswrap_banglejs_setVibration();

  jspromise_resolve(promiseBuzz, 0);
  jsvUnLock(promiseBuzz);
  promiseBuzz = 0;
}

JsVar *jswrap_banglejs_buzz(int time, JsVarFloat amt) {
  if (!isfinite(amt)|| amt>1) amt=1;
  if (amt<0) amt=0;
  if (time<=0) time=200;
  if (time>5000) time=5000;
  if (promiseBuzz) {
    jsExceptionHere(JSET_ERROR, "Buzz in progress");
    return 0;
  }
  promiseBuzz = jspromise_create();
  if (!promiseBuzz) return 0;

  if (bangleFlags & JSBF_ENABLE_BUZZ) {
    buzzAmt = (unsigned char)(amt*255);
    _jswrap_banglejs_setVibration();
  }

  jsiSetTimeout(jswrap_banglejs_buzz_callback, time);
  return jsvLockAgain(promiseBuzz);
}

/*JSON{
    "type" : "staticmethod",
    "class" : "Bangle",
    "name" : "off",
    "generate" : "jswrap_banglejs_off",
    "ifdef" : "BANGLEJS"
}
Turn Bangle.js off. It can only be woken by pressing BTN1.
*/
void jswrap_banglejs_off() {
#ifndef EMSCRIPTEN
  jsiKill();
  jsvKill();
  jshKill();

  jswrap_banglejs_ioWr(IOEXP_HRM,1); // HRM off
  jswrap_banglejs_ioWr(IOEXP_GPS, 0); // GPS off
  jshPinOutput(VIBRATE_PIN,0); // vibrate off
  jswrap_banglejs_setLCDPower(0);
  jswrap_banglejs_accelWr(0x18,0x0a); // accelerometer off
  jswrap_banglejs_compassWr(0x31,0); // compass off

#ifdef BTN2_PININDEX
  nrf_gpio_cfg_sense_set(BTN2_PININDEX, NRF_GPIO_PIN_NOSENSE);
  nrf_gpio_cfg_sense_set(BTN3_PININDEX, NRF_GPIO_PIN_NOSENSE);
#endif
  nrf_gpio_cfg_sense_set(BTN1_PININDEX, NRF_GPIO_PIN_SENSE_LOW);
  extern void spiFlashSleep();
  spiFlashSleep(); // power down SPI flash to save a few uA
  sd_power_system_off();
#else
  jsExceptionHere(JSET_ERROR, ".off not implemented on emulator");
#endif
}

/*JSON{
    "type" : "staticmethod",
    "class" : "Bangle",
    "name" : "getLogo",
    "generate" : "jswrap_banglejs_getLogo",
    "return" : ["JsVar", "An image to be used with `g.drawImage` - 222 x 104 x 2 bits" ],
    "ifdef" : "BANGLEJS"
}
*/
JsVar *jswrap_banglejs_getLogo() {
  const unsigned char img_compressed[1419] = { // 222 x 104 x 2 bits
      239, 90, 32, 66, 218, 160, 95, 240, 0, 127, 211, 46, 19, 241, 184, 159, 1,
          181, 240, 177, 176, 159, 243, 118, 3, 97, 126, 131, 107, 225, 227,
          113, 112, 6, 237, 127, 6, 239, 205, 214, 255, 13, 219, 112, 6, 215,
          64, 77, 219, 71, 205, 218, 192, 141, 219, 75, 198, 226, 244, 6, 215,
          64, 198, 194, 255, 77, 215, 207, 198, 226, 248, 13, 218, 255, 141,
          219, 124, 13, 218, 255, 205, 215, 223, 205, 218, 194, 205, 219, 13,
          134, 252, 13, 174, 143, 141, 198, 224, 13, 173, 129, 13, 134, 254,
          138, 31, 131, 96, 1, 198, 75, 198, 227, 116, 6, 239, 239, 1, 166, 65,
          198, 32, 255, 178, 182, 160, 32, 67, 103, 225, 108, 115, 20, 161, 120,
          0, 193, 91, 212, 208, 155, 141, 27, 2, 181, 18, 55, 255, 252, 228, 0,
          160, 195, 213, 193, 80, 13, 210, 95, 198, 194, 133, 65, 24, 8, 230,
          12, 110, 185, 184, 200, 248, 216, 96, 64, 74, 112, 161, 254, 173, 86,
          253, 204, 185, 184, 200, 63, 255, 160, 9, 26, 95, 255, 250, 1, 1, 252,
          15, 194, 1, 132, 110, 130, 3, 255, 248, 2, 5, 136, 43, 194, 39, 131,
          15, 61, 133, 47, 36, 14, 110, 110, 255, 252, 3, 139, 15, 32, 132, 10,
          8, 212, 30, 252, 221, 20, 61, 150, 52, 7, 193, 0, 129, 185, 194, 55,
          7, 3, 64, 12, 110, 110, 4, 154, 8, 0, 36, 241, 172, 23, 244, 220, 44,
          190, 128, 110, 134, 254, 91, 26, 30, 43, 8, 22, 17, 184, 56, 8, 236,
          51, 115, 208, 243, 16, 74, 81, 143, 65, 13, 1, 25, 6, 59, 12, 220,
          240, 168, 20, 144, 202, 80, 136, 97, 155, 167, 159, 169, 70, 133, 143,
          131, 6, 4, 221, 154, 22, 165, 40, 246, 25, 184, 56, 25, 40, 99, 115,
          109, 0, 148, 164, 40, 193, 254, 27, 132, 191, 141, 149, 55, 23, 47,
          250, 41, 74, 128, 111, 248, 6, 224, 225, 253, 3, 115, 85, 172, 128,
          40, 56, 31, 253, 74, 80, 52, 31, 241, 184, 56, 57, 200, 51, 114, 208,
          31, 255, 252, 58, 36, 252, 180, 50, 148, 67, 224, 63, 3, 112, 80, 177,
          224, 32, 0, 226, 213, 0, 48, 145, 84, 56, 144, 27, 73, 184, 109, 248,
          220, 21, 0, 112, 182, 120, 42, 82, 137, 128, 187, 65, 0, 4, 74, 16,
          64, 15, 210, 22, 8, 7, 240, 6, 5, 16, 28, 28, 40, 14, 2, 124, 110, 14,
          255, 249, 131, 4, 4, 255, 172, 67, 82, 142, 215, 7, 233, 15, 27, 134,
          12, 14, 254, 87, 11, 122, 16, 4, 188, 17, 20, 33, 176, 95, 252, 31,
          128, 220, 16, 128, 18, 128, 73, 16, 64, 224, 178, 70, 82, 138, 69, 7,
          1, 254, 213, 106, 133, 64, 138, 66, 151, 255, 168, 223, 254, 216, 28,
          31, 255, 250, 173, 255, 68, 130, 134, 7, 203, 91, 255, 27, 131, 129,
          139, 130, 128, 177, 67, 75, 130, 165, 41, 176, 22, 124, 150, 20, 8,
          82, 20, 44, 64, 8, 176, 19, 112, 76, 80, 96, 108, 128, 175, 228, 0,
          97, 104, 64, 77, 193, 111, 214, 65, 252, 0, 96, 199, 192, 97, 0, 3,
          176, 1, 133, 77, 130, 126, 14, 7, 253, 29, 2, 2, 4, 124, 17, 184, 36,
          136, 64, 80, 99, 235, 112, 163, 230, 80, 77, 192, 195, 218, 129, 203,
          203, 64, 134, 129, 23, 138, 0, 26, 6, 252, 8, 234, 25, 48, 27, 249,
          252, 40, 88, 236, 17, 152, 64, 160, 83, 130, 1, 129, 55, 5, 1, 106, 8,
          127, 10, 94, 110, 22, 30, 55, 26, 126, 110, 16, 12, 13, 2, 30, 96, 8,
          56, 8, 208, 17, 16, 80, 50, 32, 64, 192, 154, 129, 27, 129, 159, 139,
          4, 57, 130, 110, 29, 88, 49, 184, 104, 8, 180, 17, 120, 64, 0, 77,
          193, 37, 130, 21, 130, 116, 12, 8, 9, 184, 32, 248, 64, 0, 152, 33,
          27, 134, 0, 14, 110, 24, 90, 12, 125, 90, 32, 184, 16, 112, 80, 33,
          16, 36, 65, 47, 198, 224, 198, 226, 34, 129, 110, 147, 80, 55, 21, 0,
          222, 138, 194, 0, 5, 125, 32, 2, 14, 10, 95, 0, 34, 9, 3, 55, 7, 250,
          213, 0, 2, 212, 183, 74, 223, 179, 131, 55, 14, 34, 5, 140, 36, 12,
          220, 52, 7, 232, 13, 14, 124, 221, 28, 0, 19, 116, 137, 116, 124, 220,
          92, 250, 6, 78, 18, 122, 110, 26, 95, 64, 55, 14, 212, 28, 220, 60,
          13, 250, 17, 185, 136, 17, 185, 8, 9, 184, 121, 224, 24, 72, 57, 184,
          107, 241, 184, 216, 249, 184, 114, 0, 166, 112, 205, 195, 64, 76, 194,
          56, 193, 244, 129, 196, 133, 244, 19, 2, 1, 129, 55, 10, 5, 12, 220,
          44, 125, 42, 28, 80, 6, 17, 120, 83, 112, 48, 112, 208, 144, 255, 193,
          124, 48, 0, 63, 194, 48, 191, 211, 112, 208, 241, 104, 112, 115, 112,
          65, 16, 142, 225, 26, 130, 135, 255, 13, 194, 192, 32, 200, 1, 63,
          244, 1, 120, 146, 252, 0, 164, 72, 249, 184, 125, 240, 80, 63, 241,
          184, 40, 58, 116, 61, 248, 12, 48, 248, 102, 224, 130, 32, 153, 195,
          143, 252, 13, 194, 7, 66, 13, 135, 3, 55, 15, 3, 41, 135, 47, 55, 7,
          47, 36, 130, 3, 4, 100, 16, 104, 35, 112, 176, 9, 224, 24, 40, 23,
          253, 144, 36, 4, 178, 12, 12, 14, 31, 252, 220, 56, 180, 56, 89, 184,
          50, 112, 36, 112, 99, 228, 64, 231, 231, 112, 205, 193, 93, 32, 103,
          112, 231, 254, 3, 112, 129, 192, 194, 225, 79, 205, 195, 175, 66, 41,
          4, 110, 12, 10, 15, 235, 254, 105, 12, 14, 8, 68, 19, 112, 112, 63,
          41, 16, 56, 91, 172, 18, 248, 98, 16, 64, 128, 223, 192, 96, 203, 255,
          102, 225, 224, 98, 80, 96, 63, 251, 241, 184, 56, 63, 255, 254, 118,
          4, 96, 26, 56, 51, 112, 81, 245, 112, 159, 254, 4, 60, 46, 8, 0, 18,
          16, 66, 96, 64, 0, 255, 55, 166, 225, 225, 96, 208, 186, 126, 8, 56,
          48, 40, 48, 216, 84, 136, 43, 128, 155, 161, 193, 0, 193, 203, 198, 0,
          141, 131, 37, 6, 115, 5, 28, 12, 44, 220, 58, 208, 16, 104, 62, 9,
          240, 188, 64, 0, 200, 0, 77, 194, 131, 7, 44, 5, 254, 200, 2, 195, 27,
          130, 128, 6, 250, 79, 5, 136, 20, 124, 26, 20, 108, 108, 12, 13, 118,
          16, 0, 147, 8, 70, 225, 0, 2, 127, 207, 98, 0, 22, 55, 24, 42, 24,
          220, 44, 189, 212, 40, 1, 88, 89, 184, 200, 58, 152, 67, 112, 160,
          177, 64, 9, 85, 0, 129, 239, 2, 70, 75, 255, 128, 162, 32, 42, 85,
          225, 97, 112, 225, 252, 5, 49, 167, 210, 103, 234, 85, 231, 224, 48,
          160, 65, 195, 83, 64, 145, 136, 143, 130, 137, 0, 26, 50, 19, 126, 19,
          52, 88, 9, 4, 149, 137, 32, 3, 97, 255, 70, 112, 76, 35, 175, 255,
          210, 160, 255, 255, 253, 0, 110, 181, 255, 243, 64, 215, 142, 130, 0,
          23, 1, 255, 173, 134, 4, 3, 255, 40, 156, 35, 40, 0, 9, 116, 116, 225,
          35, 113, 183, 255, 242, 137, 195, 115, 6, 199, 174, 129, 27, 139, 1,
          27, 3, 153, 27, 46, 0, 6, 213, 164, 9, 33, 47, 255, 255, 128, 161, 65,
          148, 140, 188, 151, 24, 131, 233, 171, 107, 192, 128, 248, 6, 214,
          192, 158, 65, 0, 3, 95, 160, 0, 121, 76, 8, 0, 85, 45, 208, 17, 176,
          223, 195, 117, 208, 241, 184, 216, 1, 189, 219, 241, 176, 191, 1, 181,
          208, 115, 112, 195, 107, 160, 19, 243, 118, 176, 51, 119, 190, 3, 118,
          191, 227, 118, 221, 1, 181, 208, 33, 176, 191, 211, 117, 242, 241,
          184, 188, 1, 181, 208, 17, 176, 191, 195, 117, 241, 243, 118, 176, 3,
          118, 208, 243, 119, 159, 131, 118, 216, 3, 119, 230, 235, 104, 3, 123,
          247, 227, 97, 62, 3, 107, 224, 102, 225, 70, 215, 192, 35, 227, 97,
          58, 0, 177, 0
 };
  JsVar *v = jsvNewNativeString((char*)&img_compressed[0], sizeof(img_compressed));
  JsVar *img = jswrap_heatshrink_decompress(v);
  jsvUnLock(v);
  return img;
}

/*JSON{
    "type" : "staticmethod",
    "class" : "Bangle",
    "name" : "loadWidgets",
    "generate_js" : "libs/js/banglejs/Bangle_loadWidgets.min.js",
    "ifdef" : "BANGLEJS"
}
Load all widgets from flash Storage. Call this once at the beginning
of your application if you want any on-screen widgets to be loaded.

They will be loaded into a global `WIDGETS` array, and
can be rendered with `Bangle.drawWidgets`.
*/
/*JSON{
    "type" : "staticmethod",
    "class" : "Bangle",
    "name" : "drawWidgets",
    "generate_js" : "libs/js/banglejs/Bangle_drawWidgets.min.js",
    "ifdef" : "BANGLEJS"
}
Draw any onscreen widgets that were loaded with `Bangle.loadWidgets()`.

Widgets should redraw themselves when something changes - you'll only
need to call drawWidgets if you decide to clear the entire screen
with `g.clear()`.
*/
/*JSON{
    "type" : "staticmethod", "class" : "Bangle", "name" : "drawWidgets", "patch":true,
    "generate_js" : "libs/js/banglejs/Bangle_drawWidgets_SMAQ3.js",
    "#if" : "defined(BANGLEJS) && defined(SMAQ3)"
}
*/

/*JSON{
    "type" : "staticmethod",
    "class" : "Bangle",
    "name" : "showLauncher",
    "generate_js" : "libs/js/banglejs/Bangle_showLauncher.min.js",
    "ifdef" : "BANGLEJS"
}
Load the Bangle.js app launcher, which will allow the user
to select an application to launch.
*/

/*JSON{
    "type" : "staticmethod",
    "class" : "E",
    "name" : "showMenu",
    "generate_js" : "libs/js/banglejs/E_showMenu.min.js",
    "params" : [
      ["menu","JsVar","An object containing name->function mappings to to be used in a menu"]
    ],
    "return" : ["JsVar", "A menu object with `draw`, `move` and `select` functions" ],
    "ifdef" : "BANGLEJS"
}
Display a menu on the screen, and set up the buttons to navigate through it.

Supply an object containing menu items. When an item is selected, the
function it references will be executed. For example:

```
var boolean = false;
var number = 50;
// First menu
var mainmenu = {
  "" : { "title" : "-- Main Menu --" },
  "Backlight On" : function() { LED1.set(); },
  "Backlight Off" : function() { LED1.reset(); },
  "Submenu" : function() { E.showMenu(submenu); },
  "A Boolean" : {
    value : boolean,
    format : v => v?"On":"Off",
    onchange : v => { boolean=v; }
  },
  "A Number" : {
    value : number,
    min:0,max:100,step:10,
    onchange : v => { number=v; }
  },
  "Exit" : function() { E.showMenu(); }, // remove the menu
};
// Submenu
var submenu = {
  "" : { "title" : "-- SubMenu --" },
  "One" : undefined, // do nothing
  "Two" : undefined, // do nothing
  "< Back" : function() { E.showMenu(mainmenu); },
};
// Actually display the menu
E.showMenu(mainmenu);
```

The menu will stay onscreen and active until explicitly removed,
which you can do by calling `E.showMenu()` without arguments.

See http://www.espruino.com/graphical_menu for more detailed information.
*/

/*JSON{
    "type" : "staticmethod",
    "class" : "E",
    "name" : "showMessage",
    "generate_js" : "libs/js/banglejs/E_showMessage.min.js",
    "params" : [
      ["message","JsVar","A message to display. Can include newlines"],
      ["title","JsVar","(optional) a title for the message"]
    ],
    "ifdef" : "BANGLEJS"
}

A utility function for displaying a full screen message on the screen.

Draws to the screen and returns immediately.

```
E.showMessage("These are\nLots of\nLines","My Title")
```
*/
/*JSON{
    "type" : "staticmethod",
    "class" : "E",
    "name" : "showPrompt",
    "generate_js" : "libs/js/banglejs/E_showPrompt.min.js",
    "params" : [
      ["message","JsVar","A message to display. Can include newlines"],
      ["options","JsVar","(optional) an object of options (see below)"]
    ],
    "return" : ["JsVar","A promise that is resolved when 'Ok' is pressed"],
    "ifdef" : "BANGLEJS"
}

Displays a full screen prompt on the screen, with the buttons
requested (or `Yes` and `No` for defaults).

When the button is pressed the promise is resolved with the
requested values (for the `Yes` and `No` defaults, `true` and `false`
are returned).

```
E.showPrompt("Do you like fish?").then(function(v) {
  if (v) print("'Yes' chosen");
  else print("'No' chosen");
});
// Or
E.showPrompt("How many fish\ndo you like?",{
  title:"Fish",
  buttons : {"One":1,"Two":2,"Three":3}
}).then(function(v) {
  print("You like "+v+" fish");
});
```

To remove the prompt, call `E.showPrompt()` with no arguments.

The second `options` argument can contain:

```
{
  title: "Hello",                      // optional Title
  buttons : {"Ok":true,"Cancel":false} // list of button text & return value
}
```
*/

/*JSON{
    "type" : "staticmethod", "class" : "E", "name" : "showMenu", "patch":true,
    "generate_js" : "libs/js/banglejs/E_showMenu_SMAQ3.js",
    "#if" : "defined(BANGLEJS) && defined(SMAQ3)"
}
*/
/*JSON{
    "type" : "staticmethod", "class" : "E", "name" : "showPrompt", "patch":true,
    "generate_js" : "libs/js/banglejs/E_showPrompt_SMAQ3.js",
    "#if" : "defined(BANGLEJS) && defined(SMAQ3)"
}
*/

/*JSON{
    "type" : "staticmethod",
    "class" : "E",
    "name" : "showAlert",
    "generate_js" : "libs/js/banglejs/E_showAlert.min.js",
    "params" : [
      ["message","JsVar","A message to display. Can include newlines"],
      ["options","JsVar","(optional) a title for the message"]
    ],
    "return" : ["JsVar","A promise that is resolved when 'Ok' is pressed"],
    "ifdef" : "BANGLEJS"
}

Displays a full screen prompt on the screen, with a single 'Ok' button.

When the button is pressed the promise is resolved.

```
E.showAlert("Hello").then(function() {
  print("Ok pressed");
});
// or
E.showAlert("These are\nLots of\nLines","My Title").then(function() {
  print("Ok pressed");
});
```

To remove the window, call `E.showAlert()` with no arguments.
*/

/*JSON{
    "type" : "variable",
    "name" : "LED",
    "generate" : "gen_jswrap_LED1",
    "return" : ["JsVar","A `Pin` object for a fake LED which appears on "],
    "#if" : "defined(BANGLEJS) && !defined(SMAQ3)",
    "no_docs":1
}

On most Espruino board there are LEDs, in which case `LED` will be an actual Pin.

On Bangle.js there are no LEDs, so to remain compatible with example code that might
expect an LED, this is an object that behaves like a pin, but which just displays
a circle on the display
*/
/*JSON{
    "type" : "variable",
    "name" : "LED1",
    "generate_js" : "libs/js/banglejs/LED1.min.js",
    "return" : ["JsVar","A `Pin` object for a fake LED which appears on "],
    "#if" : "defined(BANGLEJS) && !defined(SMAQ3)",
    "no_docs":1

}

On most Espruino board there are LEDs, in which case `LED1` will be an actual Pin.

On Bangle.js there are no LEDs, so to remain compatible with example code that might
expect an LED, this is an object that behaves like a pin, but which just displays
a circle on the display
*/
/*JSON{
    "type" : "variable",
    "name" : "LED2",
    "generate_js" : "libs/js/banglejs/LED2.min.js",
    "return" : ["JsVar","A `Pin` object for a fake LED which appears on "],
    "ifdef" : "BANGLEJS", "no_docs":1
}

On most Espruino board there are LEDs, in which case `LED2` will be an actual Pin.

On Bangle.js there are no LEDs, so to remain compatible with example code that might
expect an LED, this is an object that behaves like a pin, but which just displays
a circle on the display
*/


/*JSON{
  "type" : "variable",
  "name" : "BTN1",
  "generate_full" : "FAKE_BTN1_PIN",
  "ifdef" : "SMAQ3",
  "return" : ["pin",""]
}
This is a fake pin, used only for injecting 'fake' button press events from the touchscreen
*/
/*JSON{
  "type" : "variable",
  "name" : "BTN2",
  "generate_full" : "BTN1_PININDEX",
  "ifdef" : "SMAQ3",
  "return" : ["pin",""]
}
*/
/*JSON{
  "type" : "variable",
  "name" : "BTN3",
  "generate_full" : "FAKE_BTN3_PIN",
  "ifdef" : "SMAQ3",
  "return" : ["pin",""]
}
This is a fake pin, used only for injecting 'fake' button press events from the touchscreen
*/
/*JSON{
  "type" : "variable",
  "name" : "BTN",
  "generate_full" : "BTN1_PININDEX",
  "ifdef" : "SMAQ3",
  "return" : ["pin",""]
}
*/<|MERGE_RESOLUTION|>--- conflicted
+++ resolved
@@ -318,15 +318,13 @@
 #define DEFAULT_LCD_POWER_TIMEOUT 0 // in msec - default for lcdPowerTimeout
 #else
 #define DEFAULT_LCD_POWER_TIMEOUT 30000 // in msec - default for lcdPowerTimeout
-<<<<<<< HEAD
-#endif
-=======
 #define BACKLIGHT_PWM_INTERVAL 15 // in msec - 67Hz PWM
->>>>>>> c78e5130
+#endif
 #define HRM_POLL_INTERVAL 20 // in msec
 #define ACCEL_POLL_INTERVAL_MAX 4000 // in msec - DEFAULT_ACCEL_POLL_INTERVAL_MAX+TIMER_MAX must be <65535
 #define BTN_LOAD_TIMEOUT 1500 // in msec - how long does the button have to be pressed for before we restart
 #define TIMER_MAX 60000 // 60 sec - enough to fit in uint16_t without overflow if we add ACCEL_POLL_INTERVAL
+
 
 #ifdef SMAQ3
 IOEventFlags fakeBTN1Flags, fakeBTN2Flags, fakeBTN3Flags;
@@ -1805,11 +1803,9 @@
   jsble_check_error(err_code);
   #if NRF_SD_BLE_API_VERSION<5
   app_timer_start(m_peripheral_poll_timer_id, APP_TIMER_TICKS(pollInterval, APP_TIMER_PRESCALER), NULL);
-<<<<<<< HEAD
   #else
   app_timer_start(m_peripheral_poll_timer_id, APP_TIMER_TICKS(pollInterval), NULL);
   #endif
-=======
   // Backlight PWM
   err_code = app_timer_create(&m_backlight_on_timer_id,
                         APP_TIMER_MODE_REPEATED,
@@ -1819,7 +1815,6 @@
                       APP_TIMER_MODE_SINGLE_SHOT,
                       backlightOffHandler);
   jsble_check_error(err_code);
->>>>>>> c78e5130
 #endif
 
 
