--- conflicted
+++ resolved
@@ -1829,7 +1829,6 @@
     if (unistroke_touch(touchX, touchY, dx, dy, touchPts)) {
       bangleTasks |= JSBT_STROKE;
     }
-<<<<<<< HEAD
   #endif
   }
   // Ensure we process events if we modified bangleTasks
@@ -1837,14 +1836,6 @@
     jshHadEvent();
     inactivityTimer = 0; // extend wake - only unlocked reaches here
   }
-=======
-#endif
-  }
-  // Ensure we process events if we modified bangleTasks
-  if (lastBangleTasks != bangleTasks)
-    jshHadEvent();
-
->>>>>>> 770e47fd
   lastGesture = gesture;
 }
 #endif
