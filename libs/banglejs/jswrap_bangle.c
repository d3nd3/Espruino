/*
 * This file is part of Espruino, a JavaScript interpreter for Microcontrollers
 *
 * Copyright (C) 2019 Gordon Williams <gw@pur3.co.uk>
 *
 * This Source Code Form is subject to the terms of the Mozilla Public
 * License, v. 2.0. If a copy of the MPL was not distributed with this
 * file, You can obtain one at http://mozilla.org/MPL/2.0/.
 *
 * ----------------------------------------------------------------------------
 * This file is designed to be parsed during the build process
 *
 * Contains JavaScript interface for Bangle.js (http://www.espruino.com/Bangle.js)
 * ----------------------------------------------------------------------------
 */

#include <jswrap_bangle.h>
#include "jsinteractive.h"
#include "jsdevices.h"
#include "jsnative.h"
#include "jshardware.h"
#include "jsdevices.h"
#include "jspin.h"
#include "jstimer.h"
#include "jswrap_promise.h"
#include "jswrap_date.h"
#include "jswrap_math.h"
#include "jswrap_storage.h"
#include "jswrap_array.h"
#include "jswrap_arraybuffer.h"
#include "jswrap_heatshrink.h"
#include "jswrap_espruino.h"
#include "jswrap_terminal.h"
#include "jsflash.h"
#include "graphics.h"
#include "bitmap_font_6x8.h"
#ifndef EMULATED
#include "jswrap_bluetooth.h"
#include "app_timer.h"
#include "nrf_gpio.h"
#include "nrf_delay.h"
#include "nrf_soc.h"
#include "nrf_saadc.h"
#include "nrf5x_utils.h"

#include "bluetooth.h" // for self-test
#include "jsi2c.h" // accelerometer/etc
#endif

#include "jswrap_graphics.h"
#ifdef LCD_CONTROLLER_LPM013M126
#include "lcd_memlcd.h"
#endif
#ifdef LCD_CONTROLLER_ST7789_8BIT
#include "lcd_st7789_8bit.h"
#endif
#if defined(LCD_CONTROLLER_ST7789V) || defined(LCD_CONTROLLER_ST7735) || defined(LCD_CONTROLLER_GC9A01)
#include "lcd_spilcd.h"
#endif

#ifdef ACCEL_DEVICE_KX126 
#include "kx126_registers.h"
#endif

#include "stepcount.h"

#ifdef GPS_PIN_RX
#include "nmea.h"
#endif
#ifdef USE_TENSORFLOW
#include "jswrap_tensorflow.h"
#endif
#if ESPR_BANGLE_UNISTROKE
#include "unistroke.h"
#endif

/*TYPESCRIPT
declare const g: Graphics<false>;

type WidgetArea = "tl" | "tr" | "bl" | "br";
type Widget = {
  area: WidgetArea;
  width: number;
  draw: (this: { x: number; y: number }) => void;
};
declare const WIDGETS: { [key: string]: Widget };
*/

/*JSON{
  "type": "class",
  "class" : "Bangle",
  "ifdef" : "BANGLEJS"
}
Class containing utility functions for the [Bangle.js Smart
Watch](http://www.espruino.com/Bangle.js)
*/
/*TYPESCRIPT{
  "class" : "Bangle"
}
static CLOCK: boolean;
static strokes: undefined | { [key: string]: Unistroke };
*/


/*JSON{
  "type" : "variable",
  "name" : "VIBRATE",
  "generate_full" : "VIBRATE_PIN",
  "ifdef" : "BANGLEJS",
  "return" : ["pin",""]
}
The Bangle.js's vibration motor.
*/

/*TYPESCRIPT
type AccelData = {
  x: number;
  y: number;
  z: number;
  diff: number;
  mag: number;
};
*/
/*JSON{
  "type" : "event",
  "class" : "Bangle",
  "name" : "accel",
  "params" : [["xyz","JsVar",""]],
  "ifdef" : "BANGLEJS",
  "typescript": "on(event: \"accel\", callback: (xyz: AccelData) => void): void;"
}
Accelerometer data available with `{x,y,z,diff,mag}` object as a parameter.

* `x` is X axis (left-right) in `g`
* `y` is Y axis (up-down) in `g`
* `z` is Z axis (in-out) in `g`
* `diff` is difference between this and the last reading in `g`
* `mag` is the magnitude of the acceleration in `g`

You can also retrieve the most recent reading with `Bangle.getAccel()`.
 */
/*JSON{
  "type" : "event",
  "class" : "Bangle",
  "name" : "step",
  "params" : [["up","int","The number of steps since Bangle.js was last reset"]],
  "ifdef" : "BANGLEJS"
}
Called whenever a step is detected by Bangle.js's pedometer.
 */
/*TYPESCRIPT
type HealthStatus = {
  movement: number;
  steps: number;
  bpm: number;
  bpmConfidence: number;
};
*/
/*JSON{
  "type" : "event",
  "class" : "Bangle",
  "name" : "health",
  "params" : [["info","JsVar","An object containing the last 10 minutes health data"]],
  "ifdef" : "BANGLEJS",
  "typescript" : "on(event: \"health\", callback: (info: HealthStatus) => void): void;"
}
See `Bangle.getHealthStatus()` for more information. This is used for health
tracking to allow Bangle.js to record historical exercise data.
 */
/*JSON{
  "type" : "event",
  "class" : "Bangle",
  "name" : "faceUp",
  "params" : [["up","bool","`true` if face-up"]],
  "ifdef" : "BANGLEJS"
}
Has the watch been moved so that it is face-up, or not face up?
 */
/*JSON{
  "type" : "event",
  "class" : "Bangle",
  "name" : "twist",
  "ifdef" : "BANGLEJS"
}
This event happens when the watch has been twisted around it's axis - for
instance as if it was rotated so someone could look at the time.

To tweak when this happens, see the `twist*` options in `Bangle.setOptions()`
 */
/*JSON{
  "type" : "event",
  "class" : "Bangle",
  "name" : "charging",
  "params" : [["charging","bool","`true` if charging"]],
  "ifdef" : "BANGLEJS"
}
Is the battery charging or not?
 */
/*TYPESCRIPT
type CompassData = {
  x: number;
  y: number;
  z: number;
  dx: number;
  dy: number;
  dz: number;
  heading: number;
};
*/
/*JSON{
  "type" : "event",
  "class" : "Bangle",
  "name" : "mag",
  "params" : [["xyz","JsVar",""]],
  "ifdef" : "BANGLEJS",
  "typescript" : "on(event: \"mag\", callback: (xyz: CompassData) => void): void;"
}
Magnetometer/Compass data available with `{x,y,z,dx,dy,dz,heading}` object as a
parameter

* `x/y/z` raw x,y,z magnetometer readings
* `dx/dy/dz` readings based on calibration since magnetometer turned on
* `heading` in degrees based on calibrated readings (will be NaN if magnetometer
  hasn't been rotated around 360 degrees)

To get this event you must turn the compass on with `Bangle.setCompassPower(1)`.

You can also retrieve the most recent reading with `Bangle.getCompass()`.
 */
/*JSON{
  "type" : "event",
  "class" : "Bangle",
  "name" : "GPS-raw",
  "params" : [
     ["nmea","JsVar","A string containing the raw NMEA data from the GPS"],
     ["dataLoss","bool","This is set to true if some lines of GPS data have previously been lost (eg because system was too busy to queue up a GPS-raw event)"]
  ],
  "ifdef" : "BANGLEJS",
  "typescript" : "on(event: \"GPS-raw\", callback: (nmea: string, dataLoss: boolean) => void): void;"
}
Raw NMEA GPS / u-blox data messages received as a string

To get this event you must turn the GPS on with `Bangle.setGPSPower(1)`.
 */
/*TYPESCRIPT
type GPSFix = {
  lat: number;
  lon: number;
  alt: number;
  speed: number;
  course: number;
  time: Date;
  satellites: number;
  fix: number;
  hdop: number
};
*/
/*JSON{
  "type" : "event",
  "class" : "Bangle",
  "name" : "GPS",
  "params" : [["fix","JsVar","An object with fix info (see below)"]],
  "ifdef" : "BANGLEJS",
  "typescript" : "on(event: \"GPS\", callback: (fix: GPSFix) => void): void;"
}
GPS data, as an object. Contains:

```
{ "lat": number,      // Latitude in degrees
  "lon": number,      // Longitude in degrees
  "alt": number,      // altitude in M
  "speed": number,    // Speed in kph
  "course": number,   // Course in degrees
  "time": Date,       // Current Time (or undefined if not known)
  "satellites": 7,    // Number of satellites
  "fix": 1            // NMEA Fix state - 0 is no fix
  "hdop": number,     // Horizontal Dilution of Precision
}
```

If a value such as `lat` is not known because there is no fix, it'll be `NaN`.

`hdop` is a value from the GPS receiver that gives a rough idea of accuracy of
lat/lon based on the geometry of the satellites in range. Multiply by 5 to get a
value in meters. This is just a ballpark estimation and should not be considered
remotely accurate.

To get this event you must turn the GPS on with `Bangle.setGPSPower(1)`.
 */
/*JSON{
  "type" : "event",
  "class" : "Bangle",
  "name" : "HRM",
  "params" : [["hrm","JsVar","An object with heart rate info (see below)"]],
  "ifdef" : "BANGLEJS",
  "typescript" : "on(event: \"HRM\", callback: (hrm: { bpm: number, confidence: number, raw: Uint8Array }) => void): void;"
}
Heat rate data, as an object. Contains:

```
{ "bpm": number,             // Beats per minute
  "confidence": number,      // 0-100 percentage confidence in the heart rate
  "raw": Uint8Array,         // raw samples from heart rate monitor
}
```

To get this event you must turn the heart rate monitor on with
`Bangle.setHRMPower(1)`.
 */
/*JSON{
  "type" : "event",
  "class" : "Bangle",
  "name" : "HRM-raw",
  "params" : [["hrm","JsVar","A object containing instant readings from the heart rate sensor"]],
  "ifdef" : "BANGLEJS",
  "typescript" : "on(event: \"HRM-raw\", callback: (hrm: { raw: number, filt: number, bpm: number, confidence: number }) => void): void;"
}
Called when heart rate sensor data is available - see `Bangle.setHRMPower(1)`.

`hrm` is of the form:

```
{ "raw": -1,       // raw value from sensor
  "filt": -1,      // bandpass-filtered raw value from sensor
  "bpm": 88.9,     // last BPM value measured
  "confidence": 0  // confidence in the BPM value
}
```
 */
/*TYPESCRIPT
type PressureData = {
  temperature: number;
  pressure: number;
  altitude: number;
}
*/
/*JSON{
  "type" : "event",
  "class" : "Bangle",
  "name" : "pressure",
  "params" : [["e","JsVar","An object containing `{temperature,pressure,altitude}`"]],
  "ifdef" : "BANGLEJS",
  "typescript" : "on(event: \"pressure\", callback: (e: PressureData) => void): void;"
}
When `Bangle.setBarometerPower(true)` is called, this event is fired containing
barometer readings.

Same format as `Bangle.getPressure()`
*/
/*JSON{
  "type" : "event",
  "class" : "Bangle",
  "name" : "lcdPower",
  "params" : [["on","bool","`true` if screen is on"]],
  "ifdef" : "BANGLEJS"
}
Has the screen been turned on or off? Can be used to stop tasks that are no
longer useful if nothing is displayed. Also see `Bangle.isLCDOn()`
*/
/*JSON{
  "type" : "event",
  "class" : "Bangle",
  "name" : "lock",
  "params" : [["on","bool","`true` if screen is locked, `false` if it is unlocked and touchscreen/buttons will work"]],
  "ifdef" : "BANGLEJS"
}
Has the screen been locked? Also see `Bangle.isLocked()`
*/
/*TYPESCRIPT
type TapAxis = -2 | -1 | 0 | 1 | 2;
*/
/*JSON{
  "type" : "event",
  "class" : "Bangle",
  "name" : "tap",
  "params" : [["data","JsVar","`{dir, double, x, y, z}`"]],
  "ifdef" : "BANGLEJS",
  "typescript" : "on(event: \"tap\", callback: (data: { dir: \"left\" | \"right\" | \"top\" | \"bottom\" | \"front\" | \"back\", double: boolean, x: TapAxis, y: TapAxis, z: TapAxis }) => void): void;"
}
If the watch is tapped, this event contains information on the way it was
tapped.

`dir` reports the side of the watch that was tapped (not the direction it was
tapped in).

```
{
  dir : "left/right/top/bottom/front/back",
  double : true/false // was this a double-tap?
  x : -2 .. 2, // the axis of the tap
  y : -2 .. 2, // the axis of the tap
  z : -2 .. 2 // the axis of the tap
```
 */
/*JSON{
  "type" : "event",
  "class" : "Bangle",
  "name" : "gesture",
  "params" : [["xyz","JsVar","An Int8Array of XYZXYZXYZ data"]],
  "ifdef" : "BANGLEJS",
  "typescript" : "on(event: \"gesture\", callback: (xyz: Int8Array) => void): void;"
}
Emitted when a 'gesture' (fast movement) is detected
*/
/*JSON{
  "type" : "event",
  "class" : "Bangle",
  "name" : "aiGesture",
  "params" : [["gesture","JsVar","The name of the gesture (if '.tfnames' exists, or the index. 'undefined' if not matching"],
              ["weights","JsVar","An array of floating point values output by the model"]],
  "ifdef" : "BANGLEJS",
  "typescript" : "on(event: \"aiGesture\", callback: (gesture: string | undefined, weights: number[]) => void): void;"
}
Emitted when a 'gesture' (fast movement) is detected, and a Tensorflow model is
in storage in the `".tfmodel"` file.

If a `".tfnames"` file is specified as a comma-separated list of names, it will
be used to decode `gesture` from a number into a string.
*/
/*TYPESCRIPT
type SwipeCallback = (directionLR: -1 | 0 | 1, directionUD?: -1 | 0 | 1) => void;
*/
/*JSON{
  "type" : "event",
  "class" : "Bangle",
  "name" : "swipe",
  "params" : [["directionLR","int","`-1` for left, `1` for right, `0` for up/down"],
              ["directionUD","int","`-1` for up, `1` for down, `0` for left/right (Bangle.js 2 only)"]],
  "ifdef" : "BANGLEJS",
  "typescript" : "on(event: \"swipe\", callback: SwipeCallback): void;"
}
Emitted when a swipe on the touchscreen is detected (a movement from
left->right, right->left, down->up or up->down)

Bangle.js 1 is only capable of detecting left/right swipes as it only contains a
2 zone touchscreen.
*/
/*TYPESCRIPT
type TouchCallback = (button: number, xy?: { x: number, y: number }) => void;
*/
/*JSON{
  "type" : "event",
  "class" : "Bangle",
  "name" : "touch",
  "params" : [
    ["button","int","`1` for left, `2` for right"],
    ["xy","JsVar","Object of form `{x,y}` containing touch coordinates (if the device supports full touch). Clipped to 0..175 (LCD pixel coordinates) on firmware 2v13 and later."]
  ],
  "ifdef" : "BANGLEJS",
  "typescript" : "on(event: \"touch\", callback: TouchCallback): void;"
}
Emitted when the touchscreen is pressed
*/
/*TYPESCRIPT
type DragCallback = (event: {
  x: number;
  y: number;
  dx: number;
  dy: number;
  b: 1 | 0;
}) => void;
*/
/*JSON{
  "type" : "event",
  "class" : "Bangle",
  "name" : "drag",
  "params" : [["event","JsVar","Object of form `{x,y,dx,dy,b}` containing touch coordinates, difference in touch coordinates, and an integer `b` containing number of touch points (currently 1 or 0)"]],
  "ifdef" : "BANGLEJS",
  "typescript" : "on(event: \"drag\", callback: DragCallback): void;"
}
Emitted when the touchscreen is dragged or released

The touchscreen extends past the edge of the screen and while `x` and `y`
coordinates are arranged such that they align with the LCD's pixels, if your
finger goes towards the edge of the screen, `x` and `y` could end up larger than
175 (the screen's maximum pixel coordinates) or smaller than 0. Coordinates from
the `touch` event are clipped.
*/
/*JSON{
  "type" : "event",
  "class" : "Bangle",
  "name" : "stroke",
  "params" : [["event","JsVar","Object of form `{xy:Uint8Array([x1,y1,x2,y2...])}` containing touch coordinates"]],
<<<<<<< HEAD
  "ifdef" : "BANGLEJS2",
  "typescript" : "on(event: \"stroke\", callback: (event: { xy: Uint8Array, stroke?: string }) => void): void;"
=======
  "ifdef" : "BANGLEJS_Q3"
>>>>>>> d6d37dfb
}
Emitted when the touchscreen is dragged for a large enough distance to count as
a gesture.

If Bangle.strokes is defined and populated with data from `Unistroke.new`, the
`event` argument will also contain a `stroke` field containing the most closely
matching stroke name.

For example:

```
Bangle.strokes = {
  up : Unistroke.new(new Uint8Array([57, 151, ... 158, 137])),
  alpha : Unistroke.new(new Uint8Array([161, 55, ... 159, 161])),
};
Bangle.on('stroke',o=>{
  print(o.stroke);
  g.clear(1).drawPoly(o.xy);
});
// Might print something like
{
  "xy": new Uint8Array([149, 50, ... 107, 136]),
  "stroke": "alpha"
}
```
*/
/*JSON{
  "type" : "event",
  "class" : "Bangle",
  "name" : "midnight",
  "ifdef" : "BANGLEJS"
}
Emitted at midnight (at the point the `day` health info is reset to 0).

Can be used for housekeeping tasks that don't want to be run during the day.
*/

#define ACCEL_HISTORY_LEN 50 ///< Number of samples of accelerometer history

typedef struct {
  short x,y,z;
} Vector3;

// =========================================================================
//                                            DEVICE SPECIFIC CONFIG

#ifdef BANGLEJS_Q3
#ifndef EMULATED
JshI2CInfo i2cAccel;
JshI2CInfo i2cMag;
JshI2CInfo i2cTouch;
JshI2CInfo i2cPressure;
JshI2CInfo i2cHRM;
#define ACCEL_I2C &i2cAccel
#define MAG_I2C &i2cMag
#define TOUCH_I2C &i2cTouch
#define PRESSURE_I2C &i2cPressure
#define HRM_I2C &i2cHRM
#define GPS_UART EV_SERIAL1
#define HEARTRATE 1

bool pressureBMP280Enabled = false;
bool pressureSPL06Enabled = false;
#define PRESSURE_DEVICE_SPL06_007 1 // BMP280 already defined
#define PRESSURE_DEVICE_BMP280_EN pressureBMP280Enabled
#define PRESSURE_DEVICE_SPL06_007_EN pressureSPL06Enabled // hardware v2.1 is SPL06_001 - we need this as well
#endif // EMULATED

#define HOME_BTN 1
#define DEFAULT_LCD_POWER_TIMEOUT 0 // don't turn LCD off
#define DEFAULT_BACKLIGHT_TIMEOUT 3000
#define DEFAULT_LOCK_TIMEOUT 5000

#endif

#ifdef BANGLEJS_F18
#ifndef EMULATED
/// Internal I2C used for Accelerometer/Pressure
JshI2CInfo i2cInternal;
#define ACCEL_I2C &i2cInternal
#define MAG_I2C &i2cInternal
// Nordic app timer to handle backlight PWM
APP_TIMER_DEF(m_backlight_on_timer_id);
APP_TIMER_DEF(m_backlight_off_timer_id);
#define BACKLIGHT_PWM_INTERVAL 15 // in msec - 67Hz PWM
#define HEARTRATE 1
#define GPS_UART EV_SERIAL1
#define GPS_UBLOX 1 // handle decoding of 'UBX' packets from the GPS
#endif // !EMULATED

#define IOEXP_GPS 0x01
#define IOEXP_LCD_BACKLIGHT 0x20
#define IOEXP_LCD_RESET 0x40
#define IOEXP_HRM 0x80


#define HOME_BTN 3
#endif

#ifdef DTNO1_F5
/// Internal I2C used for Accelerometer/Pressure
JshI2CInfo i2cInternal;
#define ACCEL_I2C &i2cInternal
#define PRESSURE_I2C &i2cInternal
#define HOME_BTN 3
#endif

#ifdef DICKENS
JshI2CInfo i2cInternal;
#define ACCEL_I2C &i2cInternal
#define PRESSURE_I2C &i2cInternal
#define MAG_I2C &i2cInternal
#define HOME_BTN 2
#define BTN_LOAD_TIMEOUT 4000
#define DEFAULT_LCD_POWER_TIMEOUT 20000
#endif

#ifdef ID205
#define HOME_BTN 1
#endif
// =========================================================================

#if HOME_BTN==1
#define HOME_BTN_PININDEX    BTN1_PININDEX
#endif
#if HOME_BTN==2
#define HOME_BTN_PININDEX    BTN2_PININDEX
#endif
#if HOME_BTN==3
#define HOME_BTN_PININDEX    BTN3_PININDEX
#endif
#if HOME_BTN==4
#define HOME_BTN_PININDEX    BTN4_PININDEX
#endif
#if HOME_BTN==5
#define HOME_BTN_PININDEX    BTN5_PININDEX
#endif
// =========================================================================

#define DEFAULT_ACCEL_POLL_INTERVAL 80 // in msec - 12.5 hz to match accelerometer
#define POWER_SAVE_ACCEL_POLL_INTERVAL 800 // in msec
#define POWER_SAVE_MIN_ACCEL 1638 // min acceleration before we exit power save... (8192*0.2)
#define POWER_SAVE_TIMEOUT 60000 // 60 seconds of inactivity
#define ACCEL_POLL_INTERVAL_MAX 4000 // in msec - DEFAULT_ACCEL_POLL_INTERVAL_MAX+TIMER_MAX must be <65535
#ifndef BTN_LOAD_TIMEOUT
#define BTN_LOAD_TIMEOUT 1500 // in msec - how long does the button have to be pressed for before we restart
#endif
#define TIMER_MAX 60000 // 60 sec - enough to fit in uint16_t without overflow if we add ACCEL_POLL_INTERVAL
#ifndef DEFAULT_LCD_POWER_TIMEOUT
#define DEFAULT_LCD_POWER_TIMEOUT 30000 // in msec - default for lcdPowerTimeout
#endif
#ifndef DEFAULT_BACKLIGHT_TIMEOUT
#define DEFAULT_BACKLIGHT_TIMEOUT DEFAULT_LCD_POWER_TIMEOUT
#endif
#ifndef DEFAULT_LOCK_TIMEOUT
#define DEFAULT_LOCK_TIMEOUT 30000 // in msec - default for lockTimeout
#endif

#ifdef TOUCH_DEVICE
unsigned char touchX, touchY; ///< current touch event coordinates
unsigned char lastTouchX, lastTouchY; ///< last touch event coordinates - updated when JSBT_DRAG is fired
bool touchPts, lastTouchPts; ///< whether a fnger is currently touching or not
unsigned char touchType; ///< variable to differentiate press, long press, double press
#endif

#ifdef PRESSURE_DEVICE
#ifdef PRESSURE_DEVICE_SPL06_007
#ifndef PRESSURE_DEVICE_SPL06_007_EN
#define PRESSURE_DEVICE_SPL06_007_EN 1
#endif
#define SPL06_PRSB2 0x00       ///< Pressure/temp data start
#define SPL06_PRSCFG 0x06      ///< Pressure config
#define SPL06_TMPCFG 0x07      ///< Temperature config
#define SPL06_MEASCFG 0x08     ///< Sensor status and config
#define SPL06_CFGREG 0x09      ///< FIFO config
#define SPL06_RESET 0x0C       ///< reset
#define SPL06_COEF_START 0x10  ///< Start of calibration coefficients
#define SPL06_COEF_NUM 18	     ///< Number of calibration coefficient registers
#define SPL06_8SAMPLES 3
/// Calibration coefficients
short barometer_c0, barometer_c1, barometer_c01, barometer_c11, barometer_c20, barometer_c21, barometer_c30;
int barometer_c00, barometer_c10;
#endif
#ifdef PRESSURE_DEVICE_BMP280
#ifndef PRESSURE_DEVICE_BMP280_007_EN
#define PRESSURE_DEVICE_BMP280_007_EN 1
#endif
int barometerDT[3]; // temp calibration
int barometerDP[9]; // pressure calibration
#endif
#ifdef PRESSURE_DEVICE_HP203
#ifndef PRESSURE_DEVICE_HP203_EN
#define PRESSURE_DEVICE_HP203_EN 1
#endif
#endif

/// Promise when pressure is requested
JsVar *promisePressure;
double barometerPressure;
double barometerTemperature;
double barometerAltitude;
double barometerSeaLevelPressure = 1013.25; // Standard atmospheric pressure (millibars)
bool jswrap_banglejs_barometerPoll();
JsVar *jswrap_banglejs_getBarometerObject();
#endif // PRESSURE_DEVICE

#ifdef HEARTRATE
#include "hrm.h"
#include "heartrate.h"
#endif

#ifdef GPS_PIN_RX
#ifdef GPS_UBLOX
/// Handling data coming from UBlox GPS
typedef enum {
  UBLOX_PROTOCOL_NOT_DETECTED = 0,
  UBLOX_PROTOCOL_NMEA = 1,
  UBLOX_PROTOCOL_UBX = 2
} UBloxProtocol;
/// What protocol is the current packet??
UBloxProtocol inComingUbloxProtocol = UBLOX_PROTOCOL_NOT_DETECTED;

/// UBlox UBX message expected length
uint16_t ubxMsgPayloadEnd = 0;
#endif // GPS_UBLOX

// ------------------------- Current data as it comes from GPS
/// how many characters of NMEA/UBX data do we have in gpsLine
uint16_t gpsLineLength = 0;
/// Data received from GPS UART via IRQ, 82 is the max for NMEA
uint8_t gpsLine[NMEA_MAX_SIZE];
// ------------------------- Last line of data from GPS
/// length of data to be handled in jswrap_banglejs_idle
uint8_t gpsLastLineLength = 0;
/// GPS data line to be handled in jswrap_banglejs_idle
char gpsLastLine[NMEA_MAX_SIZE];

/// GPS fix data converted from GPS
NMEAFixInfo gpsFix;
#endif // GPS_PIN_RX

#ifdef ESPR_BATTERY_FULL_VOLTAGE
float batteryFullVoltage = ESPR_BATTERY_FULL_VOLTAGE;
#endif // ESPR_BATTERY_FULL_VOLTAGE

#ifndef EMULATED
/// Nordic app timer to handle call of peripheralPollHandler
APP_TIMER_DEF(m_peripheral_poll_timer_id);
#endif

/// Is I2C busy? if so we'll skip one reading in our interrupt so we don't overlap
bool i2cBusy;
/// How often should be poll for accelerometer/compass data?
volatile uint16_t pollInterval; // in ms
/// Timer used for power save (lowering the poll interval)
volatile uint16_t powerSaveTimer;

/// counter that counts up if watch has stayed face up or down
volatile uint16_t faceUpTimer;
/// Was the watch face-up? we use this when firing events
volatile bool wasFaceUp, faceUp;
/// Was the FACE_UP event sent yet?
bool faceUpSent;
/// Was the watch charging? we use this when firing events
volatile bool wasCharging;
/// time since a button/touchscreen/etc was last pressed
volatile uint16_t inactivityTimer; // in ms
/// How long has BTN1 been held down for
volatile uint16_t homeBtnTimer; // in ms
/// Is LCD power automatic? If true this is the number of ms for the timeout, if false it's 0
int lcdPowerTimeout; // in ms
/// Is LCD backlight automatic? If true this is the number of ms for the timeout, if false it's 0
int backlightTimeout; // in ms
/// Is locking automatic? If true this is the number of ms for the timeout, if false it's 0
int lockTimeout; // in ms
/// If a button was pressed to wake the LCD up, which one was it?
char lcdWakeButton;
/// If a button was pressed to wake the LCD up, when should we start accepting events for it?
JsSysTime lcdWakeButtonTime;
/// LCD Brightness - 255=full
uint8_t lcdBrightness;
#ifdef ESPR_BACKLIGHT_FADE
/// Actual LCD brightness (if we fade to a new brightness level)
uint8_t realLcdBrightness;
bool lcdFadeHandlerActive;
#endif
#ifdef MAG_I2C
// compass data
Vector3 mag, magmin, magmax;
#endif
/// accelerometer data
Vector3 acc;
/// squared accelerometer magnitude
int accMagSquared;
/// magnitude of difference in accelerometer vectors since last reading
unsigned int accDiff;

/// History of accelerometer readings
int8_t accHistory[ACCEL_HISTORY_LEN*3];
/// Index in accelerometer history of the last sample
volatile uint8_t accHistoryIdx;
/// How many samples have we been recording a gesture for? If 0, we're not recoding a gesture
volatile uint8_t accGestureCount;
/// How many samples have been recorded? Used when putting data into an array
volatile uint8_t accGestureRecordedCount;
/// How many samples has the accelerometer movement been less than accelGestureEndThresh for?
volatile uint8_t accIdleCount;
/// data on how watch was tapped
unsigned char tapInfo;
/// time since watch was last twisted enough past twistThreshold
volatile uint16_t twistTimer; // in ms
// Gesture settings
/// how big a difference before we consider a gesture started?
unsigned short accelGestureStartThresh = 800;
/// how small a difference before we consider a gesture ended?
unsigned short accelGestureEndThresh = 2000;
/// how many samples do we keep after a gesture has ended
int accelGestureInactiveCount = 4;
/// how many samples must a gesture have before we notify about it?
int accelGestureMinLength = 10;
/// How much acceleration to register a twist of the watch strap?
int twistThreshold = 800;
/// Maximum acceleration in Y to trigger a twist (low Y means watch is facing the right way up)
int twistMaxY = -800;
/// How little time (in ms) must a twist take from low->high acceleration?
int twistTimeout = 1000;

/// Current steps since reset
uint32_t stepCounter;
/// What state was the touchscreen last in
typedef enum {
  TS_NONE = 0,
  TS_LEFT = 1,
  TS_RIGHT = 2,
  TS_BOTH = 3,
  TS_SWIPED = 4
} TouchState;
TouchState touchLastState; /// What happened in the last event?
TouchState touchLastState2; /// What happened in the event before last?
TouchState touchStatus; ///< What has happened *while the current touch is in progress
typedef enum {
  TG_SWIPE_NONE,
  TG_SWIPE_LEFT,
  TG_SWIPE_RIGHT,
  TG_SWIPE_UP,
  TG_SWIPE_DOWN,
} TouchGestureType;
TouchGestureType touchGesture; /// is JSBT_SWIPE is set, what happened?

/// How often should we fire 'health' events?
#define HEALTH_INTERVAL 600000 // 10 minutes (600 seconds)
/// Struct with currently tracked health info
typedef struct {
  uint8_t index; ///< time_in_ms / HEALTH_INTERVAL - we fire a new Health event when this changes
  uint32_t movement; ///< total accelerometer difference. Used for activity tracking.
  uint16_t movementSamples; ///< Number of samples added to movement
  uint16_t stepCount; ///< steps during current period
  uint16_t bpm10;  ///< beats per minute (x10)
  uint8_t bpmConfidence; ///< confidence of current BPM figure
} HealthState;
/// Currently tracked health info during this period
HealthState healthCurrent;
/// Health info during the last period, used when firing a health event
HealthState healthLast;
/// Health data so far this day
HealthState healthDaily;

/// Promise when beep is finished
JsVar *promiseBeep;
/// Promise when buzz is finished
JsVar *promiseBuzz;
//
unsigned short beepFreq;
unsigned char buzzAmt;

typedef enum {
  JSBF_NONE,
  JSBF_WAKEON_FACEUP = 1<<0,
  JSBF_WAKEON_BTN1   = 1<<1,
  JSBF_WAKEON_BTN2   = 1<<2,
  JSBF_WAKEON_BTN3   = 1<<3,
  JSBF_WAKEON_TOUCH  = 1<<4,
  JSBF_WAKEON_TWIST  = 1<<5,
  JSBF_BEEP_VIBRATE  = 1<<6, // use vibration motor for beep
  JSBF_ENABLE_BEEP   = 1<<7,
  JSBF_ENABLE_BUZZ   = 1<<8,
  JSBF_ACCEL_LISTENER = 1<<9, ///< we have a listener for accelerometer data
  JSBF_POWER_SAVE    = 1<<10, ///< if no movement detected for a while, lower the accelerometer poll interval
  JSBF_HRM_ON        = 1<<11,
  JSBF_GPS_ON        = 1<<12,
  JSBF_COMPASS_ON    = 1<<13,
  JSBF_BAROMETER_ON  = 1<<14,
  JSBF_LCD_ON        = 1<<15,
  JSBF_LCD_BL_ON     = 1<<16,
  JSBF_LOCKED        = 1<<17,
  JSBF_HRM_INSTANT_LISTENER = 1<<18,

  JSBF_DEFAULT = ///< default at power-on
      JSBF_WAKEON_TWIST|
      JSBF_WAKEON_BTN1|JSBF_WAKEON_BTN2|JSBF_WAKEON_BTN3
} JsBangleFlags;
volatile JsBangleFlags bangleFlags = JSBF_NONE;


typedef enum {
  JSBT_NONE,
  JSBT_RESET = 1<<0, ///< reset the watch and reload code from flash
  JSBT_LCD_ON = 1<<1, ///< LCD controller (can turn this on without the backlight)
  JSBT_LCD_OFF = 1<<2,
  JSBT_LCD_BL_ON = 1<<3, ///< LCD backlight
  JSBT_LCD_BL_OFF = 1<<4,
  JSBT_LOCK = 1<<5, ///< watch is locked
  JSBT_UNLOCK = 1<<6, ///< watch is unlocked
  JSBT_ACCEL_DATA = 1<<7, ///< need to push xyz data to JS
  JSBT_ACCEL_TAPPED = 1<<8, ///< tap event detected
#ifdef GPS_PIN_RX
  JSBT_GPS_DATA = 1<<9, ///< we got a complete set of GPS data in 'gpsFix'
  JSBT_GPS_DATA_LINE = 1<<10, ///< we got a line of GPS data
  JSBT_GPS_DATA_PARTIAL = 1<<11, ///< we got some GPS data but it needs storing for later because it was too big to go in our buffer
  JSBT_GPS_DATA_OVERFLOW = 1<<12, ///< we got more GPS data than we could handle and had to drop some
#endif
#ifdef PRESSURE_DEVICE
  JSBT_PRESSURE_DATA = 1<<13,
#endif
  JSBT_MAG_DATA = 1<<14, ///< need to push magnetometer data to JS
  JSBT_GESTURE_DATA = 1<<15, ///< we have data from a gesture
  JSBT_HRM_DATA = 1<<16, ///< Heart rate data is ready for analysis
  JSBT_CHARGE_EVENT = 1<<17, ///< we need to fire a charging event
  JSBT_STEP_EVENT = 1<<18, ///< we've detected a step via the pedometer
  JSBT_SWIPE = 1<<19, ///< swiped over touchscreen, info in touchGesture
  JSBT_TOUCH_LEFT = 1<<20, ///< touch lhs of touchscreen
  JSBT_TOUCH_RIGHT = 1<<21, ///< touch rhs of touchscreen
  JSBT_TOUCH_MASK = JSBT_TOUCH_LEFT | JSBT_TOUCH_RIGHT,
#ifdef TOUCH_DEVICE
  JSBT_DRAG = 1<<22,
#endif
#if ESPR_BANGLE_UNISTROKE
  JSBT_STROKE = 1<<23, // a gesture has been made on the touchscreen
#endif
  JSBT_TWIST_EVENT = 1<<24, ///< Watch was twisted
  JSBT_FACE_UP = 1<<25, ///< Watch was turned face up/down (faceUp holds the actual state)
  JSBT_ACCEL_INTERVAL_DEFAULT = 1<<26, ///< reschedule accelerometer poll handler to default speed
  JSBT_ACCEL_INTERVAL_POWERSAVE = 1<<27, ///< reschedule accelerometer poll handler to powersave speed
  JSBT_HRM_INSTANT_DATA = 1<<28, ///< Instant heart rate data
  JSBT_HEALTH = 1<<29, ///< New 'health' event
  JSBT_MIDNIGHT = 1<<30, ///< Fired at midnight each day - for housekeeping tasks
} JsBangleTasks;
JsBangleTasks bangleTasks;

static void jswrap_banglejs_setLCDPowerBacklight(bool isOn);

void jswrap_banglejs_pwrGPS(bool on) {
  if (on) bangleFlags |= JSBF_GPS_ON;
  else bangleFlags &= ~JSBF_GPS_ON;
#ifdef BANGLEJS_F18
  jswrap_banglejs_ioWr(IOEXP_GPS, on);
#endif
#ifdef GPS_PIN_EN
  jshPinOutput(GPS_PIN_EN, on);
#endif
}

void jswrap_banglejs_pwrHRM(bool on) {
#ifdef HEARTRATE
  if (on) bangleFlags |= JSBF_HRM_ON;
  else bangleFlags &= ~JSBF_HRM_ON;
#endif
#ifdef BANGLEJS_F18
  jswrap_banglejs_ioWr(IOEXP_HRM, !on);
#endif
#ifdef BANGLEJS_Q3
#ifndef EMULATED
  // On Q3 the HRM power is gated, so if we leave
  // I2C set up it parasitically powers the HRM through
  // the pullups!
  if (on) jsi2cSetup(&i2cHRM);
  else jsi2cUnsetup(&i2cHRM);
#endif
#endif
#ifdef HEARTRATE_PIN_EN
  jshPinOutput(HEARTRATE_PIN_EN, on);
#endif
}

void jswrap_banglejs_pwrBacklight(bool on) {
#ifdef BANGLEJS_F18
  jswrap_banglejs_ioWr(IOEXP_LCD_BACKLIGHT, !on);
#endif
#ifdef LCD_BL
  jshPinOutput(LCD_BL, on);
#endif
#ifdef LCD_CONTROLLER_LPM013M126
  lcdMemLCD_extcominBacklight(on);
#endif
}



void graphicsInternalFlip() {
#ifdef LCD_CONTROLLER_LPM013M126
  lcdMemLCD_flip(&graphicsInternal);
#endif
#ifdef LCD_CONTROLLER_ST7789_8BIT
  lcdST7789_flip(&graphicsInternal);
#endif
#if defined(LCD_CONTROLLER_ST7789V) || defined(LCD_CONTROLLER_ST7735) || defined(LCD_CONTROLLER_GC9A01)
  lcdFlip_SPILCD(&graphicsInternal);
#endif
}

/// Flip buffer contents with the screen.
void lcd_flip(JsVar *parent, bool all) {
#ifdef LCD_WIDTH
  if (all) {
    graphicsInternal.data.modMinX = 0;
    graphicsInternal.data.modMinY = 0;
    graphicsInternal.data.modMaxX = LCD_WIDTH-1;
    graphicsInternal.data.modMaxY = LCD_HEIGHT-1;
  }
  graphicsInternalFlip();
#endif
}

/// Clear the given health state back to defaults
static void healthStateClear(HealthState *health) {
  memset(health, 0, sizeof(HealthState));
}

/** This is called to set whether an app requests a device to be on or off.
 * The value returned is whether the device should be on.
 * Devices: GPS/Compass/HRM/Barom
 */
#define SETDEVICEPOWER_FORCE (execInfo.root)
bool setDeviceRequested(const char *deviceName, JsVar *appID, bool powerOn) {
  if (appID==SETDEVICEPOWER_FORCE) {
    // force the device power to what we asked for
    return powerOn;
  }

  JsVar *bangle = jsvObjectGetChild(execInfo.root, "Bangle", 0);
  if (!bangle) return false;
  JsVar *uses = jsvObjectGetChild(bangle, "_PWR", JSV_OBJECT);
  if (!uses) {
    jsvUnLock(bangle);
    return false;
  }
  bool isOn = false;
  JsVar *device = jsvObjectGetChild(uses, deviceName, JSV_ARRAY);
  if (device) {
    if (appID) appID = jsvAsString(appID);
    else appID = jsvNewFromString("?");

    JsVar *idx = jsvGetIndexOf(device, appID, false);
    if (powerOn) {
      if (!idx) jsvArrayPush(device, appID);
    } else {
      if (idx) jsvRemoveChild(device, idx);
    }
    jsvUnLock2(appID, idx);
    isOn = jsvGetArrayLength(device)>0;
    // free memory by remove the device from the list if not used
    if (!isOn)
      jsvObjectRemoveChild(uses, deviceName);
  }
  jsvUnLock3(device, uses, bangle);
  return isOn;
}
// Check whether a specific device has been requested to be on or not
bool getDeviceRequested(const char *deviceName) {
  JsVar *bangle = jsvObjectGetChild(execInfo.root, "Bangle", 0);
  if (!bangle) return false;
  JsVar *uses = jsvObjectGetChild(bangle, "_PWR", JSV_OBJECT);
  if (!uses) {
    jsvUnLock(bangle);
    return false;
  }
  bool isOn = false;
  JsVar *device = jsvObjectGetChild(uses, deviceName, JSV_ARRAY);
  if (device)
    isOn = jsvGetArrayLength(device)>0;
  jsvUnLock3(device, uses, bangle);
  return isOn;
}

void jswrap_banglejs_setPollInterval_internal(uint16_t msec) {
  pollInterval = (uint16_t)msec;
#ifndef EMULATED
  app_timer_stop(m_peripheral_poll_timer_id);
  #if NRF_SD_BLE_API_VERSION<5
  app_timer_start(m_peripheral_poll_timer_id, APP_TIMER_TICKS(pollInterval, APP_TIMER_PRESCALER), NULL);
  #else
  app_timer_start(m_peripheral_poll_timer_id, APP_TIMER_TICKS(pollInterval), NULL);
  #endif
#endif
}

#ifndef EMULATED
/* Scan peripherals for any data that's needed
 * Also, holding down both buttons will reboot */
void peripheralPollHandler() {
  JsSysTime time = jshGetSystemTime();
  // Handle watchdog
  if (!(jshPinGetValue(BTN1_PININDEX)
#ifdef BTN2_PININDEX
       && jshPinGetValue(BTN2_PININDEX)
#endif
       ))
    jshKickWatchDog();
  // power on display if a button is pressed
  if (inactivityTimer < TIMER_MAX)
    inactivityTimer += pollInterval;
  // If button is held down, trigger a soft reset so we go back to the clock
  if (jshPinGetValue(HOME_BTN_PININDEX)) {
    if (bangleTasks & JSBT_RESET) {
      // We already wanted to reset but we didn't get back to idle loop in
      // 1/10th sec - let's force a break out of JS execution
      jsiConsolePrintf("Button held down - interrupt JS execution...\n");
      execInfo.execute |= EXEC_INTERRUPTED;
    } else if (homeBtnTimer < TIMER_MAX) {
      homeBtnTimer += pollInterval;
      if (homeBtnTimer >= BTN_LOAD_TIMEOUT) {
        bangleTasks |= JSBT_RESET;
        jshHadEvent();
        homeBtnTimer = TIMER_MAX;
        // Allow home button to break out of debugger
        if (jsiStatus & JSIS_IN_DEBUGGER) {
          jsiStatus |= JSIS_EXIT_DEBUGGER;
          execInfo.execute |= EXEC_INTERRUPTED;
        }
      }
    }
  } else {
    homeBtnTimer = 0;
  }

#ifdef LCD_CONTROLLER_LPM013M126
  // toggle EXTCOMIN to avoid burn-in on LCD
  if (bangleFlags & JSBF_LCD_ON)
    lcdMemLCD_extcominToggle();
#endif

  if (lcdPowerTimeout && (bangleFlags&JSBF_LCD_ON) && inactivityTimer>=lcdPowerTimeout) {
    // 10 seconds of inactivity, turn off display
    bangleTasks |= JSBT_LCD_OFF;
    jshHadEvent();
  }
  if (backlightTimeout && (bangleFlags&JSBF_LCD_BL_ON) && inactivityTimer>=backlightTimeout) {
    // 10 seconds of inactivity, turn off display
    bangleTasks |= JSBT_LCD_BL_OFF;
    jshHadEvent();
  }
  if (lockTimeout && !(bangleFlags&JSBF_LOCKED) && inactivityTimer>=lockTimeout) {
    // 10 seconds of inactivity, lock display
    bangleTasks |= JSBT_LOCK;
    jshHadEvent();
  }


  // check charge status
  bool isCharging = jswrap_banglejs_isCharging();
  if (isCharging != wasCharging) {
    wasCharging = isCharging;
    bangleTasks |= JSBT_CHARGE_EVENT;
    jshHadEvent();
  }
  if (i2cBusy) return;
  i2cBusy = true;
  unsigned char buf[7];
  // check the magnetometer if we had it on
  if (bangleFlags & JSBF_COMPASS_ON) {
    bool newReading = false;
#ifdef MAG_DEVICE_GMC303
    buf[0]=0x10;
    jsi2cWrite(MAG_I2C, MAG_ADDR, 1, buf, false);
    jsi2cRead(MAG_I2C, MAG_ADDR, 7, buf, true);
    if (buf[0]&1) { // then we have data
      mag.y = buf[1] | (buf[2]<<8);
      mag.x = buf[3] | (buf[4]<<8);
      mag.z = buf[5] | (buf[6]<<8);
      newReading = true;
    }
#endif
#ifdef MAG_DEVICE_UNKNOWN_0C
    buf[0]=0x4E;
    jsi2cWrite(MAG_I2C, MAG_ADDR, 1, buf, false);
    jsi2cRead(MAG_I2C, MAG_ADDR, 7, buf, true);
    if (!(buf[0]&16)) { // then we have data that wasn't read before
      // &2 seems always set
      // &16 seems set if we read twice
      // &32 might be reading in progress
      mag.y = buf[2] | (buf[1]<<8);
      mag.x = buf[4] | (buf[3]<<8);
      mag.z = buf[5] | (buf[5]<<8);
      // Now read 0x3E which should kick off a new reading
      buf[0]=0x3E;
      jsi2cWrite(MAG_I2C, MAG_ADDR, 1, buf, false);
      jsi2cRead(MAG_I2C, MAG_ADDR, 1, buf, true);
      newReading = true;
    }
#endif
    if (newReading) {
      if (mag.x<magmin.x) magmin.x=mag.x;
      if (mag.y<magmin.y) magmin.y=mag.y;
      if (mag.z<magmin.z) magmin.z=mag.z;
      if (mag.x>magmax.x) magmax.x=mag.x;
      if (mag.y>magmax.y) magmax.y=mag.y;
      if (mag.z>magmax.z) magmax.z=mag.z;
      bangleTasks |= JSBT_MAG_DATA;
      jshHadEvent();
    }
  }
#ifdef ACCEL_I2C
#ifdef ACCEL_DEVICE_KX023
  // poll KX023 accelerometer (no other way as IRQ line seems disconnected!)
  // read interrupt source data
  buf[0]=0x12; // INS1
  jsi2cWrite(ACCEL_I2C, ACCEL_ADDR, 1, buf, false);
  jsi2cRead(ACCEL_I2C, ACCEL_ADDR, 2, buf, true);
  // 0 -> 0x12 INS1 - tap event
  // 1 -> 0x13 INS2 - what kind of event
  bool hasAccelData = (buf[1]&16)!=0; // DRDY
  int tapType = (buf[1]>>2)&3; // TDTS0/1
  if (tapType) {
    tapInfo = buf[0] | (tapType<<6);
  }
  if (tapType) {
    bool handled = false;
    // wake on tap, for front (for Bangle.js 2)
#ifdef BANGLEJS_Q3
    if ((bangleFlags&JSBF_WAKEON_TOUCH) && (tapInfo&2)) {
      if (!(bangleFlags&JSBF_LCD_ON)) {
        bangleTasks |= JSBT_LCD_ON;
        handled = true;
      }
      if (!(bangleFlags&JSBF_LCD_BL_ON)) {
        bangleTasks |= JSBT_LCD_BL_ON;
        handled = true;
      }
      if (bangleFlags&JSBF_LOCKED) {
        bangleTasks |= JSBT_UNLOCK;
        handled = true;
      }
    }
#endif
    // report tap
    if (!handled)
      bangleTasks |= JSBT_ACCEL_TAPPED;
    jshHadEvent();
    // clear the IRQ flags
    buf[0]=0x17;
    jsi2cWrite(ACCEL_I2C, ACCEL_ADDR, 1, buf, false);
    jsi2cRead(ACCEL_I2C, ACCEL_ADDR, 1, buf, true);
  }
#endif
#ifdef ACCEL_DEVICE_KXTJ3_1057
  // read interrupt source data
  buf[0]=0x16; // INT_SOURCE1
  jsi2cWrite(ACCEL_I2C, ACCEL_ADDR, 1, buf, false);
  jsi2cRead(ACCEL_I2C, ACCEL_ADDR, 1, buf, true);
  bool hasAccelData = (buf[0]&16)!=0; // DRDY
#endif
#ifdef ACCEL_DEVICE_KX126
  // read interrupt source data (INS1 and INS2 registers)
  buf[0]=KX126_INS1; 
  jsi2cWrite(ACCEL_I2C, ACCEL_ADDR, 1, buf, false);
  jsi2cRead(ACCEL_I2C, ACCEL_ADDR, 2, buf, true);
  // 0 -> INS1 - step counter & tap events
  // 1 -> INS2 - what kind of event
  bool hasAccelData = (buf[1] & KX126_INS2_DRDY)!=0; // Is new data ready?
  int tapType = (buf[1]>>2)&3; // TDTS0/1
  if (tapType) {
    // report tap
    tapInfo = buf[0] | (tapType<<6);
    bangleTasks |= JSBT_ACCEL_TAPPED;
    jshHadEvent();
  }
  // clear the IRQ flags
  buf[0]=KX126_INT_REL;
  jsi2cWrite(ACCEL_I2C, ACCEL_ADDR, 1, buf, false);
  jsi2cRead(ACCEL_I2C, ACCEL_ADDR, 1, buf, true);
#endif
  if (hasAccelData) {
#ifdef ACCEL_DEVICE_KX126
    buf[0]=KX126_XOUT_L;
    jsi2cWrite(ACCEL_I2C, ACCEL_ADDR, 1, buf, false);
#else
    buf[0]=6;
    jsi2cWrite(ACCEL_I2C, ACCEL_ADDR, 1, buf, false);
#endif
    jsi2cRead(ACCEL_I2C, ACCEL_ADDR, 6, buf, true);
    // work out current reading in 16 bit
    short newx = (buf[1]<<8)|buf[0];
    short newy = (buf[3]<<8)|buf[2];
    short newz = (buf[5]<<8)|buf[4];
#ifdef BANGLEJS_Q3
    newx = -newx; //consistent directions with Bangle
    newz = -newz; 
#endif
#ifdef ACCEL_DEVICE_KX126
    newy = -newy;
#endif
    int dx = newx-acc.x;
    int dy = newy-acc.y;
    int dz = newz-acc.z;
    acc.x = newx;
    acc.y = newy;
    acc.z = newz;
    accMagSquared = acc.x*acc.x + acc.y*acc.y + acc.z*acc.z;
    accDiff = int_sqrt32(dx*dx + dy*dy + dz*dz);
    // save history
    accHistoryIdx = (accHistoryIdx+3) % sizeof(accHistory);
    accHistory[accHistoryIdx  ] = clipi8(newx>>7);
    accHistory[accHistoryIdx+1] = clipi8(newy>>7);
    accHistory[accHistoryIdx+2] = clipi8(newz>>7);
    // Power saving
    if (bangleFlags & JSBF_POWER_SAVE) {
      if (accDiff > POWER_SAVE_MIN_ACCEL) {
        powerSaveTimer = 0;
        if (pollInterval == POWER_SAVE_ACCEL_POLL_INTERVAL) {
          bangleTasks |= JSBT_ACCEL_INTERVAL_DEFAULT;
          jshHadEvent();
        }
      } else {
        if (powerSaveTimer < TIMER_MAX)
          powerSaveTimer += pollInterval;
        if (powerSaveTimer >= POWER_SAVE_TIMEOUT && // stationary for POWER_SAVE_TIMEOUT
            pollInterval == DEFAULT_ACCEL_POLL_INTERVAL && // we are in high power mode
            !(bangleFlags & JSBF_ACCEL_LISTENER) && // nothing was listening to accelerometer data
#ifdef PRESSURE_DEVICE
            !(bangleFlags & JSBF_BAROMETER_ON) && // barometer isn't on (streaming uses peripheralPollHandler)
#endif
#ifdef MAG_I2C
            !(bangleFlags & JSBF_COMPASS_ON) && // compass isn't on (streaming uses peripheralPollHandler)
#endif
            true) {
          bangleTasks |= JSBT_ACCEL_INTERVAL_POWERSAVE;
          jshHadEvent();
        }
      }
    }
    // trigger accelerometer data task if needed
    if (bangleFlags & JSBF_ACCEL_LISTENER) {
      bangleTasks |= JSBT_ACCEL_DATA;
      jshHadEvent();
    }
    // check for 'face up'
    faceUp = (acc.z<-6700) && (acc.z>-9000) && abs(acc.x)<2048 && abs(acc.y)<2048;
    if (faceUp!=wasFaceUp) {
      faceUpTimer = 0;
      faceUpSent = false;
      wasFaceUp = faceUp;
    }
    if (faceUpTimer<TIMER_MAX) faceUpTimer += pollInterval;
    if (faceUpTimer>=300 && !faceUpSent) {
      faceUpSent = true;
      bangleTasks |= JSBT_FACE_UP;
      jshHadEvent();
    }
    // Step counter
    if (bangleTasks & JSBT_ACCEL_INTERVAL_DEFAULT) {
      // we've come out of powersave, reset the algorithm
      stepcount_init();
    }
    if (powerSaveTimer < POWER_SAVE_TIMEOUT) {
      // only do step counting if power save is off (otherwise accel interval is too low - also wastes power)
      int newSteps = stepcount_new(accMagSquared);
      if (newSteps>0) {
        stepCounter += newSteps;
        healthCurrent.stepCount += newSteps;
        healthDaily.stepCount += newSteps;
        bangleTasks |= JSBT_STEP_EVENT;
        jshHadEvent();
      }
    }
    // check for twist action
    if (twistTimer < TIMER_MAX)
      twistTimer += pollInterval;
    int tdy = dy;
    int tthresh = twistThreshold;
    if (tthresh<0) {
      tthresh = -tthresh;
      tdy = -tdy;
    }
    if (tdy>tthresh) twistTimer=0;
    if (tdy<-tthresh && twistTimer<twistTimeout && acc.y<twistMaxY) {
      twistTimer = TIMER_MAX; // ensure we don't trigger again until tdy>tthresh
      bangleTasks |= JSBT_TWIST_EVENT;
      jshHadEvent();
      if (bangleFlags&JSBF_WAKEON_TWIST) {
        inactivityTimer = 0;
        if (!(bangleFlags&JSBF_LCD_ON))
          bangleTasks |= JSBT_LCD_ON;
        if (!(bangleFlags&JSBF_LCD_BL_ON))
          bangleTasks |= JSBT_LCD_BL_ON;
        if (bangleFlags&JSBF_LOCKED)
          bangleTasks |= JSBT_UNLOCK;
      }
    }

    // checking for gestures
    if (accGestureCount==0) { // no gesture yet
      // if movement is eniugh, start one
      if (accDiff > accelGestureStartThresh) {
        accIdleCount = 0;
        accGestureCount = 1;
      }
    } else { // we're recording a gesture
      // keep incrementing gesture size
      if (accGestureCount < 255)
        accGestureCount++;
      // if idle for long enough...
      if (accDiff < accelGestureEndThresh) {
        if (accIdleCount<255) accIdleCount++;
        if (accIdleCount==accelGestureInactiveCount) {
          // inactive for long enough for a gesture, but not too long
          accGestureRecordedCount = accGestureCount;
          if ((accGestureCount >= accelGestureMinLength) &&
              (accGestureCount < ACCEL_HISTORY_LEN)) {
            bangleTasks |= JSBT_GESTURE_DATA; // trigger a gesture task
            jshHadEvent();
          }
          accGestureCount = 0; // stop the gesture
        }
      } else if (accIdleCount < accelGestureInactiveCount)
        accIdleCount = 0; // it was inactive but not long enough to trigger a gesture
    }
  }

#endif
#ifdef PRESSURE_DEVICE
  if (bangleFlags & JSBF_BAROMETER_ON) {
    if (jswrap_banglejs_barometerPoll()) {
      bangleTasks |= JSBT_PRESSURE_DATA;
      jshHadEvent();
    }
  }
#endif

  // Health tracking + midnight event
  // Did we enter a new 10 minute interval?
  JsVarFloat msecs = jshGetMillisecondsFromTime(time);
  uint8_t healthIndex = (uint8_t)(msecs/HEALTH_INTERVAL);
  if (healthIndex != healthCurrent.index) {
    // we did - fire 'Bangle.health' event
    healthLast = healthCurrent;
    healthStateClear(&healthCurrent);
    healthCurrent.index = healthIndex;
    bangleTasks |= JSBT_HEALTH;
    jshHadEvent();
    // What if we've changed day?
    TimeInDay td = getTimeFromMilliSeconds(msecs, false/*forceGMT*/);
    uint8_t dayIndex = (uint8_t)td.daysSinceEpoch;
    if (dayIndex != healthDaily.index) {
      bangleTasks |= JSBT_MIDNIGHT;
      healthStateClear(&healthDaily);
      healthDaily.index = dayIndex;
    }
  }
  // Update latest health info
  healthCurrent.movement += accDiff;
  healthCurrent.movementSamples++;
  healthDaily.movement += accDiff;
  healthDaily.movementSamples++;

  // we're done, ensure we clear I2C flag
  i2cBusy = false;
}

#ifdef HEARTRATE
static void hrmHandler(int ppgValue) {
  if (hrm_new(ppgValue)) {
    bangleTasks |= JSBT_HRM_DATA;
    // keep track of best HRM sample during this period
    if (hrmInfo.confidence >= healthCurrent.bpmConfidence) {
      healthCurrent.bpmConfidence = hrmInfo.confidence;
      healthCurrent.bpm10 = hrmInfo.bpm10;
    }
    if (hrmInfo.confidence >= healthDaily.bpmConfidence) {
      healthDaily.bpmConfidence = hrmInfo.confidence;
      healthDaily.bpm10 = hrmInfo.bpm10;
    }
    jshHadEvent();
  }
  if (bangleFlags & JSBF_HRM_INSTANT_LISTENER) {
    bangleTasks |= JSBT_HRM_INSTANT_DATA;
    jshHadEvent();
  }
}
#endif // HEARTRATE

#ifdef BANGLEJS_F18
void backlightOnHandler() {
  if (i2cBusy) return;
  jswrap_banglejs_pwrBacklight(true); // backlight on
  app_timer_start(m_backlight_off_timer_id, APP_TIMER_TICKS(BACKLIGHT_PWM_INTERVAL, APP_TIMER_PRESCALER) * lcdBrightness >> 8, NULL);
}
void backlightOffHandler() {
  if (i2cBusy) return;
  jswrap_banglejs_pwrBacklight(false); // backlight off
}
#endif // BANGLEJS_F18
#endif // !EMULATED

void btnHandlerCommon(int button, bool state, IOEventFlags flags) {
  // wake up IF LCD power or Lock has a timeout (so will turn off automatically)
  if (lcdPowerTimeout || backlightTimeout || lockTimeout) {
    if (((bangleFlags&JSBF_WAKEON_BTN1)&&(button==1)) ||
        ((bangleFlags&JSBF_WAKEON_BTN2)&&(button==2)) ||
        ((bangleFlags&JSBF_WAKEON_BTN3)&&(button==3)) ||
#ifdef DICKENS
        ((bangleFlags&JSBF_WAKEON_BTN3)&&(button==4)) ||
#endif
        false){
      // if a 'hard' button, turn LCD on
      inactivityTimer = 0;
      if (state) {
        bool ignoreBtnUp = false;
        if (lcdPowerTimeout && !(bangleFlags&JSBF_LCD_ON) && state) {
          bangleTasks |= JSBT_LCD_ON;
          ignoreBtnUp = true;
        }
        if (backlightTimeout && !(bangleFlags&JSBF_LCD_BL_ON) && state) {
          bangleTasks |= JSBT_LCD_BL_ON;
          ignoreBtnUp = true;
        }
        if (lockTimeout && (bangleFlags&JSBF_LOCKED) && state) {
          bangleTasks |= JSBT_UNLOCK;
          ignoreBtnUp = true;
        }
        if (ignoreBtnUp) {
          // This allows us to ignore subsequent button
          // rising or 'bounce' events
          lcdWakeButton = button;
          lcdWakeButtonTime = jshGetSystemTime() + jshGetTimeFromMilliseconds(100);
          return; // don't push button event if the LCD is off
        }
      }
    } else {
      // on touchscreen, keep LCD on if it was in previously
      if (bangleFlags&JSBF_LCD_ON)
        inactivityTimer = 0;
      else // else don't push the event
        return;
    }
  }
  // Handle case where pressing 'home' button repeatedly at just the wrong times
  // could cause us to go home!
  if (button == HOME_BTN) homeBtnTimer = 0;
  /* This stops the button 'up' or bounces from being
   propagated if the button was used to wake the LCD up */
  JsSysTime t = jshGetSystemTime();
  if (button == lcdWakeButton) {
    if ((t < lcdWakeButtonTime) || !state) {
      /* If it's a rising edge *or* it's within our debounce
       * period, reset the debounce timer and ignore it */
      lcdWakeButtonTime = t + jshGetTimeFromMilliseconds(100);
      return;
    } else {
      /* if the next event is a 'down', > 100ms after the last event, we propogate it
       and subsequent events */
      lcdWakeButton = 0;
      lcdWakeButtonTime = 0;
    }
  }
  // if not locked, add to the event queue for normal processing for watches
  if (!(bangleFlags&JSBF_LOCKED))
    jshPushIOEvent(flags | (state?EV_EXTI_IS_HIGH:0), t);
}

#if defined(BANGLEJS_F18)
// returns true if handled and shouldn't create a normal watch event
bool btnTouchHandler() {
  if (bangleFlags&JSBF_WAKEON_TOUCH) {
    inactivityTimer = 0; // ensure LCD doesn't sleep if we're touching it
    bool eventUsed = false;
    if (!(bangleFlags&JSBF_LCD_ON)) {
      bangleTasks |= JSBT_LCD_ON;
      eventUsed = true; // eat the event
    }
    if (bangleFlags&JSBF_LOCKED) {
      bangleTasks |= JSBT_UNLOCK;
      eventUsed = true;
    }
    if (eventUsed) return true; // eat the event
  }
  // if locked, ignore touch/swipe
  if (bangleFlags&JSBF_LOCKED) {
    touchLastState = touchLastState2 = touchStatus = TS_NONE;
    return false;
  }
  // Detect touch/swipe
  TouchState state =
      (jshPinGetValue(BTN4_PININDEX)?TS_LEFT:0) |
      (jshPinGetValue(BTN5_PININDEX)?TS_RIGHT:0);
  touchStatus |= state;
  if ((touchLastState2==TS_RIGHT && touchLastState==TS_BOTH && state==TS_LEFT) ||
      (touchLastState==TS_RIGHT && state==1)) {
    touchStatus |= TS_SWIPED;
    touchGesture = TG_SWIPE_LEFT;
    bangleTasks |= JSBT_SWIPE;
  }
  if ((touchLastState2==TS_LEFT && touchLastState==TS_BOTH && state==TS_RIGHT) ||
      (touchLastState==TS_LEFT && state==TS_RIGHT)) {
    touchStatus |= TS_SWIPED;
    touchGesture = TG_SWIPE_RIGHT;
    bangleTasks |= JSBT_SWIPE;
  }
  if (!state) {
    if (touchLastState && !(touchStatus&TS_SWIPED)) {
      if (touchStatus&TS_LEFT) bangleTasks |= JSBT_TOUCH_LEFT;
      if (touchStatus&TS_RIGHT) bangleTasks |= JSBT_TOUCH_RIGHT;
    }
    touchStatus = TS_NONE;
  }
  touchLastState2 = touchLastState;
  touchLastState = state;
  return false;
}
#endif
void btn1Handler(bool state, IOEventFlags flags) {
  btnHandlerCommon(1,state,flags);
}
#ifdef BTN2_PININDEX
void btn2Handler(bool state, IOEventFlags flags) {
  btnHandlerCommon(2,state,flags);
}
#endif
#ifdef BTN3_PININDEX
void btn3Handler(bool state, IOEventFlags flags) {
  btnHandlerCommon(3,state,flags);
}
#endif
#if defined(BANGLEJS_F18)
void btn4Handler(bool state, IOEventFlags flags) {
  if (btnTouchHandler()) return;
  btnHandlerCommon(4,state,flags);
}
void btn5Handler(bool state, IOEventFlags flags) {
  if (btnTouchHandler()) return;
  btnHandlerCommon(5,state,flags);
}
#else
void btn4Handler(bool state, IOEventFlags flags) {
  btnHandlerCommon(4,state,flags);
}
#endif

#ifdef TOUCH_DEVICE // so it's available even in emulator
void touchHandlerInternal(int tx, int ty, int pts, int gesture) {
  // ignore if locked
  if (bangleFlags & JSBF_LOCKED) return;
  // deal with the case where we rotated the Bangle.js screen
  deviceToGraphicsCoordinates(&graphicsInternal, &tx, &ty);

  int dx = tx-touchX;
  int dy = ty-touchY;

  touchX = tx;
  touchY = ty;
  touchPts = pts;
  static int lastGesture = 0;
  if (gesture!=lastGesture) {
    switch (gesture) { // gesture
    case 0:break; // no gesture
    case 1: // slide down
      touchGesture = TG_SWIPE_DOWN;
      bangleTasks |= JSBT_SWIPE;
      break;
    case 2: // slide up
      touchGesture = TG_SWIPE_UP;
      bangleTasks |= JSBT_SWIPE;
      break;
    case 3: // slide left
      touchGesture = TG_SWIPE_LEFT;
      bangleTasks |= JSBT_SWIPE;
      break;
    case 4: // slide right
      touchGesture = TG_SWIPE_RIGHT;
      bangleTasks |= JSBT_SWIPE;
      break;
    case 5: // single click
      if (touchX<80) bangleTasks |= JSBT_TOUCH_LEFT;
      else bangleTasks |= JSBT_TOUCH_RIGHT;
      touchType = 0;
      break;
    case 0x0B:     // double touch
      if (touchX<80) bangleTasks |= JSBT_TOUCH_LEFT;
      else bangleTasks |= JSBT_TOUCH_RIGHT;
      touchType = 1;
      break;
    case 0x0C:     // long touch
      if (touchX<80) bangleTasks |= JSBT_TOUCH_LEFT;
      else bangleTasks |= JSBT_TOUCH_RIGHT;        
      touchType = 2;
      break;
    }
  }

  if (touchPts!=lastTouchPts || lastTouchX!=touchX || lastTouchY!=touchY) {
    bangleTasks |= JSBT_DRAG;
    // ensure we don't sleep if touchscreen is being used
    inactivityTimer = 0;
#if ESPR_BANGLE_UNISTROKE
    if (unistroke_touch(touchX, touchY, dx, dy, touchPts)) {
      bangleTasks |= JSBT_STROKE;
    }
#endif
    jshHadEvent();
  }

  lastGesture = gesture;
}
#endif
#ifdef TOUCH_I2C
void touchHandler(bool state, IOEventFlags flags) {
  if (state) return; // only interested in when low
  // Ok, now get touch info
  unsigned char buf[6];
  buf[0]=1;
  jsi2cWrite(TOUCH_I2C, TOUCH_ADDR, 1, buf, false);
  jsi2cRead(TOUCH_I2C, TOUCH_ADDR, 6, buf, true);

  // 0: Gesture type
  // 1: touch pts (0 or 1)
  // 2: Status / X hi (0x00 first, 0x80 pressed, 0x40 released)
  // 3: X lo (0..160)
  // 4: Y hi
  // 5: Y lo (0..160)
  touchHandlerInternal(
    buf[3] * LCD_WIDTH / 160, // touchX
    buf[5] * LCD_HEIGHT / 160, // touchY
    buf[1], // touchPts
    buf[0]); // gesture
}
#endif


static void jswrap_banglejs_setLCDPowerController(bool isOn) {
#ifdef LCD_CONTROLLER_LPM013M126
  jshPinOutput(LCD_EXTCOMIN, 0);
  jshPinOutput(LCD_DISP, isOn); // enable
#endif
#ifdef LCD_CONTROLLER_ST7789_8BIT
  if (isOn) { // wake
    lcdST7789_cmd(0x11, 0, NULL); // SLPOUT
    jshDelayMicroseconds(20);
    lcdST7789_cmd(0x29, 0, NULL); // DISPON
  } else { // sleep
    lcdST7789_cmd(0x28, 0, NULL); // DISPOFF
    jshDelayMicroseconds(20);
    lcdST7789_cmd(0x10, 0, NULL); // SLPIN
  }
#endif
#if defined(LCD_CONTROLLER_ST7789V) || defined(LCD_CONTROLLER_ST7735) || defined(LCD_CONTROLLER_GC9A01)
  // TODO: LCD_CONTROLLER_GC9A01 - has an enable/power pin
  if (isOn) { // wake
    lcdCmd_SPILCD(0x11, 0, NULL); // SLPOUT
    jshDelayMicroseconds(20);
    lcdCmd_SPILCD(0x29, 0, NULL); // DISPON
  } else { // sleep
    lcdCmd_SPILCD(0x28, 0, NULL); // DISPOFF
    jshDelayMicroseconds(20);
    lcdCmd_SPILCD(0x10, 0, NULL); // SLPIN
  }
#endif
#ifdef LCD_EN
  jshPinOutput(LCD_EN,isOn); // enable off
#endif
}

#ifdef ESPR_BACKLIGHT_FADE
static void backlightFadeHandler() {
  int target = (bangleFlags&JSBF_LCD_ON) ? lcdBrightness : 0;
  int brightness = realLcdBrightness;
  int step = brightness>>3; // to make this more linear
  if (step<4) step=4;
  if (target > brightness) {
    brightness += step;
    if (brightness > target)
      brightness = target;
  } else if (target < brightness) {
    brightness -= step;
    if (brightness < target)
      brightness = target;
  }
  realLcdBrightness = brightness;
  if (brightness==0) jswrap_banglejs_pwrBacklight(0);
  else if (realLcdBrightness==255) jswrap_banglejs_pwrBacklight(1);
  else {
    jshPinAnalogOutput(LCD_BL, realLcdBrightness/256.0, 200, JSAOF_NONE);
  }
}
#endif

/// Turn just the backlight on or off (or adjust brightness)
static void jswrap_banglejs_setLCDPowerBacklight(bool isOn) {
  if (isOn) bangleFlags |= JSBF_LCD_BL_ON;
  else bangleFlags &= ~JSBF_LCD_BL_ON;
#ifndef EMULATED
#ifdef BANGLEJS_F18
  app_timer_stop(m_backlight_on_timer_id);
  app_timer_stop(m_backlight_off_timer_id);
  if (isOn) { // wake
    if (lcdBrightness > 0) {
      if (lcdBrightness < 255) { //  only do PWM if brightness isn't full
        app_timer_start(m_backlight_on_timer_id, APP_TIMER_TICKS(BACKLIGHT_PWM_INTERVAL, APP_TIMER_PRESCALER), NULL);
      } else // full brightness
        jswrap_banglejs_pwrBacklight(true); // backlight on
    } else { // lcdBrightness == 0
      jswrap_banglejs_pwrBacklight(false); // backlight off
    }
  } else { // sleep
    jswrap_banglejs_pwrBacklight(false); // backlight off
  }
#elif defined(ESPR_BACKLIGHT_FADE)
  if (!lcdFadeHandlerActive) {
    JsSysTime t = jshGetTimeFromMilliseconds(10);
    jstExecuteFn(backlightFadeHandler, NULL, t, t, NULL);
    lcdFadeHandlerActive = true;
    backlightFadeHandler();
  }
#else
  jswrap_banglejs_pwrBacklight(isOn && (lcdBrightness>0));
#ifdef LCD_BL
  if (isOn && lcdBrightness > 0 && lcdBrightness < 255) {
    jshPinAnalogOutput(LCD_BL, lcdBrightness/256.0, 200, JSAOF_NONE);
  }
#endif // LCD_BL
#endif
#endif // !EMULATED
}



/*JSON{
    "type" : "staticmethod",
    "class" : "Bangle",
    "name" : "setLCDPower",
    "generate" : "jswrap_banglejs_setLCDPower",
    "params" : [
      ["isOn","bool","True if the LCD should be on, false if not"]
    ],
    "ifdef" : "BANGLEJS"
}
This function can be used to turn Bangle.js's LCD off or on.

This function resets the Bangle's 'activity timer' (like pressing a button or
the screen would) so after a time period of inactivity set by
`Bangle.setLCDTimeout` the screen will turn off.

If you want to keep the screen on permanently (until apps are changed) you can
do:

```
Bangle.setLCDTimeout(0); // turn off the timeout
Bangle.setLCDPower(1); // keep screen on
```


**When on full, the LCD draws roughly 40mA.** You can adjust When brightness
using `Bangle.setLCDBrightness`.
*/
void jswrap_banglejs_setLCDPower(bool isOn) {
#ifdef ESPR_BACKLIGHT_FADE
  if (isOn) jswrap_banglejs_setLCDPowerController(1);
  else jswrap_banglejs_setLCDPowerBacklight(0); // RB: don't turn on the backlight here if fading is enabled
  jswrap_banglejs_setLCDPowerBacklight(isOn);
#else
  jswrap_banglejs_setLCDPowerController(isOn);
  jswrap_banglejs_setLCDPowerBacklight(isOn);
#endif
  if (((bangleFlags&JSBF_LCD_ON)!=0) != isOn) {
    JsVar *bangle =jsvObjectGetChild(execInfo.root, "Bangle", 0);
    if (bangle) {
      JsVar *v = jsvNewFromBool(isOn);
      jsiQueueObjectCallbacks(bangle, JS_EVENT_PREFIX"lcdPower", &v, 1);
      jsvUnLock(v);
    }
    jsvUnLock(bangle);
  }
  inactivityTimer = 0;
  if (isOn) bangleFlags |= JSBF_LCD_ON;
  else bangleFlags &= ~JSBF_LCD_ON;
}




/*JSON{
    "type" : "staticmethod",
    "class" : "Bangle",
    "name" : "setLCDBrightness",
    "generate" : "jswrap_banglejs_setLCDBrightness",
    "params" : [
      ["brightness","float","The brightness of Bangle.js's display - from 0(off) to 1(on full)"]
    ],
    "ifdef" : "BANGLEJS"
}
This function can be used to adjust the brightness of Bangle.js's display, and
hence prolong its battery life.

Due to hardware design constraints, software PWM has to be used which means that
the display may flicker slightly when Bluetooth is active and the display is not
at full power.

**Power consumption**

* 0 = 7mA
* 0.1 = 12mA
* 0.2 = 18mA
* 0.5 = 28mA
* 0.9 = 40mA (switching overhead)
* 1 = 40mA
*/
void jswrap_banglejs_setLCDBrightness(JsVarFloat v) {
  int b = (int)(v*256 + 0.5);
  if (b<0) b=0;
  if (b>255) b=255;
  lcdBrightness = b;
  if (bangleFlags&JSBF_LCD_ON)  // need to re-run to adjust brightness
    jswrap_banglejs_setLCDPowerBacklight(1);
}

/*TYPESCRIPT
type LCDMode =
  | "direct"
  | "doublebuffered"
  | "120x120"
  | "80x80"
*/
/*JSON{
    "type" : "staticmethod",
    "class" : "Bangle",
    "name" : "setLCDMode",
    "generate" : "jswrap_banglejs_setLCDMode",
    "params" : [
      ["mode","JsVar","The LCD mode (See below)"]
    ],
    "ifdef" : "BANGLEJS",
    "typescript" : "setLCDMode(mode?: LCDMode): void;"
}
This function can be used to change the way graphics is handled on Bangle.js.

Available options for `Bangle.setLCDMode` are:

* `Bangle.setLCDMode()` or `Bangle.setLCDMode("direct")` (the default) - The
  drawable area is 240x240 16 bit. Unbuffered, so draw calls take effect
  immediately. Terminal and vertical scrolling work (horizontal scrolling
  doesn't).
* `Bangle.setLCDMode("doublebuffered")` - The drawable area is 240x160 16 bit,
  terminal and scrolling will not work. `g.flip()` must be called for draw
  operations to take effect.
* `Bangle.setLCDMode("120x120")` - The drawable area is 120x120 8 bit,
  `g.getPixel`, terminal, and full scrolling work. Uses an offscreen buffer
  stored on Bangle.js, `g.flip()` must be called for draw operations to take
  effect.
* `Bangle.setLCDMode("80x80")` - The drawable area is 80x80 8 bit, `g.getPixel`,
  terminal, and full scrolling work. Uses an offscreen buffer stored on
  Bangle.js, `g.flip()` must be called for draw operations to take effect.

You can also call `Bangle.setLCDMode()` to return to normal, unbuffered
`"direct"` mode.
*/
void jswrap_banglejs_setLCDMode(JsVar *mode) {
#ifdef LCD_CONTROLLER_ST7789_8BIT
  LCDST7789Mode lcdMode = LCDST7789_MODE_UNBUFFERED;
  if (jsvIsUndefined(mode) || jsvIsStringEqual(mode,"direct"))
    lcdMode = LCDST7789_MODE_UNBUFFERED;
  else if (jsvIsStringEqual(mode,"null"))
    lcdMode = LCDST7789_MODE_NULL;
  else if (jsvIsStringEqual(mode,"doublebuffered"))
    lcdMode = LCDST7789_MODE_DOUBLEBUFFERED;
  else if (jsvIsStringEqual(mode,"120x120"))
    lcdMode = LCDST7789_MODE_BUFFER_120x120;
  else if (jsvIsStringEqual(mode,"80x80"))
    lcdMode = LCDST7789_MODE_BUFFER_80x80;
  else
    jsExceptionHere(JSET_ERROR,"Unknown LCD Mode %j",mode);

  JsVar *graphics = jsvObjectGetChild(execInfo.hiddenRoot, JS_GRAPHICS_VAR, 0);
  if (!graphics) return;
  jswrap_graphics_setFont(graphics, NULL, 1); // reset fonts - this will free any memory associated with a custom font
  // remove the buffer if it was defined
  jsvObjectSetOrRemoveChild(graphics, "buffer", 0);
  unsigned int bufferSize = 0;
  switch (lcdMode) {
    case LCDST7789_MODE_NULL:
    case LCDST7789_MODE_UNBUFFERED:
      graphicsInternal.data.width = LCD_WIDTH;
      graphicsInternal.data.height = LCD_HEIGHT;
      graphicsInternal.data.bpp = 16;
      break;
    case LCDST7789_MODE_DOUBLEBUFFERED:
      graphicsInternal.data.width = LCD_WIDTH;
      graphicsInternal.data.height = 160;
      graphicsInternal.data.bpp = 16;
      break;
    case LCDST7789_MODE_BUFFER_120x120:
      graphicsInternal.data.width = 120;
      graphicsInternal.data.height = 120;
      graphicsInternal.data.bpp = 8;
      bufferSize = 120*120;
      break;
    case LCDST7789_MODE_BUFFER_80x80:
      graphicsInternal.data.width = 80;
      graphicsInternal.data.height = 80;
      graphicsInternal.data.bpp = 8;
      bufferSize = 80*80;
      break;
  }
  if (bufferSize) {
    jsvGarbageCollect();
    jsvDefragment();
    JsVar *arrData = jsvNewFlatStringOfLength(bufferSize);
    if (arrData) {
      jsvObjectSetChildAndUnLock(graphics, "buffer", jsvNewArrayBufferFromString(arrData, (unsigned int)bufferSize));
    } else {
      jsExceptionHere(JSET_ERROR, "Not enough memory to allocate offscreen buffer");
      jswrap_banglejs_setLCDMode(0); // go back to default mode
      return;
    }
    jsvUnLock(arrData);
  }
  graphicsStructResetState(&graphicsInternal); // reset colour, cliprect, etc
  jsvUnLock(graphics);
  lcdST7789_setMode( lcdMode );
  graphicsSetCallbacks(&graphicsInternal); // set the callbacks up after the mode change
#else
  jsExceptionHere(JSET_ERROR, "setLCDMode is unsupported on this device");
#endif
}
/*JSON{
    "type" : "staticmethod",
    "class" : "Bangle",
    "name" : "getLCDMode",
    "generate" : "jswrap_banglejs_getLCDMode",
    "return" : ["JsVar","The LCD mode as a String"],
    "ifdef" : "BANGLEJS",
    "typescript" : "getLCDMode(): LCDMode;"
}
The current LCD mode.

See `Bangle.setLCDMode` for examples.
*/
JsVar *jswrap_banglejs_getLCDMode() {
  const char *name=0;
#ifdef LCD_CONTROLLER_ST7789_8BIT
  switch (lcdST7789_getMode()) {
    case LCDST7789_MODE_NULL:
      name = "null";
      break;
    case LCDST7789_MODE_UNBUFFERED:
      name = "direct";
      break;
    case LCDST7789_MODE_DOUBLEBUFFERED:
      name = "doublebuffered";
      break;
    case LCDST7789_MODE_BUFFER_120x120:
      name = "120x120";
      break;
    case LCDST7789_MODE_BUFFER_80x80:
      name = "80x80";
      break;
  }
#endif
  if (!name) return 0;
  return jsvNewFromString(name);
}

/*JSON{
    "type" : "staticmethod",
    "class" : "Bangle",
    "name" : "setLCDOffset",
    "generate" : "jswrap_banglejs_setLCDOffset",
    "params" : [
      ["y","int","The amount of pixels to shift the LCD up or down"]
    ],
    "ifdef" : "BANGLEJS"
}
This can be used to move the displayed memory area up or down temporarily. It's
used for displaying notifications while keeping the main display contents
intact.
*/
void jswrap_banglejs_setLCDOffset(int y) {
#ifdef LCD_CONTROLLER_ST7789_8BIT
  lcdST7789_setYOffset(y);
#endif
}

/*JSON{
    "type" : "staticmethod",
    "class" : "Bangle",
    "name" : "setLCDOverlay",
    "generate" : "jswrap_banglejs_setLCDOverlay",
    "params" : [
      ["img","JsVar","An image"],
      ["x","int","The X offset the graphics instance should be overlaid on the screen with"],
      ["y","int","The Y offset the graphics instance should be overlaid on the screen with"]
    ],
    "ifdef" : "BANGLEJS_Q3"
}
Overlay a graphics instance on top of the contents of the graphics buffer.

This only works on Bangle.js 2 because Bangle.js 1 doesn't have an offscreen buffer accessible from the CPU.
*/
void jswrap_banglejs_setLCDOverlay(JsVar *imgVar, int x, int y) {
#ifdef LCD_CONTROLLER_LPM013M126
  lcdMemLCD_setOverlay(imgVar, x, y);
  // set all as modified
  graphicsInternal.data.modMinX = 0;
  graphicsInternal.data.modMinY = 0;
  graphicsInternal.data.modMaxX = LCD_WIDTH-1;
  graphicsInternal.data.modMaxY = LCD_HEIGHT-1;
#endif
}

/*JSON{
    "type" : "staticmethod",
    "class" : "Bangle",
    "name" : "setLCDTimeout",
    "generate" : "jswrap_banglejs_setLCDTimeout",
    "params" : [
      ["isOn","float","The timeout of the display in seconds, or `0`/`undefined` to turn power saving off. Default is 10 seconds."]
    ],
    "ifdef" : "BANGLEJS"
}
This function can be used to turn Bangle.js's LCD power saving on or off.

With power saving off, the display will remain in the state you set it with
`Bangle.setLCDPower`.

With power saving on, the display will turn on if a button is pressed, the watch
is turned face up, or the screen is updated (see `Bangle.setOptions` for
configuration). It'll turn off automatically after the given timeout.

**Note:** This function also sets the Backlight and Lock timeout (the time at
which the touchscreen/buttons start being ignored). To set both separately, use
`Bangle.setOptions`
*/
void jswrap_banglejs_setLCDTimeout(JsVarFloat timeout) {
  if (!isfinite(timeout))
    timeout=0;
  else if (timeout<0) timeout=0;
#ifndef BANGLEJS_Q3 // for backwards compatibility, don't set LCD timeout as we don't want to turn the LCD off
  lcdPowerTimeout = timeout*1000;
#endif
  backlightTimeout = timeout*1000;
  lockTimeout = timeout*1000;
}

/*JSON{
    "type" : "staticmethod",
    "class" : "Bangle",
    "name" : "setPollInterval",
    "generate" : "jswrap_banglejs_setPollInterval",
    "params" : [
      ["interval","float","Polling interval in milliseconds (Default is 80ms - 12.5Hz to match accelerometer)"]
    ],
    "ifdef" : "BANGLEJS"
}
Set how often the watch should poll for new acceleration/gyro data and kick the
Watchdog timer. It isn't recommended that you make this interval much larger
than 1000ms, but values up to 4000ms are allowed.

Calling this will set `Bangle.setOptions({powerSave: false})` - disabling the
dynamic adjustment of poll interval to save battery power when Bangle.js is
stationary.
*/
void jswrap_banglejs_setPollInterval(JsVarFloat interval) {
  if (!isfinite(interval) || interval<10 || interval>ACCEL_POLL_INTERVAL_MAX) {
    jsExceptionHere(JSET_ERROR, "Invalid interval");
    return;
  }
  bangleFlags &= ~JSBF_POWER_SAVE; // turn off power save since it'll just overwrite the poll interval
  jswrap_banglejs_setPollInterval_internal((uint16_t)interval);
}

/*TYPESCRIPT
type BangleOptions = {
  wakeOnBTN1: boolean;
  wakeOnBTN2: boolean;
  wakeOnBTN3: boolean;
  wakeOnFaceUp: boolean;
  wakeOnTouch: boolean;
  wakeOnTwist: boolean;
  twistThreshold: number;
  twistMaxY: number;
  twistTimeout: number;
  gestureStartThresh: number;
  gestureEndThresh: number;
  gestureInactiveCount: number;
  gestureMinLength: number;
  powerSave: boolean;
  lockTimeout: number;
  lcdPowerTimeout: number;
  backlightTimeout: number;
};
*/
/*JSON{
    "type" : "staticmethod",
    "class" : "Bangle",
    "name" : "setOptions",
    "generate" : "jswrap_banglejs_setOptions",
    "params" : [
      ["options","JsVar",""]
    ],
    "ifdef" : "BANGLEJS",
    "typescript" : "setOptions(options: { [key in keyof BangleOptions]?: BangleOptions[key] }): void;"
}
Set internal options used for gestures, etc...

* `wakeOnBTN1` should the LCD turn on when BTN1 is pressed? default = `true`
* `wakeOnBTN2` (Bangle.js 1) should the LCD turn on when BTN2 is pressed?
  default = `true`
* `wakeOnBTN3` (Bangle.js 1) should the LCD turn on when BTN3 is pressed?
  default = `true`
* `wakeOnFaceUp` should the LCD turn on when the watch is turned face up?
  default = `false`
* `wakeOnTouch` should the LCD turn on when the touchscreen is pressed? default
  = `false`
* `wakeOnTwist` should the LCD turn on when the watch is twisted? default =
  `true`
* `twistThreshold` How much acceleration to register a twist of the watch strap?
  Can be negative for opposite direction. default = `800`
* `twistMaxY` Maximum acceleration in Y to trigger a twist (low Y means watch is
  facing the right way up). default = `-800`
* `twistTimeout` How little time (in ms) must a twist take from low->high
  acceleration? default = `1000`
* `gestureStartThresh` how big a difference before we consider a gesture
  started? default = `sqr(800)`
* `gestureEndThresh` how small a difference before we consider a gesture ended?
  default = `sqr(2000)`
* `gestureInactiveCount` how many samples do we keep after a gesture has ended?
  default = `4`
* `gestureMinLength` how many samples must a gesture have before we notify about
  it? default = `10`
* `powerSave` after a minute of not being moved, Bangle.js will change the
   accelerometer poll interval down to 800ms (10x accelerometer samples). On
   movement it'll be raised to the default 80ms. If `Bangle.setPollInterval` is
   used this is disabled, and for it to work the poll interval must be either
   80ms or 800ms. default = `true`. Setting `powerSave:false` will disable this
   automatic power saving, but will **not** change the poll interval from its
   current value. If you desire a specific interval (e.g. the default 80ms) you
   must set it manually with `Bangle.setPollInterval(80)` after setting
   `powerSave:false`.
* `lockTimeout` how many milliseconds before the screen locks
* `lcdPowerTimeout` how many milliseconds before the screen turns off
* `backlightTimeout` how many milliseconds before the screen's backlight turns
  off
* `hrmPollInterval` set the requested poll interval (in milliseconds) for the
  heart rate monitor. On Bangle.js 2 only 10,20,40,80,160,200 ms are supported,
  and polling rate may not be exact. The algorithm's filtering is tuned for
  20-40ms poll intervals, so higher/lower intervals may effect the reliability
  of the BPM reading.
* `seaLevelPressure` (Bangle.js 2) Normally 1013.25 millibars - this is used for
  calculating altitude with the pressure sensor

Where accelerations are used they are in internal units, where `8192 = 1g`

*/
JsVar * _jswrap_banglejs_setOptions(JsVar *options, bool createObject) {
  bool wakeOnBTN1 = bangleFlags&JSBF_WAKEON_BTN1;
  bool wakeOnBTN2 = bangleFlags&JSBF_WAKEON_BTN2;
  bool wakeOnBTN3 = bangleFlags&JSBF_WAKEON_BTN3;
  bool wakeOnFaceUp = bangleFlags&JSBF_WAKEON_FACEUP;
  bool wakeOnTouch = bangleFlags&JSBF_WAKEON_TOUCH;
  bool wakeOnTwist = bangleFlags&JSBF_WAKEON_TWIST;
  bool powerSave = bangleFlags&JSBF_POWER_SAVE;
  int stepCounterThresholdLow, stepCounterThresholdHigh; // ignore these with new step counter
  int _accelGestureStartThresh = accelGestureStartThresh*accelGestureStartThresh;
  int _accelGestureEndThresh = accelGestureEndThresh*accelGestureEndThresh;
#ifdef HEARTRATE
  int _hrmPollInterval = hrmPollInterval;
#endif
  jsvConfigObject configs[] = {
#ifdef HEARTRATE
      {"hrmPollInterval", JSV_INTEGER, &_hrmPollInterval},
#endif
#ifdef PRESSURE_DEVICE
      {"seaLevelPressure", JSV_FLOAT, &barometerSeaLevelPressure},
#endif
      {"gestureStartThresh", JSV_INTEGER, &_accelGestureStartThresh},
      {"gestureEndThresh", JSV_INTEGER, &_accelGestureEndThresh},
      {"gestureInactiveCount", JSV_INTEGER, &accelGestureInactiveCount},
      {"gestureMinLength", JSV_INTEGER, &accelGestureMinLength},
      {"stepCounterThresholdLow", JSV_INTEGER, &stepCounterThresholdLow},
      {"stepCounterThresholdHigh", JSV_INTEGER, &stepCounterThresholdHigh},
      {"twistThreshold", JSV_INTEGER, &twistThreshold},
      {"twistTimeout", JSV_INTEGER, &twistTimeout},
      {"twistMaxY", JSV_INTEGER, &twistMaxY},
      {"wakeOnBTN1", JSV_BOOLEAN, &wakeOnBTN1},
      {"wakeOnBTN2", JSV_BOOLEAN, &wakeOnBTN2},
      {"wakeOnBTN3", JSV_BOOLEAN, &wakeOnBTN3},
      {"wakeOnFaceUp", JSV_BOOLEAN, &wakeOnFaceUp},
      {"wakeOnTouch", JSV_BOOLEAN, &wakeOnTouch},
      {"wakeOnTwist", JSV_BOOLEAN, &wakeOnTwist},
      {"powerSave", JSV_BOOLEAN, &powerSave},
      {"lockTimeout", JSV_INTEGER, &lockTimeout},
      {"lcdPowerTimeout", JSV_INTEGER, &lcdPowerTimeout},
      {"backlightTimeout", JSV_INTEGER, &backlightTimeout}
  };
  if (createObject) {
    return jsvCreateConfigObject(configs, sizeof(configs) / sizeof(jsvConfigObject));
  }
  if (jsvReadConfigObject(options, configs, sizeof(configs) / sizeof(jsvConfigObject))) {
    bangleFlags = (bangleFlags&~JSBF_WAKEON_BTN1) | (wakeOnBTN1?JSBF_WAKEON_BTN1:0);
    bangleFlags = (bangleFlags&~JSBF_WAKEON_BTN2) | (wakeOnBTN2?JSBF_WAKEON_BTN2:0);
    bangleFlags = (bangleFlags&~JSBF_WAKEON_BTN3) | (wakeOnBTN3?JSBF_WAKEON_BTN3:0);
    bangleFlags = (bangleFlags&~JSBF_WAKEON_FACEUP) | (wakeOnFaceUp?JSBF_WAKEON_FACEUP:0);
    bangleFlags = (bangleFlags&~JSBF_WAKEON_TOUCH) | (wakeOnTouch?JSBF_WAKEON_TOUCH:0);
    bangleFlags = (bangleFlags&~JSBF_WAKEON_TWIST) | (wakeOnTwist?JSBF_WAKEON_TWIST:0);
    bangleFlags = (bangleFlags&~JSBF_POWER_SAVE) | (powerSave?JSBF_POWER_SAVE:0);
    if (lockTimeout<0) lockTimeout=0;
    if (lcdPowerTimeout<0) lcdPowerTimeout=0;
    if (backlightTimeout<0) backlightTimeout=0;
    accelGestureStartThresh = int_sqrt32(_accelGestureStartThresh);
    accelGestureEndThresh = int_sqrt32(_accelGestureEndThresh);
#ifdef HEARTRATE
    hrmPollInterval = (uint16_t)_hrmPollInterval;
#endif
  }
  return 0;
}
void jswrap_banglejs_setOptions(JsVar *options) {
  _jswrap_banglejs_setOptions(options, false);
}
/*JSON{
    "type" : "staticmethod",
    "class" : "Bangle",
    "name" : "getOptions",
    "generate" : "jswrap_banglejs_getOptions",
    "return" : ["JsVar","The current state of all options"],
    "ifdef" : "BANGLEJS",
    "typescript" : "getOptions(): BangleOptions;"
}
Return the current state of options as set by `Bangle.setOptions`
*/
JsVar *jswrap_banglejs_getOptions() {
  return _jswrap_banglejs_setOptions(NULL, true);
}

/*JSON{
    "type" : "staticmethod",
    "class" : "Bangle",
    "name" : "isLCDOn",
    "generate" : "jswrap_banglejs_isLCDOn",
    "return" : ["bool","Is the display on or not?"],
    "ifdef" : "BANGLEJS"
}
Also see the `Bangle.lcdPower` event
*/
// emscripten bug means we can't use 'bool' as return value here!
int jswrap_banglejs_isLCDOn() {
  return (bangleFlags&JSBF_LCD_ON)!=0;
}

/*JSON{
    "type" : "staticmethod",
    "class" : "Bangle",
    "name" : "setLocked",
    "generate" : "jswrap_banglejs_setLocked",
    "params" : [
      ["isLocked","bool","`true` if the Bangle is locked (no user input allowed)"]
    ],
    "ifdef" : "BANGLEJS"
}
This function can be used to lock or unlock Bangle.js (e.g. whether buttons and
touchscreen work or not)
*/
void jswrap_banglejs_setLocked(bool isLocked) {
#if defined(TOUCH_I2C)
  if (isLocked) {
    unsigned char buf[2];
    buf[0]=0xE5;
    buf[1]=0x03;
    jsi2cWrite(TOUCH_I2C, TOUCH_ADDR, 2, buf, true);
  } else { // best way to wake up is to reset
    jshPinOutput(TOUCH_PIN_RST, 0);
    jshDelayMicroseconds(1000);
    jshPinOutput(TOUCH_PIN_RST, 1);
    jshDelayMicroseconds(1000);
  }
#endif
  if ((bangleFlags&JSBF_LOCKED) != isLocked) {
    JsVar *bangle =jsvObjectGetChild(execInfo.root, "Bangle", 0);
    if (bangle) {
      JsVar *v = jsvNewFromBool(isLocked);
      jsiQueueObjectCallbacks(bangle, JS_EVENT_PREFIX"lock", &v, 1);
      jsvUnLock(v);
    }
    jsvUnLock(bangle);
  }
  if (isLocked) bangleFlags |= JSBF_LOCKED;
  else bangleFlags &= ~JSBF_LOCKED;
  // Reset inactivity timer so we will lock ourselves after a delay
  inactivityTimer = 0;
}

/*JSON{
    "type" : "staticmethod",
    "class" : "Bangle",
    "name" : "isLocked",
    "generate" : "jswrap_banglejs_isLocked",
    "return" : ["bool","Is the screen locked or not?"],
    "ifdef" : "BANGLEJS"
}
Also see the `Bangle.lock` event
*/
// emscripten bug means we can't use 'bool' as return value here!
int jswrap_banglejs_isLocked() {
  return (bangleFlags&JSBF_LOCKED)!=0;
}

/*JSON{
    "type" : "staticmethod",
    "class" : "Bangle",
    "name" : "isCharging",
    "generate" : "jswrap_banglejs_isCharging",
    "return" : ["bool","Is the battery charging or not?"],
    "ifdef" : "BANGLEJS"
}
*/
// emscripten bug means we can't use 'bool' as return value here!
int jswrap_banglejs_isCharging() {
#ifdef BAT_PIN_CHARGING
  return !jshPinGetValue(BAT_PIN_CHARGING);
#else
  return 0;
#endif
}

/// get battery percentage
JsVarInt jswrap_banglejs_getBattery() {
#if defined(BAT_PIN_VOLTAGE) && !defined(EMULATED)
  JsVarFloat v = jshPinAnalog(BAT_PIN_VOLTAGE);

#ifdef ESPR_BATTERY_FULL_VOLTAGE
  // a configurable 'battery full voltage' is available
  int pc;
  v = 4.2 * v / batteryFullVoltage; // now 'v' should be in actual volts
  if (v>=3.95) pc = 80 + (v-3.95)*20/(4.2-3.95); // 80%+
  else if (v>=3.7) pc = 10 + (v-3.7)*70/(3.95-3.7); // 10%+ is linear
  else pc = (v-3.3)*10/(3.7-3.3); // 0%+
#else // otherwise normal linear battery scaling...
#ifdef BANGLEJS_Q3
  const JsVarFloat vlo = 0.246;
  const JsVarFloat vhi = 0.3144; // on some watches this is 100%, on others it's s a bit higher
#elif defined(BANGLEJS_F18)
  const JsVarFloat vlo = 0.51;
  const JsVarFloat vhi = 0.62;
#elif defined(DICKENS)
#ifdef LCD_TEARING  // DICKENS2 hardware (with LCD tearing signal) has VDD=3.3V
  const JsVarFloat vlo = 3.55 / (3.3*2);  // Operates down to 3.05V, but battery starts dropping very rapidly from 3.55V, so treat this as the end-point.
  const JsVarFloat vhi = 4.15 / (3.3*2);  // Fully charged is 4.20V, but drops quickly to 4.15V
#else               // Original DICKENS hardware has VDD=2.8V
  const JsVarFloat vlo = 3.55 / (2.8*2);
  const JsVarFloat vhi = 4.15 / (2.8*2);
#endif
#else
  const JsVarFloat vlo = 0;
  const JsVarFloat vhi = 1;
#endif
  int pc = (v-vlo)*100/(vhi-vlo);
#endif  // !ESPR_BATTERY_FULL_VOLTAGE
  if (pc>100) pc=100;
  if (pc<0) pc=0;
  return pc;
#else //!BAT_PIN_VOLTAGE || EMULATED
  return 50;
#endif
}

/*JSON{
    "type" : "staticmethod",
    "class" : "Bangle",
    "name" : "lcdWr",
    "generate" : "jswrap_banglejs_lcdWr",
    "params" : [
      ["cmd","int",""],
      ["data","JsVar",""]
    ],
    "ifdef" : "BANGLEJS"
}
Writes a command directly to the ST7735 LCD controller
*/
void jswrap_banglejs_lcdWr(JsVarInt cmd, JsVar *data) {
  JSV_GET_AS_CHAR_ARRAY(dPtr, dLen, data);
#ifdef LCD_CONTROLLER_ST7789_8BIT
  lcdST7789_cmd(cmd, dLen, (const uint8_t *)dPtr);
#endif
#if defined(LCD_CONTROLLER_ST7789V) || defined(LCD_CONTROLLER_ST7735) || defined(LCD_CONTROLLER_GC9A01)
  lcdCmd_SPILCD(cmd, dLen, (const uint8_t *)dPtr);
#endif
}

/*JSON{
    "type" : "staticmethod",
    "class" : "Bangle",
    "name" : "setHRMPower",
    "generate" : "jswrap_banglejs_setHRMPower",
    "params" : [
      ["isOn","bool","True if the heart rate monitor should be on, false if not"],
      ["appID","JsVar","A string with the app's name in, used to ensure one app can't turn off something another app is using"]
    ],
    "return" : ["bool","Is HRM on?"],
    "ifdef" : "BANGLEJS",
    "typescript" : "setHRMPower(isOn: boolean, appID: string): boolean;"
}
Set the power to the Heart rate monitor

When on, data is output via the `HRM` event on `Bangle`:

```
Bangle.setHRMPower(true, "myapp");
Bangle.on('HRM',print);
```

*When on, the Heart rate monitor draws roughly 5mA*
*/
bool jswrap_banglejs_setHRMPower(bool isOn, JsVar *appId) {
#ifdef HEARTRATE
  bool wasOn = bangleFlags & JSBF_HRM_ON;
  isOn = setDeviceRequested("HRM", appId, isOn);

  if (isOn != wasOn) {
    if (isOn) {
      hrm_init();
      jswrap_banglejs_pwrHRM(true); // HRM on, set JSBF_HRM_ON
      hrm_sensor_on(hrmHandler);
    } else {
      hrm_sensor_off();
      jswrap_banglejs_pwrHRM(false); // HRM off
    }
  }
  return isOn;
#else
  return false;
#endif
}

/*JSON{
    "type" : "staticmethod",
    "class" : "Bangle",
    "name" : "isHRMOn",
    "generate" : "jswrap_banglejs_isHRMOn",
    "return" : ["bool","Is HRM on?"],
    "ifdef" : "BANGLEJS"
}
Is the Heart rate monitor powered?

Set power with `Bangle.setHRMPower(...);`
*/
// emscripten bug means we can't use 'bool' as return value here!
int jswrap_banglejs_isHRMOn() {
  return bangleFlags & JSBF_HRM_ON;
}

#ifdef GPS_PIN_RX
/// Clear all data stored for the GPS input line
void gpsClearLine() {
  gpsLineLength = 0;
#ifdef GPS_UBLOX
  ubxMsgPayloadEnd = 0;
  inComingUbloxProtocol = UBLOX_PROTOCOL_NOT_DETECTED;
#endif
}
#endif

/*JSON{
    "type" : "staticmethod",
    "class" : "Bangle",
    "name" : "setGPSPower",
    "generate" : "jswrap_banglejs_setGPSPower",
    "params" : [
      ["isOn","bool","True if the GPS should be on, false if not"],
      ["appID","JsVar","A string with the app's name in, used to ensure one app can't turn off something another app is using"]
    ],
    "return" : ["bool","Is the GPS on?"],
    "ifdef" : "BANGLEJS",
    "typescript" : "setGPSPower(isOn: boolean, appID: string): boolean;"
}
Set the power to the GPS.

When on, data is output via the `GPS` event on `Bangle`:

```
Bangle.setGPSPower(true, "myapp");
Bangle.on('GPS',print);
```

*When on, the GPS draws roughly 20mA*
*/
bool jswrap_banglejs_setGPSPower(bool isOn, JsVar *appId) {
#ifdef GPS_PIN_RX
  bool wasOn = bangleFlags & JSBF_GPS_ON;
  isOn = setDeviceRequested("GPS", appId, isOn);
  if (isOn) {
    if (!wasOn) {
      JshUSARTInfo inf;
      jshUSARTInitInfo(&inf);
      inf.baudRate = 9600;
      inf.pinRX = GPS_PIN_RX;
      inf.pinTX = GPS_PIN_TX;
      jshUSARTSetup(GPS_UART, &inf);
      jswrap_banglejs_pwrGPS(true); // turn on, set JSBF_GPS_ON
      gpsClearLine();
      memset(&gpsFix,0,sizeof(gpsFix));
    }
  } else { // !isOn
    jswrap_banglejs_pwrGPS(false); // turn off, clear JSBF_GPS_ON
    // setting pins to pullup will cause jshardware.c to disable the UART, saving power
    jshPinSetState(GPS_PIN_RX, JSHPINSTATE_GPIO_IN_PULLUP);
    jshPinSetState(GPS_PIN_TX, JSHPINSTATE_GPIO_IN_PULLUP);
  }
  return isOn;
#else
  return false;
#endif
}
/*JSON{
    "type" : "staticmethod",
    "class" : "Bangle",
    "name" : "isGPSOn",
    "generate" : "jswrap_banglejs_isGPSOn",
    "return" : ["bool","Is the GPS on?"],
    "ifdef" : "BANGLEJS"
}
Is the GPS powered?

Set power with `Bangle.setGPSPower(...);`
*/
// emscripten bug means we can't use 'bool' as return value here!
int jswrap_banglejs_isGPSOn() {
  return bangleFlags & JSBF_GPS_ON;
}

/*JSON{
    "type" : "staticmethod",
    "class" : "Bangle",
    "name" : "getGPSFix",
    "generate" : "jswrap_banglejs_getGPSFix",
    "return" : ["JsVar","A GPS fix object with `{lat,lon,...}`"],
    "ifdef" : "BANGLEJS",
    "typescript" : "getGPSFix(): GPSFix;"
}
Get the last available GPS fix info (or `undefined` if GPS is off).

The fix info received is the same as you'd get from the `Bangle.GPS` event.
*/
JsVar *jswrap_banglejs_getGPSFix() {
#ifdef GPS_PIN_RX
  if (!jswrap_banglejs_isGPSOn()) return NULL;
  return nmea_to_jsVar(&gpsFix);
#else
  return 0;
#endif
}

/*JSON{
    "type" : "staticmethod",
    "class" : "Bangle",
    "name" : "setCompassPower",
    "generate" : "jswrap_banglejs_setCompassPower",
    "params" : [
      ["isOn","bool","True if the Compass should be on, false if not"],
      ["appID","JsVar","A string with the app's name in, used to ensure one app can't turn off something another app is using"]
    ],
    "return" : ["bool","Is the Compass on?"],
    "ifdef" : "BANGLEJS",
    "typescript" : "setCompassPower(isOn: boolean, appID: string): boolean;"
}
Set the power to the Compass

When on, data is output via the `mag` event on `Bangle`:

```
Bangle.setCompassPower(true, "myapp");
Bangle.on('mag',print);
```

*When on, the compass draws roughly 2mA*
*/
bool jswrap_banglejs_setCompassPower(bool isOn, JsVar *appId) {
#ifdef MAG_I2C
  bool wasOn = bangleFlags & JSBF_COMPASS_ON;
  isOn = setDeviceRequested("Compass", appId, isOn);
  //jsiConsolePrintf("setCompassPower %d %d\n",wasOn,isOn);

  if (isOn) bangleFlags |= JSBF_COMPASS_ON;
  else bangleFlags &= ~JSBF_COMPASS_ON;

  if (isOn) {
    if (!wasOn) { // If it wasn't on before, reset
#ifdef MAG_DEVICE_GMC303
      jswrap_banglejs_compassWr(0x31,4); // continuous measurement mode, 20Hz
#endif
#ifdef MAG_DEVICE_UNKNOWN_0C
      // Read 0x3E to enable compass readings
      jsvUnLock(jswrap_banglejs_compassRd(0x3E,0));
#endif
    }
  } else { // !isOn -> turn off
#ifdef MAG_DEVICE_GMC303
    jswrap_banglejs_compassWr(0x31,0); // off
#endif
  }
  return isOn;
#else
  return false;
#endif
}

/*JSON{
    "type" : "staticmethod",
    "class" : "Bangle",
    "name" : "isCompassOn",
    "generate" : "jswrap_banglejs_isCompassOn",
    "return" : ["bool","Is the Compass on?"],
    "ifdef" : "BANGLEJS"
}
Is the compass powered?

Set power with `Bangle.setCompassPower(...);`
*/
// emscripten bug means we can't use 'bool' as return value here!
int jswrap_banglejs_isCompassOn() {
  return bangleFlags & JSBF_COMPASS_ON;
}

/*JSON{
    "type" : "staticmethod",
    "class" : "Bangle",
    "name" : "resetCompass",
    "generate" : "jswrap_banglejs_resetCompass",
    "params" : [],
    "ifdef" : "BANGLEJS"
}
Resets the compass minimum/maximum values. Can be used if the compass isn't
providing a reliable heading any more.
*/
void jswrap_banglejs_resetCompass() {
#ifdef MAG_I2C
  mag.x = 0;
  mag.y = 0;
  mag.z = 0;
  magmin.x = 32767;
  magmin.y = 32767;
  magmin.z = 32767;
  magmax.x = -32768;
  magmax.y = -32768;
  magmax.z = -32768;
#endif
}

/*JSON{
    "type" : "staticmethod",
    "class" : "Bangle",
    "name" : "setBarometerPower",
    "generate" : "jswrap_banglejs_setBarometerPower",
    "params" : [
      ["isOn","bool","True if the barometer IC should be on, false if not"],
      ["appID","JsVar","A string with the app's name in, used to ensure one app can't turn off something another app is using"]
    ],
    "return" : ["bool","Is the Barometer on?"],
    "#if" : "defined(DTNO1_F5) || defined(BANGLEJS_Q3) || defined(DICKENS)",
    "typescript" : "setBarometerPower(isOn: boolean, appID: string): boolean;"
}
Set the power to the barometer IC. Once enabled, `Bangle.pressure` events are
fired each time a new barometer reading is available.

When on, the barometer draws roughly 50uA
*/
bool jswrap_banglejs_setBarometerPower(bool isOn, JsVar *appId) {
#ifdef PRESSURE_DEVICE
  bool wasOn = bangleFlags & JSBF_BAROMETER_ON;
  isOn = setDeviceRequested("Barom", appId, isOn);
  if (isOn) bangleFlags |= JSBF_BAROMETER_ON;
  else bangleFlags &= ~JSBF_BAROMETER_ON;
  int tries = 3;
  while (tries-- > 0) {
    if (isOn) {
      if (!wasOn) {
  #ifdef PRESSURE_DEVICE_SPL06_007_EN
        if (PRESSURE_DEVICE_SPL06_007_EN) {
          jswrap_banglejs_barometerWr(SPL06_CFGREG, 0); // No FIFO or IRQ (should be default but has been nonzero when read!
          jswrap_banglejs_barometerWr(SPL06_PRSCFG, 0x33); // pressure oversample by 8x, 8 measurement per second
          jswrap_banglejs_barometerWr(SPL06_TMPCFG, 0xB3); // temperature oversample by 8x, 8 measurements per second, external sensor
          jswrap_banglejs_barometerWr(SPL06_MEASCFG, 7); // continuous temperature and pressure measurement
          // read calibration data
          unsigned char buf[SPL06_COEF_NUM];
          buf[0] = SPL06_COEF_START; jsi2cWrite(PRESSURE_I2C, PRESSURE_ADDR, 1, buf, false);
          jsi2cRead(PRESSURE_I2C, PRESSURE_ADDR, SPL06_COEF_NUM, buf, true);
          barometer_c0 = twosComplement(((unsigned short)buf[0] << 4) | (((unsigned short)buf[1] >> 4) & 0x0F), 12);
          barometer_c1 = twosComplement((((unsigned short)buf[1] & 0x0F) << 8) | buf[2], 12);
          barometer_c00 = twosComplement(((unsigned int)buf[3] << 12) | ((unsigned int)buf[4] << 4) | (((unsigned int)buf[5] >> 4) & 0x0F), 20);
          barometer_c10 = twosComplement((((unsigned int)buf[5] & 0x0F) << 16) | ((unsigned int)buf[6] << 8) | (unsigned int)buf[7], 20);
          barometer_c01 = twosComplement(((unsigned short)buf[8] << 8) | (unsigned short)buf[9], 16);
          barometer_c11 = twosComplement(((unsigned short)buf[10] << 8) | (unsigned short)buf[11], 16);
          barometer_c20 = twosComplement(((unsigned short)buf[12] << 8) | (unsigned short)buf[13], 16);
          barometer_c21 = twosComplement(((unsigned short)buf[14] << 8) | (unsigned short)buf[15], 16);
          barometer_c30 = twosComplement(((unsigned short)buf[16] << 8) | (unsigned short)buf[17], 16);
        }
  #endif // PRESSURE_DEVICE_SPL06_007_EN
  #ifdef PRESSURE_DEVICE_BMP280_EN
        if (PRESSURE_DEVICE_BMP280_EN) {
          jswrap_banglejs_barometerWr(0xF4, 0x27); // ctrl_meas_reg - normal mode, no pressure/temp oversample
          jswrap_banglejs_barometerWr(0xF5, 0xA0); // config_reg - 1s standby, no filter, I2C
          // read calibration data
          unsigned char buf[24];
          buf[0] = 0x88; jsi2cWrite(PRESSURE_I2C, PRESSURE_ADDR, 1, buf, false);
          jsi2cRead(PRESSURE_I2C, PRESSURE_ADDR, 24, buf, true);
          int i;
          barometerDT[0] = ((int)buf[1] << 8) | (int)buf[0];  //first coeff is unsigned
          for (i=1;i<3;i++)
            barometerDT[i] = twosComplement(((int)buf[(i*2)+1] << 8) | (int)buf[i*2], 16);
          barometerDP[0] = ((int)buf[7] << 8) | (int)buf[6];  //first coeff is unsigned
          for (i=1;i<9;i++)
            barometerDP[i] = twosComplement(((int)buf[(i*2)+7] << 8) | (int)buf[(i*2)+6], 16);
        }
  #endif // PRESSURE_DEVICE_BMP280_EN
      } // wasOn
    } else { // !isOn -> turn off
  #ifdef PRESSURE_DEVICE_SPL06_007_EN
      if (PRESSURE_DEVICE_SPL06_007_EN)
        jswrap_banglejs_barometerWr(SPL06_MEASCFG, 0); // Barometer off
  #endif
  #ifdef PRESSURE_DEVICE_BMP280_EN
      if (PRESSURE_DEVICE_BMP280_EN)
        jswrap_banglejs_barometerWr(0xF4, 0); // Barometer off
  #endif
    }
    if (!tries || !jspHasError()) return isOn; // return -  all is going correctly (or we tried a few times and failed)
    // we had an error (almost certainly I2C) - clear the error and try again hopefully
    jsvUnLock(jspGetException());
  }
  return isOn;
#else // PRESSURE_DEVICE
  return false;
#endif // PRESSURE_DEVICE
}


/*JSON{
    "type" : "staticmethod",
    "class" : "Bangle",
    "name" : "isBarometerOn",
    "generate" : "jswrap_banglejs_isBarometerOn",
    "return" : ["bool","Is the Barometer on?"],
    "#if" : "defined(DTNO1_F5) || defined(BANGLEJS_Q3) || defined(DICKENS)"
}
Is the Barometer powered?

Set power with `Bangle.setBarometerPower(...);`
*/
// emscripten bug means we can't use 'bool' as return value here!
int jswrap_banglejs_isBarometerOn() {
  return bangleFlags & JSBF_BAROMETER_ON;
}

/*JSON{
    "type" : "staticmethod",
    "class" : "Bangle",
    "name" : "getStepCount",
    "generate" : "jswrap_banglejs_getStepCount",
    "return" : ["int","The number of steps recorded by the step counter"],
    "ifdef" : "BANGLEJS"
}
Returns the current amount of steps recorded by the step counter
*/
int jswrap_banglejs_getStepCount() {
  return stepCounter;
}

/*JSON{
    "type" : "staticmethod",
    "class" : "Bangle",
    "name" : "setStepCount",
    "generate" : "jswrap_banglejs_setStepCount",
    "params" : [
      ["count","int","The value with which to reload the step counter"]
    ],
    "ifdef" : "BANGLEJS"
}
Sets the current value of the step counter
*/
void jswrap_banglejs_setStepCount(JsVarInt count) {
  stepCounter = count;
}

/*JSON{
    "type" : "staticmethod",
    "class" : "Bangle",
    "name" : "getCompass",
    "generate" : "jswrap_banglejs_getCompass",
    "return" : ["JsVar","An object containing magnetometer readings (as below)"],
    "ifdef" : "BANGLEJS",
    "typescript" : "getCompass(): CompassData;"
}
Get the most recent Magnetometer/Compass reading. Data is in the same format as
the `Bangle.on('mag',` event.

Returns an `{x,y,z,dx,dy,dz,heading}` object

* `x/y/z` raw x,y,z magnetometer readings
* `dx/dy/dz` readings based on calibration since magnetometer turned on
* `heading` in degrees based on calibrated readings (will be NaN if magnetometer
  hasn't been rotated around 360 degrees)

To get this event you must turn the compass on with `Bangle.setCompassPower(1)`.*/
JsVar *jswrap_banglejs_getCompass() {
#ifdef MAG_I2C
  JsVar *o = jsvNewObject();
  if (o) {
    jsvObjectSetChildAndUnLock(o, "x", jsvNewFromInteger(mag.x));
    jsvObjectSetChildAndUnLock(o, "y", jsvNewFromInteger(mag.y));
    jsvObjectSetChildAndUnLock(o, "z", jsvNewFromInteger(mag.z));
    int dx = mag.x - ((magmin.x+magmax.x)/2);
    int dy = mag.y - ((magmin.y+magmax.y)/2);
    int dz = mag.z - ((magmin.z+magmax.z)/2);
    jsvObjectSetChildAndUnLock(o, "dx", jsvNewFromInteger(dx));
    jsvObjectSetChildAndUnLock(o, "dy", jsvNewFromInteger(dy));
    jsvObjectSetChildAndUnLock(o, "dz", jsvNewFromInteger(dz));
    int cx = magmax.x-magmin.x;
    int cy = magmax.y-magmin.y;
    int c = cx*cx+cy*cy;
    double h = NAN;
    if (c>3000) { // only give a heading if we think we have valid data (eg enough magnetic field difference in min/max
      h = jswrap_math_atan2(dx,dy)*180/PI;
      if (h<0) h+=360;
    }
    jsvObjectSetChildAndUnLock(o, "heading", jsvNewFromFloat(h));
  }
  return o;
#else
  return 0;
#endif
}

/*JSON{
    "type" : "staticmethod",
    "class" : "Bangle",
    "name" : "getAccel",
    "generate" : "jswrap_banglejs_getAccel",
    "return" : ["JsVar","An object containing accelerometer readings (as below)"],
    "ifdef" : "BANGLEJS",
    "typescript" : "getAccel(): AccelData & { td: number };"
}
Get the most recent accelerometer reading. Data is in the same format as the
`Bangle.on('accel',` event.

* `x` is X axis (left-right) in `g`
* `y` is Y axis (up-down) in `g`
* `z` is Z axis (in-out) in `g`
* `diff` is difference between this and the last reading in `g` (calculated by
  comparing vectors, not magnitudes)
* `td` is the elapsed
* `mag` is the magnitude of the acceleration in `g`
*/
JsVar *jswrap_banglejs_getAccel() {
  JsVar *o = jsvNewObject();
  if (o) {
    jsvObjectSetChildAndUnLock(o, "x", jsvNewFromFloat(acc.x/8192.0));
    jsvObjectSetChildAndUnLock(o, "y", jsvNewFromFloat(acc.y/8192.0));
    jsvObjectSetChildAndUnLock(o, "z", jsvNewFromFloat(acc.z/8192.0));
    jsvObjectSetChildAndUnLock(o, "mag", jsvNewFromFloat(sqrt(accMagSquared)/8192.0));
    jsvObjectSetChildAndUnLock(o, "diff", jsvNewFromFloat(accDiff/8192.0));
  }
  return o;
}

/*JSON{
    "type" : "staticmethod",
    "class" : "Bangle",
    "name" : "getHealthStatus",
    "generate" : "jswrap_banglejs_getHealthStatus",
    "return" : ["JsVar","Returns an object containing various health info"],
    "params" : [
      ["range","JsVar","What time period to return data for, see below:"]
    ],
    "ifdef" : "BANGLEJS",
    "typescript" : "getHealthStatus(range?: \"current\" | \"last\" | \"day\"): HealthStatus;"
}

`range` is one of:

* `undefined` or `'current'` - health data so far in the last 10 minutes is
  returned,
* `'last'` - health data during the last 10 minutes
* `'day'` - the health data so far for the day


`getHealthStatus` returns an object containing:

* `movement` is the 32 bit sum of all `acc.diff` readings since power on (and
  rolls over). It is the difference in accelerometer values as `g*8192`
* `steps` is the number of steps during this period
* `bpm` the best BPM reading from HRM sensor during this period
* `bpmConfidence` best BPM confidence (0-100%) during this period

*/
static JsVar *_jswrap_banglejs_getHealthStatusObject(HealthState *health) {
  JsVar *o = jsvNewObject();
  if (o) {
    //jsvObjectSetChildAndUnLock(o,"index", jsvNewFromInteger(health->index)); // DEBUG only
    jsvObjectSetChildAndUnLock(o,"movement", jsvNewFromInteger(health->movement / health->movementSamples));
    jsvObjectSetChildAndUnLock(o,"steps",jsvNewFromInteger(health->stepCount));
#ifdef HEARTRATE
    jsvObjectSetChildAndUnLock(o,"bpm",jsvNewFromFloat(health->bpm10 / 10.0));
    jsvObjectSetChildAndUnLock(o,"bpmConfidence",jsvNewFromInteger(health->bpmConfidence));
#endif
  }
  return o;
}
JsVar *jswrap_banglejs_getHealthStatus(JsVar *range) {
  if (jsvIsUndefined(range) || jsvIsStringEqual(range,"10min"))
    return _jswrap_banglejs_getHealthStatusObject(&healthCurrent);
  if (jsvIsStringEqual(range,"last"))
      return _jswrap_banglejs_getHealthStatusObject(&healthLast);
  if (jsvIsStringEqual(range,"day"))
    return _jswrap_banglejs_getHealthStatusObject(&healthDaily);
  jsExceptionHere(JSET_ERROR, "Unknown range name %q", range);
  return 0;
}

/* After init is called (a second time, NOT first time), we execute any JS that is due to be executed,
 * then we call this afterwards to shut down anything that isn't required (compass/hrm/etc). */
void jswrap_banglejs_postInit() {
#ifdef HEARTRATE
  if ((bangleFlags & JSBF_HRM_ON) && !getDeviceRequested("HRM")) {
    jswrap_banglejs_setHRMPower(false, SETDEVICEPOWER_FORCE);
  }
#endif
#ifdef PRESSURE_DEVICE
  //jsiConsolePrintf("Barometer %d %d\n",bangleFlags & JSBF_BAROMETER_ON, getDeviceRequested("Barom"));
  if ((bangleFlags & JSBF_BAROMETER_ON) && !getDeviceRequested("Barom")) {
    jswrap_banglejs_setBarometerPower(false, SETDEVICEPOWER_FORCE);
  }
#endif
#ifdef MAG_I2C
  //jsiConsolePrintf("Magnetometer %d %d\n",bangleFlags & JSBF_COMPASS_ON, getDeviceRequested("Compass"));
  if ((bangleFlags & JSBF_COMPASS_ON) && !getDeviceRequested("Compass")) {
    jswrap_banglejs_setCompassPower(false, SETDEVICEPOWER_FORCE);
  }
#endif
#ifdef GPS_PIN_RX
  //jsiConsolePrintf("GPS %d %d\n",bangleFlags & JSBF_GPS_ON, getDeviceRequested("GPS"));
  if ((bangleFlags & JSBF_GPS_ON) && !getDeviceRequested("GPS")) {
    jswrap_banglejs_setGPSPower(false, SETDEVICEPOWER_FORCE);
  }
#endif
}

NO_INLINE void jswrap_banglejs_setTheme() {
#if LCD_BPP==16
  graphicsTheme.fg = GRAPHICS_COL_RGB_TO_16(255,255,255);
  graphicsTheme.bg = GRAPHICS_COL_RGB_TO_16(0,0,0);
  graphicsTheme.fg2 = GRAPHICS_COL_RGB_TO_16(255,255,255);
  graphicsTheme.bg2 = GRAPHICS_COL_RGB_TO_16(0,0,63);
  graphicsTheme.fgH = GRAPHICS_COL_RGB_TO_16(255,255,255);
  graphicsTheme.bgH = GRAPHICS_COL_RGB_TO_16(0,95,190);
  graphicsTheme.dark = true;
#else // still 16 bit, we just want it inverted
  graphicsTheme.fg = GRAPHICS_COL_RGB_TO_16(0,0,0);
  graphicsTheme.bg = GRAPHICS_COL_RGB_TO_16(255,255,255);
  graphicsTheme.fg2 = GRAPHICS_COL_RGB_TO_16(0,0,0);
  graphicsTheme.bg2 = GRAPHICS_COL_RGB_TO_16(191,255,255);
  graphicsTheme.fgH = GRAPHICS_COL_RGB_TO_16(0,0,0);
  graphicsTheme.bgH = GRAPHICS_COL_RGB_TO_16(0,255,255);
  graphicsTheme.dark = false;
#endif
}

/*JSON{
  "type" : "hwinit",
  "generate" : "jswrap_banglejs_hwinit"
}*/
NO_INLINE void jswrap_banglejs_hwinit() {
  // Hardware init that we only do the very first time we start
#ifdef BANGLEJS_F18
  jshPinOutput(18,0); // what's this?
#endif
#ifdef ID205
  jshPinOutput(3,1); // general VDD power?
  jshPinOutput(46,0); // What's this? Who knows! But it stops screen flicker and makes the touchscreen work nicely
  jshPinOutput(LCD_BL,1); // Backlight
#endif
#ifndef EMULATED
#ifdef NRF52832
  jswrap_ble_setTxPower(4);
#endif

  // Set up I2C
  i2cBusy = true;
#ifdef BANGLEJS_Q3
  jshI2CInitInfo(&i2cAccel);
  i2cAccel.bitrate = 0x7FFFFFFF; // make it as fast as we can go
  i2cAccel.pinSDA = ACCEL_PIN_SDA;
  i2cAccel.pinSCL = ACCEL_PIN_SCL;
  jsi2cSetup(&i2cAccel);

  jshI2CInitInfo(&i2cMag);
  i2cMag.bitrate = 0x7FFFFFFF; // make it as fast as we can go
  i2cMag.pinSDA = MAG_PIN_SDA;
  i2cMag.pinSCL = MAG_PIN_SCL;
  jsi2cSetup(&i2cMag);

  jshI2CInitInfo(&i2cTouch);
  i2cTouch.bitrate = 0x7FFFFFFF; // make it as fast as we can go
  i2cTouch.pinSDA = TOUCH_PIN_SDA;
  i2cTouch.pinSCL = TOUCH_PIN_SCL;
  jsi2cSetup(&i2cTouch);

  jshI2CInitInfo(&i2cPressure);
  i2cPressure.bitrate = 0x7FFFFFFF; // make it as fast as we can go
  i2cPressure.pinSDA = PRESSURE_PIN_SDA;
  i2cPressure.pinSCL = PRESSURE_PIN_SCL;
  jsi2cSetup(&i2cPressure);

  jshI2CInitInfo(&i2cHRM);
  i2cHRM.bitrate = 0x7FFFFFFF; // make it as fast as we can go
  i2cHRM.pinSDA = HEARTRATE_PIN_SDA;
  i2cHRM.pinSCL = HEARTRATE_PIN_SCL;
  //jsi2cSetup(&i2cHRM); // we configure when needed in jswrap_banglejs_pwrHRM so we don't parasitically power

#elif defined(ACCEL_PIN_SDA) // assume all the rest just use a global I2C
  jshI2CInitInfo(&i2cInternal);
  i2cInternal.bitrate = 0x7FFFFFFF; // make it as fast as we can go
  i2cInternal.pinSDA = ACCEL_PIN_SDA;
  i2cInternal.pinSCL = ACCEL_PIN_SCL;
  i2cInternal.clockStretch = false;
  jsi2cSetup(&i2cInternal);
#endif
#ifdef BANGLEJS_Q3
  // Touch init
  jshPinOutput(TOUCH_PIN_RST, 0);
  jshDelayMicroseconds(1000);
  jshPinOutput(TOUCH_PIN_RST, 1);

  // Check pressure sensor
  unsigned char buf[2];
  // Check BMP280 ID
  buf[0] = 0xD0; jsi2cWrite(PRESSURE_I2C, PRESSURE_ADDR, 1, buf, false); // ID
  jsi2cRead(PRESSURE_I2C, PRESSURE_ADDR, 1, buf, true);
  pressureBMP280Enabled = buf[0]==0x58;
//    jsiConsolePrintf("BMP280 %d %d\n", buf[0], pressureBMP280Enabled);
  // Check SPL07_001 ID
  buf[0] = 0x0D; jsi2cWrite(PRESSURE_I2C, PRESSURE_ADDR, 1, buf, false); // ID
  jsi2cRead(PRESSURE_I2C, PRESSURE_ADDR, 1, buf, true);
  pressureSPL06Enabled = buf[0]==0x10;
//    jsiConsolePrintf("SPL06 %d %d\n", buf[0], pressureSPL06Enabled);
#endif
#ifdef BANGLEJS_F18
  jshDelayMicroseconds(10000);
  // LCD pin init
  jshPinOutput(LCD_PIN_CS, 1);
  jshPinOutput(LCD_PIN_DC, 1);
  jshPinOutput(LCD_PIN_SCK, 1);
  for (int i=0;i<8;i++) jshPinOutput(i, 0);
  // IO expander reset
  jshPinOutput(28,0);
  jshDelayMicroseconds(10000);
  jshPinOutput(28,1);
  jshDelayMicroseconds(50000);
  jswrap_banglejs_ioWr(0,0);
  jswrap_banglejs_pwrHRM(false); // HRM off
  jswrap_banglejs_pwrGPS(false); // GPS off
  jswrap_banglejs_ioWr(IOEXP_LCD_RESET,0); // LCD reset on
  jshDelayMicroseconds(100000);
  jswrap_banglejs_ioWr(IOEXP_LCD_RESET,1); // LCD reset off
  jswrap_banglejs_pwrBacklight(true); // backlight on
  jshDelayMicroseconds(10000);
#endif
#endif
  // we need ESPR_GRAPHICS_INTERNAL=1
  graphicsStructInit(&graphicsInternal, LCD_WIDTH, LCD_HEIGHT, LCD_BPP);
#ifdef LCD_CONTROLLER_LPM013M126
  graphicsInternal.data.type = JSGRAPHICSTYPE_MEMLCD;
  graphicsInternal.data.bpp = 16; // hack - so we can dither we pretend we're 16 bit
#endif
#ifdef LCD_CONTROLLER_ST7789_8BIT
  graphicsInternal.data.type = JSGRAPHICSTYPE_ST7789_8BIT;
#endif
#if defined(LCD_CONTROLLER_ST7789V) || defined(LCD_CONTROLLER_ST7735) || defined(LCD_CONTROLLER_GC9A01)
  graphicsInternal.data.type = JSGRAPHICSTYPE_SPILCD;
#endif
  graphicsInternal.data.flags = 0;
#ifdef DTNO1_F5
  graphicsInternal.data.flags = JSGRAPHICSFLAGS_INVERT_X | JSGRAPHICSFLAGS_INVERT_Y;
#endif
  graphicsInternal.data.fontSize = JSGRAPHICS_FONTSIZE_6X8+1; // 4x6 size is default
#ifdef LCD_CONTROLLER_LPM013M126
  lcdMemLCD_init(&graphicsInternal);
  jswrap_banglejs_pwrBacklight(true);
#endif
#ifdef LCD_CONTROLLER_ST7789_8BIT
  lcdST7789_init(&graphicsInternal);
#endif
#if defined(LCD_CONTROLLER_ST7789V) || defined(LCD_CONTROLLER_ST7735) || defined(LCD_CONTROLLER_GC9A01)
  lcdInit_SPILCD(&graphicsInternal);
#endif
  graphicsSetCallbacks(&graphicsInternal);
  // set default graphics themes - before we even start to load settings.json
  jswrap_banglejs_setTheme();
  graphicsFillRect(&graphicsInternal, 0,0,LCD_WIDTH-1,LCD_HEIGHT-1,graphicsTheme.bg);
}

/*JSON{
  "type" : "init",
  "generate" : "jswrap_banglejs_init"
}*/
NO_INLINE void jswrap_banglejs_init() {
  IOEventFlags channel;
  bool firstRun = jsiStatus & JSIS_FIRST_BOOT; // is this the first time jswrap_banglejs_init was called?

#ifndef EMULATED
  // turn vibrate off every time Bangle is reset
  jshPinOutput(VIBRATE_PIN,0);
#endif

  #ifdef BANGLEJS_Q3
#ifndef EMULATED
  jshSetPinShouldStayWatched(TOUCH_PIN_IRQ,true);
  channel = jshPinWatch(TOUCH_PIN_IRQ, true, JSPW_NONE);
  if (channel!=EV_NONE) jshSetEventCallback(channel, touchHandler);
#endif
#endif

  //jsiConsolePrintf("bangleFlags %d\n",bangleFlags);
  if (firstRun) {
    bangleFlags = JSBF_DEFAULT | JSBF_LCD_ON | JSBF_LCD_BL_ON; // includes bangleFlags
    lcdBrightness = 255;
    accDiff = 0;
    healthStateClear(&healthCurrent);
    healthStateClear(&healthLast);
    healthStateClear(&healthDaily);
  } 
  bangleFlags |= JSBF_POWER_SAVE; // ensure we turn power-save on by default every restart
  inactivityTimer = 0; // reset the LCD timeout timer
  lcdPowerTimeout = DEFAULT_LCD_POWER_TIMEOUT;
  backlightTimeout = DEFAULT_BACKLIGHT_TIMEOUT;
  lockTimeout = DEFAULT_LOCK_TIMEOUT;
  lcdWakeButton = 0;
  // If the home button is still pressed when we're restarting, set up
  // lcdWakeButton so the event for button release is 'eaten'
  if (jshPinGetValue(HOME_BTN_PININDEX))
    lcdWakeButton = HOME_BTN;
#ifdef ESPR_BACKLIGHT_FADE
  realLcdBrightness = firstRun ? 0 : lcdBrightness;
  lcdFadeHandlerActive = false;
  jswrap_banglejs_setLCDPowerBacklight(bangleFlags & JSBF_LCD_BL_ON);
#endif

  buzzAmt = 0;
  beepFreq = 0;
  // Read settings and change beep/buzz behaviour...
  JsVar *settingsFN = jsvNewFromString("setting.json");
  JsVar *settings = jswrap_storage_readJSON(settingsFN,true);
  jsvUnLock(settingsFN);
  JsVar *v;
  v = jsvIsObject(settings) ? jsvObjectGetChild(settings,"beep",0) : 0;
  if (v && jsvGetBool(v)==false) {
    bangleFlags &= ~JSBF_ENABLE_BEEP;
  } else {
    bangleFlags |= JSBF_ENABLE_BEEP;
#ifdef SPEAKER_PIN
    if (!v || jsvIsStringEqual(v,"vib")) // default to use vibration for beep
      bangleFlags |= JSBF_BEEP_VIBRATE;
    else
      bangleFlags &= ~JSBF_BEEP_VIBRATE;
#else
    bangleFlags |= JSBF_BEEP_VIBRATE;
#endif
  }
  jsvUnLock(v);
  v = jsvIsObject(settings) ? jsvObjectGetChild(settings,"vibrate",0) : 0;
  if (v && jsvGetBool(v)==false) {
    bangleFlags &= ~JSBF_ENABLE_BUZZ;
  } else {
    bangleFlags |= JSBF_ENABLE_BUZZ;
  }
  jsvUnLock(v);

  // If enabled, load battery 'full' voltage
#ifdef ESPR_BATTERY_FULL_VOLTAGE
  batteryFullVoltage = ESPR_BATTERY_FULL_VOLTAGE;
  v = jsvIsObject(settings) ? jsvObjectGetChild(settings,"batFullVoltage",0) : 0;
  if (jsvIsNumeric(v)) batteryFullVoltage = jsvGetFloatAndUnLock(v);
#endif // ESPR_BATTERY_FULL_VOLTAGE

  // Load themes from the settings.json file
  jswrap_banglejs_setTheme();
  v = jsvIsObject(settings) ? jsvObjectGetChild(settings,"theme",0) : 0;
  if (jsvIsObject(v)) {
    graphicsTheme.fg = jsvGetIntegerAndUnLock(jsvObjectGetChild(v,"fg",0));
    graphicsTheme.bg = jsvGetIntegerAndUnLock(jsvObjectGetChild(v,"bg",0));
    graphicsTheme.fg2 = jsvGetIntegerAndUnLock(jsvObjectGetChild(v,"fg2",0));
    graphicsTheme.bg2 = jsvGetIntegerAndUnLock(jsvObjectGetChild(v,"bg2",0));
    graphicsTheme.fgH = jsvGetIntegerAndUnLock(jsvObjectGetChild(v,"fgH",0));
    graphicsTheme.bgH = jsvGetIntegerAndUnLock(jsvObjectGetChild(v,"bgH",0));
    graphicsTheme.dark = jsvGetBoolAndUnLock(jsvObjectGetChild(v,"dark",0));
  }
  jsvUnLock2(v,settings);

#ifdef LCD_WIDTH
  // Just reset any graphics settings that may need updating
  jswrap_banglejs_setLCDOffset(0);
#ifdef LCD_CONTROLLER_ST7789_8BIT
  graphicsInternal.data.width = LCD_WIDTH;
  graphicsInternal.data.height = LCD_HEIGHT;
  graphicsInternal.data.bpp = 16;
#endif
  // Reset global graphics instance
  graphicsStructResetState(&graphicsInternal);

  // Create backing graphics object for LCD
  JsVar *graphics = jspNewObject(0, "Graphics");
  // if there's nothing in the Graphics object, we assume it's for the built-in graphics
  if (!graphics) return; // low memory
  // add it as a global var
  jsvObjectSetChild(execInfo.root, "g", graphics);
  jsvObjectSetChild(execInfo.hiddenRoot, JS_GRAPHICS_VAR, graphics);
  graphicsInternal.graphicsVar = graphics;

  // Create 'flip' fn
  JsVar *fn = jsvNewNativeFunction((void (*)(void))lcd_flip, JSWAT_VOID|JSWAT_THIS_ARG|(JSWAT_BOOL << (JSWAT_BITS*1)));
  jsvObjectSetChildAndUnLock(graphics,"flip",fn);

  if (!firstRun) {
    // Not first run - reset the LCD mode if it was set
#ifdef LCD_CONTROLLER_ST7789_8BIT
    if (lcdST7789_getMode()!=LCDST7789_MODE_UNBUFFERED) {
      lcdST7789_setMode( LCDST7789_MODE_UNBUFFERED );
      // screen will now be garbled - clear it
      graphicsClear(&graphicsInternal);
    }
#endif
  }

  bool showSplashScreen = true;
  /* If we're doing a flash load, don't show
  the logo because it'll just get overwritten
  in a fraction of a second anyway */
  if (jsiStatus & JSIS_TODO_FLASH_LOAD) {
    showSplashScreen = false;
#ifndef ESPR_NO_LOADING_SCREEN
    if (!firstRun) {
      // Display a loading screen
      int x = LCD_WIDTH/2;
      int y = LCD_HEIGHT/2;
      graphicsFillRect(&graphicsInternal, x-49, y-19, x+49, y+19, graphicsTheme.bg);
      graphicsInternal.data.fgColor = graphicsTheme.fg;
      graphicsDrawRect(&graphicsInternal, x-50, y-20, x+50, y+20);
      y -= 4;
      x -= 4*6;
      const char *s = "Loading...";
      while (*s) {
        graphicsDrawChar6x8(&graphicsInternal, x, y, *s, 1, 1, false);
        x+=6;
        s++;
      }
      graphicsInternalFlip();
    }
#endif
  }

#ifdef DICKENS
  // don't show splash screen unless the watch has been totally reset - stops flicker on boot
  if (!(jsiStatus & JSIS_COMPLETELY_RESET))
    showSplashScreen = false;
#endif
  if (showSplashScreen) {
    graphicsInternal.data.fontSize = JSGRAPHICS_FONTSIZE_6X8+1; // 4x6 size is default
    graphicsClear(&graphicsInternal);
    bool drawInfo = false;
    JsVar *img = jsfReadFile(jsfNameFromString(".splash"),0,0);
    int w,h;
    if (!jsvIsString(img) || !jsvGetStringLength(img)) {
      jsvUnLock(img);
      drawInfo = true;
      img = jswrap_banglejs_getLogo();
    }
    w = (int)(unsigned char)jsvGetCharInString(img, 0);
    h = (int)(unsigned char)jsvGetCharInString(img, 1);
    int y=(LCD_HEIGHT-h)/2;
    jsvUnLock2(jswrap_graphics_drawImage(graphics,img,(LCD_WIDTH-w)/2,y,NULL),img);
    if (drawInfo) {
      if (h > 56) y += h-28;
      else y += h-15;
      char addrStr[20];
#ifndef EMULATED
      JsVar *addr = jswrap_ble_getAddress(); // Write MAC address in bottom right
#else
      JsVar *addr = jsvNewFromString("Emulated");
#endif
      jsvGetString(addr, addrStr, sizeof(addrStr));
      jsvUnLock(addr);
      jswrap_graphics_drawCString(&graphicsInternal,8,y,JS_VERSION);
      jswrap_graphics_drawCString(&graphicsInternal,8,y+10,addrStr);
      jswrap_graphics_drawCString(&graphicsInternal,8,y+20,"Copyright 2021 G.Williams");
    }
  }
  graphicsInternalFlip();
  graphicsStructResetState(&graphicsInternal);
  // no need to unlock graphics as we stored it in 'graphicsVar'
#endif

  if (firstRun) {
    unsigned char buf[2];
#ifdef ACCEL_DEVICE_KX023
    // KX023-1025 accelerometer init
    jswrap_banglejs_accelWr(0x18,0x0a); // CNTL1 Off (top bit)
    jswrap_banglejs_accelWr(0x19,0x80); // CNTL2 Software reset
    buf[0] = 0x19; buf[1] = 0x80; // Second I2C address for software reset (issue #1972)
    jsi2cWrite(ACCEL_I2C, ACCEL_ADDR-2, 2, buf, true);
    jshDelayMicroseconds(2000);
    jswrap_banglejs_accelWr(0x1a,0b10011000); // CNTL3 12.5Hz tilt, 400Hz tap, 0.781Hz motion detection
    //jswrap_banglejs_accelWr(0x1b,0b00000001); // ODCNTL - 25Hz acceleration output data rate, filtering low-pass ODR/9
    jswrap_banglejs_accelWr(0x1b,0b00000000); // ODCNTL - 12.5Hz acceleration output data rate, filtering low-pass ODR/9

    jswrap_banglejs_accelWr(0x1c,0); // INC1 disabled
    jswrap_banglejs_accelWr(0x1d,0); // INC2 disabled
    jswrap_banglejs_accelWr(0x1e,0x3F); // INC3 enable tap detect in all 6 directions
    jswrap_banglejs_accelWr(0x1f,0); // INC4 disabled
    jswrap_banglejs_accelWr(0x20,0); // INC5 disabled
    jswrap_banglejs_accelWr(0x21,0); // INC6 disabled
    jswrap_banglejs_accelWr(0x23,3); // WUFC wakeupi detect counter
    jswrap_banglejs_accelWr(0x24,3); // TDTRC Tap detect enable
    jswrap_banglejs_accelWr(0x25, 0x78); // TDTC Tap detect double tap (0x78 default)
    jswrap_banglejs_accelWr(0x26, 0xCB); // TTH Tap detect threshold high (0xCB default)
    jswrap_banglejs_accelWr(0x27, 0x1A); // TTL Tap detect threshold low (0x1A default)
    jswrap_banglejs_accelWr(0x30,1); // ATH low wakeup detect threshold
    //jswrap_banglejs_accelWr(0x35,0 << 4); // LP_CNTL no averaging of samples
    jswrap_banglejs_accelWr(0x35,2 << 4); // LP_CNTL 4x averaging of samples
    jswrap_banglejs_accelWr(0x3e,0); // clear the buffer
    jswrap_banglejs_accelWr(0x18,0b00101100);  // CNTL1 Off, low power, DRDYE=1, 4g range, TDTE (tap enable)=1, Wakeup=0, Tilt=0
    jswrap_banglejs_accelWr(0x18,0b10101100);  // CNTL1 On, low power, DRDYE=1, 4g range, TDTE (tap enable)=1, Wakeup=0, Tilt=0
    // high power vs low power uses an extra 150uA
#endif
#ifdef ACCEL_DEVICE_KXTJ3_1057
    // KXTJ3-1057 accelerometer init
    jswrap_banglejs_accelWr(0x1B,0b00101000); // CNTL1 Off (top bit)
    jswrap_banglejs_accelWr(0x1D,0x80); // CNTL2 Software reset
    jshDelayMicroseconds(2000);
    jswrap_banglejs_accelWr(0x21,0); // DATA_CTRL_REG - 12.5Hz out
    jswrap_banglejs_accelWr(0x1B,0b00101000); // CNTL1 Off (top bit), low power, DRDYE=1, 4g, Wakeup=0,
    jswrap_banglejs_accelWr(0x1B,0b10101000); // CNTL1 On (top bit), low power, DRDYE=1, 4g, Wakeup=0,
#endif
#ifdef ACCEL_DEVICE_KX126
    // KX126_1063 accelerometer init
    jswrap_banglejs_accelWr(KX126_CNTL1,0x00); // CNTL1 standby mode (top bit)
    jswrap_banglejs_accelWr(KX126_CNTL2,KX126_CNTL2_SRST); // CNTL2 Software reset (top bit)
    jshDelayMicroseconds(2000);
    jswrap_banglejs_accelWr(KX126_CNTL3,KX126_CNTL3_OTP_12P5|KX126_CNTL3_OTDT_400|KX126_CNTL3_OWUF_0P781); // CNTL3 12.5Hz tilt, 400Hz tap, 0.781Hz motion detection
    jswrap_banglejs_accelWr(KX126_ODCNTL,KX126_ODCNTL_OSA_12P5); // ODCNTL - 12.5Hz output data rate (ODR), with low-pass filter set to ODR/9
    jswrap_banglejs_accelWr(KX126_INC1,0); // INC1 - interrupt output pin INT1 disabled
    jswrap_banglejs_accelWr(KX126_INC2,0); // INC2 - wake-up & back-to-sleep ignores all 3 axes
    jswrap_banglejs_accelWr(KX126_INC3,0); // INC3 - tap detection ignores all 3 axes
    jswrap_banglejs_accelWr(KX126_INC4,0); // INC4 - no routing of interrupt reporting to pin INT1
    jswrap_banglejs_accelWr(KX126_INC5,0); // INC5 - interrupt output pin INT2 disabled
    jswrap_banglejs_accelWr(KX126_INC6,0); // INC6 - no routing of interrupt reporting to pin INT2
    jswrap_banglejs_accelWr(KX126_INC7,0); // INC7 - no step counter interrupts reported on INT1 or INT2
    jswrap_banglejs_accelWr(KX126_BUF_CLEAR,0); // clear the buffer

    jswrap_banglejs_accelWr(KX126_CNTL1,KX126_CNTL1_DRDYE|KX126_CNTL1_GSEL_4G); // CNTL1 - standby mode, low power, enable "data ready" interrupt, 4g, disable tap, tilt & pedometer (for now)
    jswrap_banglejs_accelWr(KX126_CNTL1,KX126_CNTL1_DRDYE|KX126_CNTL1_GSEL_4G|KX126_CNTL1_PC1); // CNTL1 - same as above but change from standby to operating mode
#endif

#ifdef PRESSURE_DEVICE
#ifdef PRESSURE_DEVICE_HP203_EN
    if (PRESSURE_DEVICE_HP203_EN) {
      // pressure init
      buf[0]=0x06;
      jsi2cWrite(PRESSURE_I2C, PRESSURE_ADDR, 1, buf, true); // SOFT_RST
    }
#endif
#ifdef PRESSURE_DEVICE_SPL06_007_EN
    if (PRESSURE_DEVICE_SPL06_007_EN) {
      // pressure init
      buf[0]=SPL06_RESET; buf[1]=0x89;
      jsi2cWrite(PRESSURE_I2C, PRESSURE_ADDR, 1, buf, true); // SOFT_RST
    }
#endif
#ifdef PRESSURE_DEVICE_BMP280_EN
    if (PRESSURE_DEVICE_BMP280_EN) {
      buf[0]=0xE0; buf[1]=0xB6;
      jsi2cWrite(PRESSURE_I2C, PRESSURE_ADDR, 1, buf, true); // reset
    }
#endif
    bangleFlags &= ~JSBF_BAROMETER_ON;
#endif // PRESSURE_DEVICE

    // Accelerometer variables init
    stepcount_init();
    stepCounter = 0;
#ifdef MAG_I2C
#ifdef MAG_DEVICE_GMC303
    // compass init
    jswrap_banglejs_compassWr(0x32,1); // soft reset
    jswrap_banglejs_compassWr(0x31,0); // power down mode
#endif
    bangleFlags &= ~JSBF_COMPASS_ON;
    // ensure compass readings are reset to power-on state
    jswrap_banglejs_resetCompass();
#endif
    // Touchscreen gesture detection
#if ESPR_BANGLE_UNISTROKE
    unistroke_init();
#endif
  } // firstRun

  i2cBusy = false;
  // Other IO
#ifdef BAT_PIN_CHARGING
  jshPinSetState(BAT_PIN_CHARGING, JSHPINSTATE_GPIO_IN_PULLUP);
#endif
  // touch
  touchStatus = TS_NONE;
  touchLastState = 0;
  touchLastState2 = 0;
#ifdef HEARTRATE
  if (firstRun)
    hrm_init();
  hrm_sensor_init();
#endif

#ifndef EMULATED
  // Add watchdog timer to ensure watch always stays usable (hopefully!)
  // This gets killed when _kill / _init happens
  //  - the bootloader probably already set this up so the
  //    enable will do nothing - but good to try anyway
  jshEnableWatchDog(5); // 5 second watchdog
  // This timer kicks the watchdog, and does some other stuff as well
  pollInterval = DEFAULT_ACCEL_POLL_INTERVAL;
  // requires APP_TIMER_OP_QUEUE_SIZE=5 in BOARD.py
  uint32_t err_code = app_timer_create(&m_peripheral_poll_timer_id,
                      APP_TIMER_MODE_REPEATED,
                      peripheralPollHandler);
  jsble_check_error(err_code);
  #if NRF_SD_BLE_API_VERSION<5
  app_timer_start(m_peripheral_poll_timer_id, APP_TIMER_TICKS(pollInterval, APP_TIMER_PRESCALER), NULL);
  #else
  app_timer_start(m_peripheral_poll_timer_id, APP_TIMER_TICKS(pollInterval), NULL);
  #endif
#ifdef BANGLEJS_F18
  // Backlight PWM
  err_code = app_timer_create(&m_backlight_on_timer_id,
                        APP_TIMER_MODE_REPEATED,
                        backlightOnHandler);
  jsble_check_error(err_code);
  err_code = app_timer_create(&m_backlight_off_timer_id,
                      APP_TIMER_MODE_SINGLE_SHOT,
                      backlightOffHandler);
  jsble_check_error(err_code);
#endif
#endif // EMULATED

#ifdef BANGLEJS_Q3
  jshSetPinShouldStayWatched(BTN1_PININDEX,true);
  channel = jshPinWatch(BTN1_PININDEX, true, JSPW_NONE);
  if (channel!=EV_NONE) jshSetEventCallback(channel, btn1Handler);
#else
  jshSetPinShouldStayWatched(BTN1_PININDEX,true);
  jshSetPinShouldStayWatched(BTN2_PININDEX,true);
  channel = jshPinWatch(BTN1_PININDEX, true, JSPW_NONE);
  if (channel!=EV_NONE) jshSetEventCallback(channel, btn1Handler);
  channel = jshPinWatch(BTN2_PININDEX, true, JSPW_NONE);
  if (channel!=EV_NONE) jshSetEventCallback(channel, btn2Handler);
#ifdef BTN3_PININDEX
  jshSetPinShouldStayWatched(BTN3_PININDEX,true);
  channel = jshPinWatch(BTN3_PININDEX, true, JSPW_NONE);
  if (channel!=EV_NONE) jshSetEventCallback(channel, btn3Handler);
#endif
#ifdef BTN4_PININDEX
  jshSetPinShouldStayWatched(BTN4_PININDEX,true);
  channel = jshPinWatch(BTN4_PININDEX, true, JSPW_NONE);
  if (channel!=EV_NONE) jshSetEventCallback(channel, btn4Handler);
#endif
#ifdef BTN5_PININDEX
  jshSetPinShouldStayWatched(BTN5_PININDEX,true);
  channel = jshPinWatch(BTN5_PININDEX, true, JSPW_NONE);
  if (channel!=EV_NONE) jshSetEventCallback(channel, btn5Handler);
#endif
#endif

  /* If this isn't our first run, schedule this function 500ms
   * after everything is loaded. It'll then check whether any
   * peripherals got left on that should now be off, and will
   * shut them down if needed. This allows things like the
   * magnetometer to keep calibration, as well as stopping
   * resets of GPS/etc when swapping between apps.
   */
  if (!firstRun) {
    jsvUnLock(jsiSetTimeout(jswrap_banglejs_postInit, 500));
  }
  //jsiConsolePrintf("bangleFlags2 %d\n",bangleFlags);
}

/*JSON{
  "type" : "kill",
  "generate" : "jswrap_banglejs_kill"
}*/
void jswrap_banglejs_kill() {
#ifndef EMULATED
#ifdef BANGLEJS_F18
  app_timer_stop(m_backlight_on_timer_id);
  app_timer_stop(m_backlight_off_timer_id);
#endif
  app_timer_stop(m_peripheral_poll_timer_id);
#endif
#ifdef HEARTRATE
  hrm_sensor_kill();
#endif
#ifdef ESPR_BACKLIGHT_FADE
  if (lcdFadeHandlerActive) {
    jstStopExecuteFn(backlightFadeHandler, NULL);
    lcdFadeHandlerActive = false;
  }
#endif
  // stop and unlock beep & buzz
  jsvUnLock(promiseBeep);
  promiseBeep = 0;
  jsvUnLock(promiseBuzz);
  promiseBuzz = 0;
  if (beepFreq) jswrap_banglejs_beep_callback();
  if (buzzAmt) jswrap_banglejs_buzz_callback();
#ifdef PRESSURE_DEVICE
  jsvUnLock(promisePressure);
  promisePressure = 0;
#endif

  jshPinWatch(BTN1_PININDEX, false, JSPW_NONE);
  jshSetPinShouldStayWatched(BTN1_PININDEX,false);
#ifdef BTN2_PININDEX
  jshPinWatch(BTN2_PININDEX, false, JSPW_NONE);
  jshSetPinShouldStayWatched(BTN2_PININDEX,false);
#endif
#ifdef BTN3_PININDEX
  jshPinWatch(BTN3_PININDEX, false, JSPW_NONE);
  jshSetPinShouldStayWatched(BTN3_PININDEX,false);
#endif
#ifdef BTN4_PININDEX
  jshSetPinShouldStayWatched(BTN4_PININDEX,false);
  jshPinWatch(BTN4_PININDEX, false, JSPW_NONE);
#endif
#ifdef BTN5_PININDEX
  jshPinWatch(BTN5_PININDEX, false, JSPW_NONE);
  jshSetPinShouldStayWatched(BTN5_PININDEX,false);
#endif
#ifdef LCD_CONTROLLER_LPM013M126
  // ensure we remove any overlay we might have set
  lcdMemLCD_setOverlay(NULL, 0, 0);
#endif
  // Graphics var is getting removed, so set this to null.
  jsvUnLock(graphicsInternal.graphicsVar);
  graphicsInternal.graphicsVar = NULL;
}

/*JSON{
  "type" : "idle",
  "generate" : "jswrap_banglejs_idle"
}*/
bool jswrap_banglejs_idle() {
  JsVar *bangle =jsvObjectGetChild(execInfo.root, "Bangle", 0);
  /* Check if we have an accelerometer listener, and set JSBF_ACCEL_LISTENER
   * accordingly - so we don't get a wakeup if we have no listener. */
  if (jsiObjectHasCallbacks(bangle, JS_EVENT_PREFIX"accel"))
    bangleFlags |= JSBF_ACCEL_LISTENER;
  else
    bangleFlags &= ~JSBF_ACCEL_LISTENER;
#ifdef HEARTRATE
  if (jsiObjectHasCallbacks(bangle, JS_EVENT_PREFIX"HRM-raw"))
    bangleFlags |= JSBF_HRM_INSTANT_LISTENER;
  else
    bangleFlags &= ~JSBF_HRM_INSTANT_LISTENER;
#endif

  if (!bangle) {
    bangleTasks = JSBT_NONE;
  }
  if (bangleTasks != JSBT_NONE) {
    if (bangleTasks & JSBT_LCD_OFF) jswrap_banglejs_setLCDPower(0);
    if (bangleTasks & JSBT_LCD_ON) jswrap_banglejs_setLCDPower(1);
    if (bangleTasks & JSBT_LCD_BL_OFF) jswrap_banglejs_setLCDPowerBacklight(0);
    if (bangleTasks & JSBT_LCD_BL_ON) jswrap_banglejs_setLCDPowerBacklight(1);
    if (bangleTasks & JSBT_LOCK) jswrap_banglejs_setLocked(1);
    if (bangleTasks & JSBT_UNLOCK) jswrap_banglejs_setLocked(0);
    if (bangleTasks & JSBT_RESET) jsiStatus |= JSIS_TODO_FLASH_LOAD;
    if (bangleTasks & JSBT_ACCEL_INTERVAL_DEFAULT) jswrap_banglejs_setPollInterval_internal(DEFAULT_ACCEL_POLL_INTERVAL);
    if (bangleTasks & JSBT_ACCEL_INTERVAL_POWERSAVE) jswrap_banglejs_setPollInterval_internal(POWER_SAVE_ACCEL_POLL_INTERVAL);
    if (bangleTasks & JSBT_ACCEL_DATA) {
      JsVar *o = jswrap_banglejs_getAccel();
      if (o) {
        jsiQueueObjectCallbacks(bangle, JS_EVENT_PREFIX"accel", &o, 1);
        jsvUnLock(o);
      }
    }
    if (bangleTasks & JSBT_ACCEL_TAPPED) {
      JsVar *o = jsvNewObject();
      if (o) {
        const char *string="";
#ifdef BANGLEJS_Q3
        if (tapInfo&2) string="front";
        if (tapInfo&1) string="back";
        if (tapInfo&8) string="bottom";
        if (tapInfo&4) string="top";
#else
        if (tapInfo&1) string="front";
        if (tapInfo&2) string="back";
        if (tapInfo&4) string="bottom";
        if (tapInfo&8) string="top";
#endif

        if (tapInfo&16) string="right";
        if (tapInfo&32) string="left";
        int n = (tapInfo&0x80)?2:1;
        jsvObjectSetChildAndUnLock(o, "dir", jsvNewFromString(string));
        jsvObjectSetChildAndUnLock(o, "double", jsvNewFromBool(tapInfo&0x80));
        jsvObjectSetChildAndUnLock(o, "x", jsvNewFromInteger((tapInfo&16)?-n:(tapInfo&32)?n:0));
        jsvObjectSetChildAndUnLock(o, "y", jsvNewFromInteger((tapInfo&4)?-n:(tapInfo&8)?n:0));
        jsvObjectSetChildAndUnLock(o, "z", jsvNewFromInteger((tapInfo&1)?-n:(tapInfo&2)?n:0));
        jsiQueueObjectCallbacks(bangle, JS_EVENT_PREFIX"tap", &o, 1);
        jsvUnLock(o);
      }
    }
  #ifdef PRESSURE_DEVICE
  if (bangleTasks & JSBT_PRESSURE_DATA) {
    JsVar *o = jswrap_banglejs_getBarometerObject();
    if (o) {
      jsiQueueObjectCallbacks(bangle, JS_EVENT_PREFIX"pressure", &o, 1);
      jsvUnLock(o);
    }
  }
  #endif
  #ifdef GPS_PIN_RX
    if (bangleTasks & JSBT_GPS_DATA) {
      JsVar *o = nmea_to_jsVar(&gpsFix);
      if (o) {
        jsiQueueObjectCallbacks(bangle, JS_EVENT_PREFIX"GPS", &o, 1);
        jsvUnLock(o);
      }
    }
    if (bangleTasks & JSBT_GPS_DATA_PARTIAL) {
      if (jsiObjectHasCallbacks(bangle, JS_EVENT_PREFIX"GPS-raw")) {
        JsVar *data = jsvObjectGetChild(bangle,"_gpsdata",0);
        if (!data) {
          data = jsvNewFromEmptyString();
          jsvObjectSetChild(bangle,"_gpsdata",data);
        }
        jsvAppendStringBuf(data, gpsLastLine, gpsLastLineLength);
        jsvUnLock(data);
      }
    }
    if (bangleTasks & JSBT_GPS_DATA_LINE) {
      if (jsiObjectHasCallbacks(bangle, JS_EVENT_PREFIX"GPS-raw")) {

        // Get any data previously added with JSBT_GPS_DATA_PARTIAL
        JsVar *line = jsvObjectGetChild(bangle,"_gpsdata",0);
        if (line) {
          jsvObjectRemoveChild(bangle,"_gpsdata");
          jsvAppendStringBuf(line, gpsLastLine, gpsLastLineLength);
        } else line = jsvNewStringOfLength(gpsLastLineLength, gpsLastLine);
        // if we have any data, queue it
        if (line) {
          // if GPS data has overflowed, second arg is true
          JsVar *dataLoss = jsvNewFromBool(bangleTasks & JSBT_GPS_DATA_OVERFLOW);
          JsVar *args[2] = { line, dataLoss };
          jsiQueueObjectCallbacks(bangle, JS_EVENT_PREFIX"GPS-raw", args, 2);
          jsvUnLock(dataLoss);
        }
        jsvUnLock(line);
      } else {
        jsvObjectRemoveChild(bangle,"_gpsdata");
      }
    }
  #endif
    if (bangleTasks & JSBT_MAG_DATA) {
      if (bangle && jsiObjectHasCallbacks(bangle, JS_EVENT_PREFIX"mag")) {
        JsVar *o = jswrap_banglejs_getCompass();
        if (o) {
          jsiQueueObjectCallbacks(bangle, JS_EVENT_PREFIX"mag", &o, 1);
          jsvUnLock(o);
        }
      }
    }
#ifdef HEARTRATE
    if (bangleTasks & JSBT_HRM_INSTANT_DATA) {
      JsVar *o = hrm_sensor_getJsVar();
      if (o) {
        jsvObjectSetChildAndUnLock(o,"raw",jsvNewFromInteger(hrmInfo.raw));
        jsvObjectSetChildAndUnLock(o,"filt",jsvNewFromInteger(hrmInfo.filtered));
        jsvObjectSetChildAndUnLock(o,"avg",jsvNewFromInteger(hrmInfo.avg));
        jsvObjectSetChildAndUnLock(o,"isBeat",jsvNewFromBool(hrmInfo.isBeat));
        jsvObjectSetChildAndUnLock(o,"bpm",jsvNewFromFloat(hrmInfo.bpm10 / 10.0));
        jsvObjectSetChildAndUnLock(o,"confidence",jsvNewFromInteger(hrmInfo.confidence));
        jsiQueueObjectCallbacks(bangle, JS_EVENT_PREFIX"HRM-raw", &o, 1);
        jsvUnLock(o);
      }
    }
    if (bangleTasks & JSBT_HRM_DATA) {
      JsVar *o = jsvNewObject();
      if (o) {
        jsvObjectSetChildAndUnLock(o,"bpm",jsvNewFromInteger(hrmInfo.bpm10 / 10.0));
        jsvObjectSetChildAndUnLock(o,"confidence",jsvNewFromInteger(hrmInfo.confidence));
        JsVar *a = jsvNewEmptyArray();
        if (a) {
          int n = hrmInfo.timeIdx;
          for (int i=0;i<HRM_HIST_LEN;i++) {
            jsvArrayPushAndUnLock(a, jsvNewFromFloat(hrm_time_to_bpm10(hrmInfo.times[n]) / 10.0));
            n++;
            if (n==HRM_HIST_LEN) n=0;
          }
          jsvObjectSetChildAndUnLock(o,"history",a);
        }
        jsiQueueObjectCallbacks(bangle, JS_EVENT_PREFIX"HRM", &o, 1);
        jsvUnLock(o);
      }
    }
#endif
    if (bangleTasks & JSBT_HEALTH) {
      JsVar *o = _jswrap_banglejs_getHealthStatusObject(&healthLast);
      if (o) {
        jsiQueueObjectCallbacks(bangle, JS_EVENT_PREFIX"health", &o, 1);
        jsvUnLock(o);
      }
    }
    if (bangleTasks & JSBT_MIDNIGHT) {
      jsiQueueObjectCallbacks(bangle, JS_EVENT_PREFIX"midnight", NULL, 0);
    }
    if (bangleTasks & JSBT_GESTURE_DATA) {
      if (jsiObjectHasCallbacks(bangle, JS_EVENT_PREFIX"gesture")) {
        JsVar *arr = jsvNewTypedArray(ARRAYBUFFERVIEW_INT8, accGestureRecordedCount*3);
        if (arr) {
          int idx = accHistoryIdx - (accGestureRecordedCount*3);
          while (idx<0) idx+=sizeof(accHistory);
          JsvArrayBufferIterator it;
          jsvArrayBufferIteratorNew(&it, arr, 0);
          for (int i=0;i<accGestureRecordedCount*3;i++) {
            jsvArrayBufferIteratorSetByteValue(&it, accHistory[idx++]);
            jsvArrayBufferIteratorNext(&it);
            if (idx>=(int)sizeof(accHistory)) idx-=sizeof(accHistory);
          }
          jsvArrayBufferIteratorFree(&it);
          jsiQueueObjectCallbacks(bangle, JS_EVENT_PREFIX"gesture", &arr, 1);
          jsvUnLock(arr);
        }
      }
  #ifdef USE_TENSORFLOW
      if (jsiObjectHasCallbacks(bangle, JS_EVENT_PREFIX"aiGesture")) {
        //JsVar *model = jsfReadFile(jsfNameFromString(".tfmodel"),0,0);
        JsfFileHeader header;
        uint32_t modelAddr = jsfFindFile(jsfNameFromString(".tfmodel"), &header);

        if (!modelAddr) {
          jsiConsolePrintf("TF error - no model\n");
        } else {
          // allocate the model on the stack rather than using ReadFile
          // as that will save us a few JsVars
          size_t modelSize = jsfGetFileSize(&header);
          char *modelBuf = alloca(modelSize);
          jshFlashRead(modelBuf, modelAddr, modelSize);
          JsVar *model = jsvNewNativeString(modelBuf, modelSize);

          // delete command history and run a GC pass to try and free up some space
          while (jsiFreeMoreMemory());
          jsvGarbageCollect();
          JsVar *tf = jswrap_tensorflow_create(4000, model);
          jsvUnLock(model);
          if (!tf) {
            //jsiConsolePrintf("TF error - no memory\n");
            // we get an exception anyway
          } else {
            //jsiConsolePrintf("TF in\n");
            JsVar *v = jswrap_tfmicrointerpreter_getInput(tf);
            JsvArrayBufferIterator it;
            jsvArrayBufferIteratorNew(&it, v, 0);
            int idx = accHistoryIdx - (accGestureRecordedCount*3);
            while (idx<0) idx+=sizeof(accHistory);
            for (int i=0;i<accGestureRecordedCount*3;i++) {
              jsvArrayBufferIteratorSetIntegerValue(&it, accHistory[idx++]);
              jsvArrayBufferIteratorNext(&it);
              if (idx>=(int)sizeof(accHistory)) idx-=sizeof(accHistory);
            }
            jsvArrayBufferIteratorFree(&it);
            jsvUnLock(v);
            //jsiConsolePrintf("TF invoke\n");
            jswrap_tfmicrointerpreter_invoke(tf);
            //jsiConsolePrintf("TF out\n");
            v = jswrap_tfmicrointerpreter_getOutput(tf);
            JsVar *arr = jswrap_array_slice(v,0,0); // clone, so it's not referencing all of Tensorflow!
            jsvUnLock2(v,tf);
            //jsiConsolePrintf("TF queue\n");
            JsVar *gesture = jspExecuteJSFunction("(function(a) {"
              "var m=0,g;"
              "for (var i in a) if (a[i]>m) { m=a[i];g=i; }"
              "if (g!==undefined) {"
                "var n=require('Storage').read('.tfnames');"
                "if (n) g=n.split(',')[g];"
              "}"
            "return g;})",NULL,1,&arr);
            JsVar *args[2] = {gesture,arr};
            jsiQueueObjectCallbacks(bangle, JS_EVENT_PREFIX"aiGesture", args, 2);
            jsvUnLock2(gesture,arr);
          }
        }
      }
  #endif
    }
    if (bangleTasks & JSBT_CHARGE_EVENT) {
      JsVar *charging = jsvNewFromBool(wasCharging);
      jsiQueueObjectCallbacks(bangle, JS_EVENT_PREFIX"charging", &charging, 1);
      jsvUnLock(charging);
    }
    if (bangleTasks & JSBT_STEP_EVENT) {
      JsVar *steps = jsvNewFromInteger(stepCounter);
      jsiQueueObjectCallbacks(bangle, JS_EVENT_PREFIX"step", &steps, 1);
      jsvUnLock(steps);
    }
    if (bangleTasks & JSBT_TWIST_EVENT) {
      jsiQueueObjectCallbacks(bangle, JS_EVENT_PREFIX"twist", NULL, 0);
    }
    if (bangleTasks & JSBT_FACE_UP) {
      JsVar *v = jsvNewFromBool(faceUp);
      jsiQueueObjectCallbacks(bangle, JS_EVENT_PREFIX"faceUp", &v, 1);
      jsvUnLock(v);
      if (faceUp && (bangleFlags&JSBF_WAKEON_FACEUP)) {
        // LCD was turned off, turn it back on
        if (lcdPowerTimeout && !(bangleFlags&JSBF_LCD_ON))
          jswrap_banglejs_setLCDPower(1);
        if (backlightTimeout && !(bangleFlags&JSBF_LCD_BL_ON))
          jswrap_banglejs_setLCDPowerBacklight(1);
        if (lockTimeout && (bangleFlags&JSBF_LOCKED))
          jswrap_banglejs_setLocked(false);
        inactivityTimer = 0;
      }
    }
    if (bangleTasks & JSBT_SWIPE) {
      JsVar *o[2] = {
          jsvNewFromInteger((touchGesture==TG_SWIPE_LEFT)?-1:((touchGesture==TG_SWIPE_RIGHT)?1:0)),
          jsvNewFromInteger((touchGesture==TG_SWIPE_UP)?-1:((touchGesture==TG_SWIPE_DOWN)?1:0)),
      };
      touchGesture = TG_SWIPE_NONE;
      jsiQueueObjectCallbacks(bangle, JS_EVENT_PREFIX"swipe", o, 2);
      jsvUnLockMany(2,o);
    }
    if (bangleTasks & JSBT_TOUCH_MASK) {
#ifdef TOUCH_DEVICE
      JsVar *o[2] = {
          jsvNewFromInteger(((bangleTasks & JSBT_TOUCH_LEFT)?1:0) |
                            ((bangleTasks & JSBT_TOUCH_RIGHT)?2:0)),
          jsvNewObject()
      };
      int x = lastTouchX;
      int y = lastTouchY;
      if (x<0) x=0;
      if (y<0) y=0;
      if (x>=LCD_WIDTH) x=LCD_WIDTH-1;
      if (y>=LCD_HEIGHT) y=LCD_HEIGHT-1;
      jsvObjectSetChildAndUnLock(o[1], "x", jsvNewFromInteger(x));
      jsvObjectSetChildAndUnLock(o[1], "y", jsvNewFromInteger(y));
      jsvObjectSetChildAndUnLock(o[1], "type", jsvNewFromInteger(touchType));
      jsiQueueObjectCallbacks(bangle, JS_EVENT_PREFIX"touch", o, 2);
      jsvUnLockMany(2,o);
#else
      JsVar *o = jsvNewFromInteger(((bangleTasks & JSBT_TOUCH_LEFT)?1:0) |
                                   ((bangleTasks & JSBT_TOUCH_RIGHT)?2:0));
      jsiQueueObjectCallbacks(bangle, JS_EVENT_PREFIX"touch", &o, 1);
      jsvUnLock(o);
#endif
    }
  }
#ifdef TOUCH_DEVICE
  if (bangleTasks & JSBT_DRAG) {
    JsVar *o = jsvNewObject();
    jsvObjectSetChildAndUnLock(o, "x", jsvNewFromInteger(touchX));
    jsvObjectSetChildAndUnLock(o, "y", jsvNewFromInteger(touchY));
    jsvObjectSetChildAndUnLock(o, "b", jsvNewFromInteger(touchPts));
    jsvObjectSetChildAndUnLock(o, "dx", jsvNewFromInteger(lastTouchPts ? touchX-lastTouchX : 0));
    jsvObjectSetChildAndUnLock(o, "dy", jsvNewFromInteger(lastTouchPts ? touchY-lastTouchY : 0));
    jsiQueueObjectCallbacks(bangle, JS_EVENT_PREFIX"drag", &o, 1);
    jsvUnLock(o);
    lastTouchX = touchX;
    lastTouchY = touchY;
    lastTouchPts = touchPts;
  }
#endif
#if ESPR_BANGLE_UNISTROKE
  if (bangleTasks & JSBT_STROKE) {
    JsVar *o = unistroke_getEventVar();
    if (o) {
      jsiQueueObjectCallbacks(bangle, JS_EVENT_PREFIX"stroke", &o, 1);
      jsvUnLock(o);
    }
  }
#endif
  jsvUnLock(bangle);
  bangleTasks = JSBT_NONE;
#if defined(LCD_CONTROLLER_LPM013M126) || defined(LCD_CONTROLLER_ST7789V) || defined(LCD_CONTROLLER_ST7735) || defined(LCD_CONTROLLER_GC9A01)
  // Automatically flip!
  if (graphicsInternal.data.modMaxX >= graphicsInternal.data.modMinX) {
    graphicsInternalFlip();
  }
#endif
#ifdef ESPR_BACKLIGHT_FADE
  if (lcdFadeHandlerActive && realLcdBrightness == ((bangleFlags&JSBF_LCD_ON)?lcdBrightness:0)) {
    jstStopExecuteFn(backlightFadeHandler, NULL);
    lcdFadeHandlerActive = false;
    if (!(bangleFlags&JSBF_LCD_ON)) jswrap_banglejs_setLCDPowerController(0);
  }
#endif
  // resolve any beep/buzz promises
  if (promiseBuzz && !buzzAmt) {
    jspromise_resolve(promiseBuzz, 0);
    jsvUnLock(promiseBuzz);
    promiseBuzz = 0;
  }
  if (promiseBeep && !beepFreq) {
    jspromise_resolve(promiseBeep, 0);
    jsvUnLock(promiseBeep);
    promiseBeep = 0;
  }

  return false;
}

/*JSON{
  "type" : "EV_SERIAL1",
  "generate" : "jswrap_banglejs_gps_character",
  "#if" : "defined(BANGLEJS_F18) || defined(DTNO1_F5)  || defined(BANGLEJS_Q3)"
}*/
bool jswrap_banglejs_gps_character(char ch) {
#ifdef GPS_PIN_RX
  // if too many chars, roll over since it's probably because we skipped a newline
  // or messed the message length
  if (gpsLineLength >= sizeof(gpsLine)) {
#ifdef GPS_UBLOX
    if (inComingUbloxProtocol == UBLOX_PROTOCOL_UBX &&
        ubxMsgPayloadEnd > gpsLineLength) {
      if (bangleTasks & (JSBT_GPS_DATA_PARTIAL|JSBT_GPS_DATA_LINE)) {
        // we were already waiting to post data, so lets not overwrite it
        bangleTasks |= JSBT_GPS_DATA_OVERFLOW;
      } else {
        memcpy(gpsLastLine, gpsLine, gpsLineLength);
        gpsLastLineLength = gpsLineLength;
        bangleTasks |= JSBT_GPS_DATA_PARTIAL;
      }
      ubxMsgPayloadEnd -= gpsLineLength;
      gpsLineLength = 0;
    } else
#endif // GPS_UBLOX
      gpsClearLine();
  }
#ifdef GPS_UBLOX
  if (inComingUbloxProtocol == UBLOX_PROTOCOL_NOT_DETECTED) {
    gpsLineLength = 0;
    if (ch == '$') {
      inComingUbloxProtocol = UBLOX_PROTOCOL_NMEA;
    } else if (ch == 0xB5) {
      inComingUbloxProtocol = UBLOX_PROTOCOL_UBX;
      ubxMsgPayloadEnd = 0;
    }
  }
#endif // GPS_UBLOX
  gpsLine[gpsLineLength++] = ch;
  if (
#ifdef GPS_UBLOX
      inComingUbloxProtocol == UBLOX_PROTOCOL_NMEA &&
#endif // GPS_UBLOX
      ch == '\n') {
    // Now we have a line of GPS data...
    /*$GNRMC,161945.00,A,5139.11397,N,00116.07202,W,1.530,,190919,,,A*7E
      $GNVTG,,T,,M,1.530,N,2.834,K,A*37
      $GNGGA,161945.00,5139.11397,N,00116.07202,W,1,06,1.29,71.1,M,47.0,M,,*64
      $GNGSA,A,3,09,06,23,07,03,29,,,,,,,1.96,1.29,1.48*14
      $GPGSV,3,1,12,02,45,293,13,03,10,109,16,05,13,291,,06,56,213,25*73
      $GPGSV,3,2,12,07,39,155,18,09,76,074,33,16,08,059,,19,02,218,18*7E
      $GPGSV,3,3,12,23,40,066,23,26,08,033,18,29,07,342,20,30,14,180,*7F
      $GNGLL,5139.11397,N,00116.07202,W,161945.00,A,A*69 */
    // Let's just chuck it over into JS-land for now
    if (gpsLineLength > 2 && gpsLineLength <= NMEA_MAX_SIZE && gpsLine[gpsLineLength - 2] =='\r') {
      gpsLine[gpsLineLength - 2] = 0; // just overwriting \r\n
      gpsLine[gpsLineLength - 1] = 0;
      if (nmea_decode(&gpsFix, (char *)gpsLine))
        bangleTasks |= JSBT_GPS_DATA;
      if (bangleTasks & (JSBT_GPS_DATA_PARTIAL|JSBT_GPS_DATA_LINE)) {
        // we were already waiting to post data, so lets not overwrite it
        bangleTasks |= JSBT_GPS_DATA_OVERFLOW;
      } else {
        memcpy(gpsLastLine, gpsLine, gpsLineLength);
        gpsLastLineLength = gpsLineLength - 2;
        bangleTasks |= JSBT_GPS_DATA_LINE;
      }
    }
    gpsClearLine();
  }
#ifdef GPS_UBLOX
  else if (inComingUbloxProtocol == UBLOX_PROTOCOL_UBX) {
    if (!ubxMsgPayloadEnd) {
      if (gpsLineLength == 2 && ch != 0x62) { // Invalid u-blox protocol message, missing header second byte
        gpsClearLine();
      } else if (gpsLineLength == 6) {
        // Header: 0xB5 0x62, Class: 1 byte, ID: 1 byte, Length: 2 bytes, data..., CRC: 2 bytes
        ubxMsgPayloadEnd = 6 + ((gpsLine[5] << 8) | gpsLine[4]) + 2;
        if (ubxMsgPayloadEnd < gpsLineLength) { // Length is some odd way horribly wrong
          gpsClearLine();
        }
      }
    } else if (gpsLineLength >= ubxMsgPayloadEnd) {
      if (bangleTasks & (JSBT_GPS_DATA_PARTIAL|JSBT_GPS_DATA_LINE)) {
        // we were already waiting to post data, so lets not overwrite it
        bangleTasks |= JSBT_GPS_DATA_OVERFLOW;
      } else {
        memcpy(gpsLastLine, gpsLine, gpsLineLength);
        gpsLastLineLength = gpsLineLength;
        bangleTasks |= JSBT_GPS_DATA_LINE;
      }
      gpsClearLine();
    }
  }
#endif // GPS_UBLOX
#endif // GPS_PIN_RX
  return true; // handled
}

/*JSON{
    "type" : "staticproperty",
    "class" : "Bangle",
    "name" : "F_BEEPSET",
    "generate_full" : "true",
    "return" : ["bool",""],
    "ifdef" : "BANGLEJS"
}
Feature flag - If true, this Bangle.js firmware reads `setting.json` and
modifies beep & buzz behaviour accordingly (the bootloader doesn't need to do
it).
*/

// TODO Improve TypeScript declaration
/*JSON{
    "type" : "staticmethod",
    "class" : "Bangle",
    "name" : "dbg",
    "generate" : "jswrap_banglejs_dbg",
    "return" : ["JsVar",""],
    "ifdef" : "BANGLEJS"
}
Reads debug info
*/
JsVar *jswrap_banglejs_dbg() {
  JsVar *o = jsvNewObject();
  if (!o) return 0;
  jsvObjectSetChildAndUnLock(o,"accHistoryIdx",jsvNewFromInteger(accHistoryIdx));
  jsvObjectSetChildAndUnLock(o,"accGestureCount",jsvNewFromInteger(accGestureCount));
  jsvObjectSetChildAndUnLock(o,"accIdleCount",jsvNewFromInteger(accIdleCount));
  return o;
}

#ifndef EMULATED
void _jswrap_banglejs_i2cWr(JshI2CInfo *i2c, int i2cAddr, JsVarInt reg, JsVarInt data) {
  unsigned char buf[2];
  buf[0] = (unsigned char)reg;
  buf[1] = (unsigned char)data;
  i2cBusy = true;
  jsi2cWrite(i2c, i2cAddr, 2, buf, true);
  i2cBusy = false;
}

JsVar *_jswrap_banglejs_i2cRd(JshI2CInfo *i2c, int i2cAddr, JsVarInt reg, JsVarInt cnt) {
  if (cnt<0) cnt=0;
  unsigned char buf[128];
  if (cnt>(int)sizeof(buf)) cnt=sizeof(buf);
  buf[0] = (unsigned char)reg;
  i2cBusy = true;
  jsi2cWrite(i2c, i2cAddr, 1, buf, false);
  jsi2cRead(i2c, i2cAddr, (cnt==0)?1:cnt, buf, true);
  i2cBusy = false;
  if (cnt) {
    JsVar *ab = jsvNewArrayBufferWithData(cnt, buf);
    JsVar *d = jswrap_typedarray_constructor(ARRAYBUFFERVIEW_UINT8, ab,0,0);
    jsvUnLock(ab);
    return d;
  } else return jsvNewFromInteger(buf[0]);
}
#endif

/*JSON{
    "type" : "staticmethod",
    "class" : "Bangle",
    "name" : "accelWr",
    "generate" : "jswrap_banglejs_accelWr",
    "params" : [
      ["reg","int",""],
      ["data","int",""]
    ],
    "ifdef" : "BANGLEJS"
}
Writes a register on the accelerometer
*/
void jswrap_banglejs_accelWr(JsVarInt reg, JsVarInt data) {
#ifdef ACCEL_I2C
  _jswrap_banglejs_i2cWr(ACCEL_I2C, ACCEL_ADDR, reg, data);
#endif
}

/*JSON{
    "type" : "staticmethod",
    "class" : "Bangle",
    "name" : "accelRd",
    "generate" : "jswrap_banglejs_accelRd",
    "params" : [
      ["reg","int",""],
      ["cnt","int","If specified, returns an array of the given length (max 128). If not (or 0) it returns a number"]
    ],
    "return" : ["JsVar",""],
    "ifdef" : "BANGLEJS",
    "typescript" : [
      "accelRd(reg: number, cnt?: 0): number;",
      "accelRd(reg: number, cnt: number): number[];"
    ]
}
Reads a register from the accelerometer

**Note:** On Espruino 2v06 and before this function only returns a number (`cnt`
is ignored).
*/


JsVar *jswrap_banglejs_accelRd(JsVarInt reg, JsVarInt cnt) {
#ifdef ACCEL_I2C
  return _jswrap_banglejs_i2cRd(ACCEL_I2C, ACCEL_ADDR, reg, cnt);
#else
  return 0;
#endif
}


/*JSON{
    "type" : "staticmethod",
    "class" : "Bangle",
    "name" : "barometerWr",
    "generate" : "jswrap_banglejs_barometerWr",
    "params" : [
      ["reg","int",""],
      ["data","int",""]
    ],
    "#if" : "defined(DTNO1_F5) || defined(BANGLEJS_Q3) || defined(DICKENS)"
}
Writes a register on the barometer IC
*/
void jswrap_banglejs_barometerWr(JsVarInt reg, JsVarInt data) {
#ifdef PRESSURE_I2C
  _jswrap_banglejs_i2cWr(PRESSURE_I2C, PRESSURE_ADDR, reg, data);
#endif
}

/*JSON{
    "type" : "staticmethod",
    "class" : "Bangle",
    "name" : "barometerRd",
    "generate" : "jswrap_banglejs_barometerRd",
    "params" : [
      ["reg","int",""],
      ["cnt","int","If specified, returns an array of the given length (max 128). If not (or 0) it returns a number"]
    ],
    "return" : ["JsVar",""],
    "#if" : "defined(DTNO1_F5) || defined(BANGLEJS_Q3) || defined(DICKENS)",
    "typescript" : [
      "barometerRd(reg: number, cnt?: 0): number;",
      "barometerRd(reg: number, cnt: number): number[];"
    ]
}
Reads a register from the barometer IC
*/
JsVar *jswrap_banglejs_barometerRd(JsVarInt reg, JsVarInt cnt) {
#ifdef PRESSURE_I2C
  return _jswrap_banglejs_i2cRd(PRESSURE_I2C, PRESSURE_ADDR, reg, cnt);
#else
  return 0;
#endif
}


/*JSON{
    "type" : "staticmethod",
    "class" : "Bangle",
    "name" : "compassWr",
    "generate" : "jswrap_banglejs_compassWr",
    "params" : [
      ["reg","int",""],
      ["data","int",""]
    ],
    "ifdef" : "BANGLEJS"
}
Writes a register on the Magnetometer/Compass
*/
void jswrap_banglejs_compassWr(JsVarInt reg, JsVarInt data) {
#ifdef MAG_I2C
  _jswrap_banglejs_i2cWr(MAG_I2C, MAG_ADDR, reg, data);
#endif
}

/*JSON{
    "type" : "staticmethod",
    "class" : "Bangle",
    "name" : "compassRd",
    "generate" : "jswrap_banglejs_compassRd",
    "params" : [
      ["reg","int",""],
      ["cnt","int","If specified, returns an array of the given length (max 128). If not (or 0) it returns a number"]
    ],
    "return" : ["JsVar",""],
    "ifdef" : "BANGLEJS",
    "typescript" : [
      "compassRd(reg: number, cnt?: 0): number;",
      "compassRd(reg: number, cnt: number): number[];"
    ]
}
Read a register on the Magnetometer/Compass
*/
JsVar *jswrap_banglejs_compassRd(JsVarInt reg, JsVarInt cnt) {
#ifdef MAG_I2C
  return _jswrap_banglejs_i2cRd(MAG_I2C, MAG_ADDR, reg, cnt);
#else
  return 0;
#endif
}

/*JSON{
    "type" : "staticmethod",
    "class" : "Bangle",
    "name" : "hrmWr",
    "generate" : "jswrap_banglejs_hrmWr",
    "params" : [
      ["reg","int",""],
      ["data","int",""]
    ],
    "ifdef" : "BANGLEJS_Q3"
}
Writes a register on the Heart rate monitor
*/
void jswrap_banglejs_hrmWr(JsVarInt reg, JsVarInt data) {
#ifdef HRM_I2C
  _jswrap_banglejs_i2cWr(HRM_I2C, HEARTRATE_ADDR, reg, data);
#endif
}

/*JSON{
    "type" : "staticmethod",
    "class" : "Bangle",
    "name" : "hrmRd",
    "generate" : "jswrap_banglejs_hrmRd",
    "params" : [
      ["reg","int",""],
      ["cnt","int","If specified, returns an array of the given length (max 128). If not (or 0) it returns a number"]
    ],
    "return" : ["JsVar",""],
    "ifdef" : "BANGLEJS",
    "typescript" : [
      "hrmRd(reg: number, cnt?: 0): number;",
      "hrmRd(reg: number, cnt: number): number[];"
    ]
}
Read a register on the Heart rate monitor
*/
JsVar *jswrap_banglejs_hrmRd(JsVarInt reg, JsVarInt cnt) {
#ifdef HRM_I2C
  return _jswrap_banglejs_i2cRd(HRM_I2C, HEARTRATE_ADDR, reg, cnt);
#else
  return 0;
#endif
}

/*JSON{
    "type" : "staticmethod",
    "class" : "Bangle",
    "name" : "ioWr",
    "generate" : "jswrap_banglejs_ioWr",
    "params" : [
      ["mask","int",""],
      ["isOn","int",""]
    ],
    "ifdef" : "BANGLEJS_F18"
}
Changes a pin state on the IO expander
*/
#ifdef BANGLEJS_F18
void jswrap_banglejs_ioWr(JsVarInt mask, bool on) {
#ifndef EMULATED
  static unsigned char state;
  if (on) state |= mask;
  else state &= ~mask;
  i2cBusy = true;
  jsi2cWrite(&i2cInternal, 0x20, 1, &state, true);
  i2cBusy = false;
#endif
}
#endif

/*JSON{
    "type" : "staticmethod",
    "class" : "Bangle",
    "name" : "getPressure",
    "generate" : "jswrap_banglejs_getPressure",
    "return" : ["JsVar","A promise that will be resolved with `{temperature, pressure, altitude}`"],
    "#if" : "defined(DTNO1_F5) || defined(BANGLEJS_Q3) || defined(DICKENS)",
    "typescript" : "getPressure(): PressureData;"
}
Read temperature, pressure and altitude data. A promise is returned which will
be resolved with `{temperature, pressure, altitude}`.

If the Barometer has been turned on with `Bangle.setBarometerPower` then this
will return almost immediately with the reading. If the Barometer is off,
conversions take between 500-750ms.

Altitude assumes a sea-level pressure of 1013.25 hPa

```
Bangle.getPressure().then(d=>{
  console.log(d);
  // {temperature, pressure, altitude}
});
```
*/

#ifdef PRESSURE_DEVICE
bool jswrap_banglejs_barometerPoll() {
#ifdef PRESSURE_DEVICE_HP203_EN
  if (PRESSURE_DEVICE_HP203_EN) {
    unsigned char buf[6];
    // ADC_CVT - 0b010 01 000  - pressure and temperature channel, OSR = 4096
    buf[0] = 0x48; jsi2cWrite(PRESSURE_I2C, PRESSURE_ADDR, 1, buf, true);
    // wait 100ms
    jshDelayMicroseconds(100*1000); // we should really have a callback
    // READ_PT
    buf[0] = 0x10; jsi2cWrite(PRESSURE_I2C, PRESSURE_ADDR, 1, buf, false);
    jsi2cRead(PRESSURE_I2C, PRESSURE_ADDR, 6, buf, true);
    int temperature = (buf[0]<<16)|(buf[1]<<8)|buf[2];
    if (temperature&0x800000) temperature-=0x1000000;
    int pressure = (buf[3]<<16)|(buf[4]<<8)|buf[5];
    barometerTemperature = temperature/100.0;
    barometerPressure = pressure/100.0;

    buf[0] = 0x31; jsi2cWrite(PRESSURE_I2C, PRESSURE_ADDR, 1, buf, false); // READ_A
    jsi2cRead(PRESSURE_I2C, PRESSURE_ADDR, 3, buf, true);
    int altitude = (buf[0]<<16)|(buf[1]<<8)|buf[2];
    if (altitude&0x800000) altitude-=0x1000000;
    barometerAltitude = altitude/100.0;
    return true;
  }
#endif
#ifdef PRESSURE_DEVICE_SPL06_007_EN
  if (PRESSURE_DEVICE_SPL06_007_EN) {
    static int oversample_scalefactor[] = {524288, 1572864, 3670016, 7864320, 253952, 516096, 1040384, 2088960};
    unsigned char buf[6];

    // status values
    buf[0] = SPL06_MEASCFG; jsi2cWrite(PRESSURE_I2C, PRESSURE_ADDR, 1, buf, false);
    jsi2cRead(PRESSURE_I2C, PRESSURE_ADDR, 1, buf, true);
    int status = buf[0];
    if ((status & 0b00110000) != 0b00110000) {
      // data hasn't arrived yet
      return false;
    }

    // raw values
    buf[0] = SPL06_PRSB2; jsi2cWrite(PRESSURE_I2C, PRESSURE_ADDR, 1, buf, false);
    jsi2cRead(PRESSURE_I2C, PRESSURE_ADDR, 6, buf, true);
    int praw = (buf[0]<<16)|(buf[1]<<8)|buf[2];
    praw = twosComplement(praw, 24);
    int traw = (buf[3]<<16)|(buf[4]<<8)|buf[5];
    traw = twosComplement(traw, 24);

    double traw_scaled = (double)traw / oversample_scalefactor[SPL06_8SAMPLES]; // temperature oversample by 8x
    double praw_scaled = (double)praw / oversample_scalefactor[SPL06_8SAMPLES]; // pressure oversample by 8x
    barometerTemperature = (barometer_c0/2) + (barometer_c1*traw_scaled);
    double pressurePa = (barometer_c00 + praw_scaled * (barometer_c10 + praw_scaled * (barometer_c20 + praw_scaled * barometer_c30)) +
                       traw_scaled * barometer_c01 +
                       traw_scaled * praw_scaled * ( barometer_c11 + praw_scaled * barometer_c21));
    barometerPressure = pressurePa / 100; // convert Pa to hPa/millibar
    barometerAltitude = 44330 * (1.0 - jswrap_math_pow(barometerPressure / barometerSeaLevelPressure, 0.1903));
    // TODO: temperature corrected altitude?
    return true;
  }
#endif // PRESSURE_DEVICE_SPL06_007_EN
#ifdef PRESSURE_DEVICE_BMP280_EN
  if (PRESSURE_DEVICE_BMP280_EN) {
    unsigned char buf[8];
    buf[0] = 0xF7; jsi2cWrite(PRESSURE_I2C, PRESSURE_ADDR, 1, buf, false); // READ_A
    jsi2cRead(PRESSURE_I2C, PRESSURE_ADDR, 6, buf, true);
    int uncomp_pres = (buf[0] << 12) | (buf[1] << 4) | (buf[2] >> 4);
    int uncomp_temp = (buf[3] << 12) | (buf[4] << 4) | (buf[5] >> 4);
    double var1, var2;
    // temperature
    var1 = (((double) uncomp_temp) / 16384.0 - ((double) barometerDT[0]) / 1024.0) *
           ((double) barometerDT[1]);
    var2 =
        ((((double) uncomp_temp) / 131072.0 - ((double) barometerDT[0]) / 8192.0) *
         (((double) uncomp_temp) / 131072.0 - ((double) barometerDT[0]) / 8192.0)) *
        ((double) barometerDT[2]);
    int32_t t_fine = (int32_t) (var1 + var2);
    barometerTemperature = ((var1 + var2) / 5120.0);
    // pressure
    var1 = ((double) t_fine / 2.0) - 64000.0;
    var2 = var1 * var1 * ((double) barometerDP[5]) / 32768.0;
    var2 = var2 + var1 * ((double) barometerDP[4]) * 2.0;
    var2 = (var2 / 4.0) + (((double) barometerDP[3]) * 65536.0);
    var1 = (((double)barometerDP[2]) * var1 * var1 / 524288.0 + ((double)barometerDP[1]) * var1) /
          524288.0;
    var1 = (1.0 + var1 / 32768.0) * ((double) barometerDP[0]);

    barometerPressure = 1048576.0 - (double)uncomp_pres;
    if (var1 < 0 || var1 > 0) {
      barometerPressure = (barometerPressure - (var2 / 4096.0)) * 6250.0 / var1;
      var1 = ((double)barometerDP[8]) * (barometerPressure) * (barometerPressure) / 2147483648.0;
      var2 = (barometerPressure) * ((double)barometerDP[7]) / 32768.0;
      barometerPressure = barometerPressure + (var1 + var2 + ((double)barometerDP[6])) / 16.0;
      barometerPressure = barometerPressure/100.0;
    } else {
      barometerPressure = 0;
    }

    barometerAltitude = 44330 * (1.0 - jswrap_math_pow(barometerPressure / barometerSeaLevelPressure, 0.1903));
    // TODO: temperature corrected altitude?
    return true;
  }
#endif //PRESSURE_DEVICE_BMP280_EN
  return false;
}

JsVar *jswrap_banglejs_getBarometerObject() {
  JsVar *o = jsvNewObject();
  if (o) {
    jsvObjectSetChildAndUnLock(o,"temperature", jsvNewFromFloat(barometerTemperature));
    jsvObjectSetChildAndUnLock(o,"pressure", jsvNewFromFloat(barometerPressure));
    jsvObjectSetChildAndUnLock(o,"altitude", jsvNewFromFloat(barometerAltitude));
//    jsvObjectSetChildAndUnLock(o,"SPL06", jsvNewFromBool(pressureSPL06Enabled));
//    jsvObjectSetChildAndUnLock(o,"BMP280", jsvNewFromBool(pressureBMP280Enabled));
  }
  return o;
}

void jswrap_banglejs_getPressure_callback() {
  JsVar *o = 0;
  i2cBusy = true;
  if (jswrap_banglejs_barometerPoll()) {
    o = jswrap_banglejs_getBarometerObject();
    // disable sensor now we have a result
    JsVar *id = jsvNewFromString("getPressure");
    jswrap_banglejs_setBarometerPower(0, id);
    jsvUnLock(id);
  }
  i2cBusy = false;
  jspromise_resolve(promisePressure, o);
  jsvUnLock2(promisePressure,o);
  promisePressure = 0;
}
#endif // PRESSURE_DEVICE


JsVar *jswrap_banglejs_getPressure() {
#ifdef PRESSURE_DEVICE
  if (promisePressure) {
    jsExceptionHere(JSET_ERROR, "Conversion in progress");
    return 0;
  }
  promisePressure = jspromise_create();
  if (!promisePressure) return 0;

  // If barometer is already on, just resolve promise with the current result
  if (bangleFlags & JSBF_BAROMETER_ON) {
    JsVar *o = jswrap_banglejs_getBarometerObject();
    jspromise_resolve(promisePressure, o);
    jsvUnLock(o);
    JsVar *r = promisePressure;
    promisePressure = 0;
    return r;
  }

  JsVar *id = jsvNewFromString("getPressure");
  jswrap_banglejs_setBarometerPower(1, id);
  jsvUnLock(id);
  /* Occasionally on some devices (https://github.com/espruino/Espruino/issues/2137)
  you can get an I2C error. This stops the error from being fired when getPressure
  is called and instead rejects the promise. */
  bool hadError = jspHasError();
  if (hadError) {
    JsVar *exception = jspGetException();
    jspromise_reject(promisePressure, exception);
    jsvUnLock2(promisePressure,exception);
    promisePressure = 0;
  } else {
    int powerOnTimeout = 500;
#ifdef PRESSURE_DEVICE_BMP280_EN
    if (PRESSURE_DEVICE_BMP280_EN)
      powerOnTimeout = 750; // some devices seem to need this long to boot reliably
#endif
    jsvUnLock(jsiSetTimeout(jswrap_banglejs_getPressure_callback, powerOnTimeout));
    return jsvLockAgain(promisePressure);
  }
#else
  return 0;
#endif
}

/*JSON{
    "type" : "staticmethod",
    "class" : "Bangle",
    "name" : "project",
    "generate" : "jswrap_banglejs_project",
    "params" : [
      ["latlong","JsVar","`{lat:..., lon:...}`"]
    ],
    "return" : ["JsVar","{x:..., y:...}"],
    "ifdef" : "BANGLEJS",
    "typescript" : "project(latlong: { lat: number, lon: number }): { x: number, y: number };"
}
Perform a Spherical [Web Mercator
projection](https://en.wikipedia.org/wiki/Web_Mercator_projection) of latitude
and longitude into `x` and `y` coordinates, which are roughly equivalent to
meters from `{lat:0,lon:0}`.

This is the formula used for most online mapping and is a good way to compare
GPS coordinates to work out the distance between them.
*/
JsVar *jswrap_banglejs_project(JsVar *latlong) {
  const double degToRad = PI / 180; // degree to radian conversion
  const double latMax = 85.0511287798; // clip latitude to sane values
  const double R = 6378137; // earth radius in m
  double lat = jsvGetFloatAndUnLock(jsvObjectGetChild(latlong,"lat",0));
  double lon = jsvGetFloatAndUnLock(jsvObjectGetChild(latlong,"lon",0));
  if (lat > latMax) lat=latMax;
  if (lat < -latMax) lat=-latMax;
  double s = sin(lat * degToRad);
  JsVar *o = jsvNewObject();
  if (o) {
    jsvObjectSetChildAndUnLock(o,"x", jsvNewFromFloat(R * lon * degToRad));
    jsvObjectSetChildAndUnLock(o,"y", jsvNewFromFloat(R * log((1 + s) / (1 - s)) / 2));
  }
  return o;
}


static NO_INLINE void _jswrap_banglejs_setVibration() {
  int beep = 0;
  if (bangleFlags & JSBF_BEEP_VIBRATE)
    beep = beepFreq;

  if (buzzAmt==0 && beep==0)
    jshPinOutput(VIBRATE_PIN,0); // vibrate off
  else if (beep==0) { // vibrate only
    jshPinAnalogOutput(VIBRATE_PIN, 0.4 + buzzAmt*0.6/255, 1000, JSAOF_NONE);
  } else { // beep and vibrate
    jshPinAnalogOutput(VIBRATE_PIN, 0.2 + buzzAmt*0.6/255, beep, JSAOF_NONE);
  }
}

/*JSON{
    "type" : "staticmethod",
    "class" : "Bangle",
    "name" : "beep",
    "generate" : "jswrap_banglejs_beep",
    "params" : [
      ["time","int","[optional] Time in ms (default 200)"],
      ["freq","int","[optional] Frequency in hz (default 4000)"]
    ],
    "return" : ["JsVar","A promise, completed when beep is finished"],
    "return_object":"Promise",
    "ifdef" : "BANGLEJS"
}
Use the piezo speaker to Beep for a certain time period and frequency
*/
void jswrap_banglejs_beep_callback() {
  beepFreq = 0;
  if (bangleFlags & JSBF_BEEP_VIBRATE) {
    _jswrap_banglejs_setVibration();
  } else {
#ifdef SPEAKER_PIN
    jshPinSetState(SPEAKER_PIN, JSHPINSTATE_GPIO_IN);
#endif
  }
  jshHadEvent();
}

JsVar *jswrap_banglejs_beep(int time, int freq) {
  if (freq<=0) freq=4000;
  if (freq>60000) freq=60000;
  if (time<=0) time=200;
  if (time>5000) time=5000;
  if (promiseBeep) {
    JsVar *fn = jsvNewNativeFunction((void (*)(void))jswrap_banglejs_beep, JSWAT_JSVAR|(JSWAT_INT32<<JSWAT_BITS)|(JSWAT_INT32<<(JSWAT_BITS*2)));
    JsVar *v;
    v=jsvNewFromInteger(time);jsvAddFunctionParameter(fn, 0, v);jsvUnLock(v); // bind param 1
    v=jsvNewFromInteger(freq);jsvAddFunctionParameter(fn, 0, v);jsvUnLock(v); // bind param 2
    JsVar *promise = jswrap_promise_then(promiseBeep, fn, NULL);
    jsvUnLock(fn);
    return promise;
  }
  promiseBeep = jspromise_create();
  if (!promiseBeep) return 0;

  if (bangleFlags & JSBF_ENABLE_BEEP) {
    beepFreq = freq;
    if (bangleFlags & JSBF_BEEP_VIBRATE) {
      _jswrap_banglejs_setVibration();
    } else {
#ifdef SPEAKER_PIN
      jshPinAnalogOutput(SPEAKER_PIN, 0.5, freq, JSAOF_NONE);
#endif
    }
  }
  jstExecuteFn(jswrap_banglejs_beep_callback, NULL, jshGetTimeFromMilliseconds(time), 0, NULL);
  return jsvLockAgain(promiseBeep);
}

/*JSON{
    "type" : "staticmethod",
    "class" : "Bangle",
    "name" : "buzz",
    "generate" : "jswrap_banglejs_buzz",
    "params" : [
      ["time","int","[optional] Time in ms (default 200)"],
      ["strength","float","[optional] Power of vibration from 0 to 1 (Default 1)"]
    ],
    "return" : ["JsVar","A promise, completed when vibration is finished"],
    "return_object":"Promise",
    "ifdef" : "BANGLEJS"
}
Use the vibration motor to buzz for a certain time period
*/
void jswrap_banglejs_buzz_callback() {
  buzzAmt = 0;
  _jswrap_banglejs_setVibration();
  jshHadEvent();
}

JsVar *jswrap_banglejs_buzz(int time, JsVarFloat amt) {
  if (!isfinite(amt)|| amt>1) amt=1;
  if (amt<0) amt=0;
  if (time<=0) time=200;
  if (time>5000) time=5000;
  if (promiseBuzz) {
    JsVar *fn = jsvNewNativeFunction((void (*)(void))jswrap_banglejs_buzz, JSWAT_JSVAR|(JSWAT_INT32<<JSWAT_BITS)|(JSWAT_JSVARFLOAT<<(JSWAT_BITS*2)));
    JsVar *v;
    v=jsvNewFromInteger(time);jsvAddFunctionParameter(fn, 0, v);jsvUnLock(v); // bind param 1
    v=jsvNewFromFloat(amt);jsvAddFunctionParameter(fn, 0, v);jsvUnLock(v); // bind param 2
    JsVar *promise = jswrap_promise_then(promiseBuzz, fn, NULL);
    jsvUnLock(fn);
    return promise;
  }
  promiseBuzz = jspromise_create();
  if (!promiseBuzz) return 0;

  buzzAmt = (unsigned char)(amt*255);
  if (jstExecuteFn(jswrap_banglejs_buzz_callback, NULL, jshGetTimeFromMilliseconds(time), 0, NULL)) {
    // task schedule succeeded - start buzz
    if (bangleFlags & JSBF_ENABLE_BUZZ) {
      _jswrap_banglejs_setVibration();
    }
  } else
    buzzAmt = 0;

  return jsvLockAgain(promiseBuzz);
}

static void jswrap_banglejs_periph_off() {
#ifndef EMULATED
#ifdef HEARTRATE
  jswrap_banglejs_pwrHRM(false); // HRM off
#endif
#ifdef GPS_PIN_RX
  jswrap_banglejs_pwrGPS(false); // GPS off
#endif
  jshPinOutput(VIBRATE_PIN,0); // vibrate off
  //jswrap_banglejs_setLCDPower calls JS events (and sometimes timers), so avoid it and manually turn controller + backlight off:
  jswrap_banglejs_setLocked(1); // disable touchscreen if we have one
  jswrap_banglejs_setLCDPowerController(0);
  jswrap_banglejs_pwrBacklight(0);
#ifdef ACCEL_DEVICE_KX023
  jswrap_banglejs_accelWr(0x18,0x0a); // accelerometer off
#endif
#ifdef ACCEL_DEVICE_KXTJ3_1057
  jswrap_banglejs_accelWr(0x1B,0); // accelerometer off
#endif
#ifdef ACCEL_DEVICE_KX126
  jswrap_banglejs_accelWr(KX126_CNTL1,0); // CNTL1 Off (top bit)
#endif
#ifdef MAG_DEVICE_GMC303
  jswrap_banglejs_compassWr(0x31,0); // compass off
#endif
#ifdef PRESSURE_DEVICE
#ifdef PRESSURE_DEVICE_SPL06_007_EN
  if (PRESSURE_DEVICE_SPL06_007_EN)
    jswrap_banglejs_barometerWr(SPL06_MEASCFG, 0); // Barometer off
#endif
#ifdef PRESSURE_DEVICE_BMP280_EN
  if (PRESSURE_DEVICE_BMP280_EN)
    jswrap_banglejs_barometerWr(0xF4, 0); // Barometer off
#endif
#endif // PRESSURE_DEVICE


#ifdef BTN2_PININDEX
  nrf_gpio_cfg_sense_set(pinInfo[BTN2_PININDEX].pin, NRF_GPIO_PIN_NOSENSE);
#endif
#ifdef BTN3_PININDEX
  nrf_gpio_cfg_sense_set(pinInfo[BTN3_PININDEX].pin, NRF_GPIO_PIN_NOSENSE);
#endif
#ifdef BTN4_PININDEX
  nrf_gpio_cfg_sense_set(pinInfo[BTN4_PININDEX].pin, NRF_GPIO_PIN_NOSENSE);
#endif

  jsiKill();
  jsvKill();
  jshKill();

  /* The low power pin watch code (nrf_drv_gpiote_in_init) somehow causes
  the sensing to be disabled such that nrf_gpio_cfg_sense_set(pin, NRF_GPIO_PIN_SENSE_LOW)
  no longer works. To work around this we just call our standard pin watch function
  to re-enable everything. */
  jshPinWatch(BTN1_PININDEX, true, JSPW_NONE);
  nrf_gpio_cfg_sense_set(pinInfo[BTN1_PININDEX].pin, NRF_GPIO_PIN_SENSE_LOW);
#else
  jsExceptionHere(JSET_ERROR, ".off not implemented on emulator");
#endif

}

/*JSON{
    "type" : "staticmethod",
    "class" : "Bangle",
    "name" : "off",
    "generate" : "jswrap_banglejs_off",
    "ifdef" : "BANGLEJS"
}
Turn Bangle.js off. It can only be woken by pressing BTN1.
*/
void jswrap_banglejs_off() {
#ifndef EMULATED
  // If BTN1 is pressed wait until it is released
  while (jshPinGetValue(BTN1_PININDEX));
  // turn peripherals off
  jswrap_banglejs_periph_off();
  // system off
  sd_power_system_off();
  while(1);
#else
  jsExceptionHere(JSET_ERROR, ".off not implemented on emulator");
#endif
}

/*JSON{
    "type" : "staticmethod",
    "class" : "Bangle",
    "name" : "softOff",
    "generate" : "jswrap_banglejs_softOff",
    "ifdef" : "BANGLEJS"
}
Turn Bangle.js (mostly) off, but keep the CPU in sleep mode until BTN1 is
pressed to preserve the RTC (current time).
*/
void jswrap_banglejs_softOff() {
#ifndef EMULATED
  // If BTN1 is pressed wait until it is released
  while (jshPinGetValue(BTN1_PININDEX));
  // turn BLE and peripherals off
  jswrap_ble_sleep();
  jswrap_banglejs_periph_off();
  jshDelayMicroseconds(100000); // wait 100ms for any button bounce to disappear
  IOEventFlags channel = jshPinWatch(BTN1_PININDEX, true, JSPW_NONE);
  if (channel!=EV_NONE) jshSetEventCallback(channel, (JshEventCallbackCallback)jshHadEvent);
  // keep sleeping until a button is pressed
  jshKickWatchDog();
  do {
  // sleep until BTN1 pressed
  while (!jshPinGetValue(BTN1_PININDEX)) {
    jshKickWatchDog();
    jshSleep(jshGetTimeFromMilliseconds(4*1000));
  }
    // wait for button to be pressed for at least 200ms
    int timeout = 200;
    while (jshPinGetValue(BTN1_PININDEX) && timeout--)
      nrf_delay_ms(1);
    // if button not pressed, keep sleeping
  } while (!jshPinGetValue(BTN1_PININDEX));
  // restart
  jshReboot();

#else
  jsExceptionHere(JSET_ERROR, ".off not implemented on emulator");
#endif
}

/*JSON{
    "type" : "staticmethod",
    "class" : "Bangle",
    "name" : "getLogo",
    "generate" : "jswrap_banglejs_getLogo",
    "return" : ["JsVar", "An image to be used with `g.drawImage` (as a String)" ],
    "ifdef" : "BANGLEJS",
    "typescript" : "getLogo(): string;"
}

* On platforms with an LCD of >=8bpp this is 222 x 104 x 2 bits
* Otherwise it's 119 x 56 x 1 bits
*/
JsVar *jswrap_banglejs_getLogo() {
#if LCD_BPP>=8
  const unsigned char img_compressed[1419] = { // 222 x 104 x 2 bits
      239, 90, 32, 66, 218, 160, 95, 240, 0, 127, 211, 46, 19, 241, 184, 159, 1,
          181, 240, 177, 176, 159, 243, 118, 3, 97, 126, 131, 107, 225, 227,
          113, 112, 6, 237, 127, 6, 239, 205, 214, 255, 13, 219, 112, 6, 215,
          64, 77, 219, 71, 205, 218, 192, 141, 219, 75, 198, 226, 244, 6, 215,
          64, 198, 194, 255, 77, 215, 207, 198, 226, 248, 13, 218, 255, 141,
          219, 124, 13, 218, 255, 205, 215, 223, 205, 218, 194, 205, 219, 13,
          134, 252, 13, 174, 143, 141, 198, 224, 13, 173, 129, 13, 134, 254,
          138, 31, 131, 96, 1, 198, 75, 198, 227, 116, 6, 239, 239, 1, 166, 65,
          198, 32, 255, 178, 182, 160, 32, 67, 103, 225, 108, 115, 20, 161, 120,
          0, 193, 91, 212, 208, 155, 141, 27, 2, 181, 18, 55, 255, 252, 228, 0,
          160, 195, 213, 193, 80, 13, 210, 95, 198, 194, 133, 65, 24, 8, 230,
          12, 110, 185, 184, 200, 248, 216, 96, 64, 74, 112, 161, 254, 173, 86,
          253, 204, 185, 184, 200, 63, 255, 160, 9, 26, 95, 255, 250, 1, 1, 252,
          15, 194, 1, 132, 110, 130, 3, 255, 248, 2, 5, 136, 43, 194, 39, 131,
          15, 61, 133, 47, 36, 14, 110, 110, 255, 252, 3, 139, 15, 32, 132, 10,
          8, 212, 30, 252, 221, 20, 61, 150, 52, 7, 193, 0, 129, 185, 194, 55,
          7, 3, 64, 12, 110, 110, 4, 154, 8, 0, 36, 241, 172, 23, 244, 220, 44,
          190, 128, 110, 134, 254, 91, 26, 30, 43, 8, 22, 17, 184, 56, 8, 236,
          51, 115, 208, 243, 16, 74, 81, 143, 65, 13, 1, 25, 6, 59, 12, 220,
          240, 168, 20, 144, 202, 80, 136, 97, 155, 167, 159, 169, 70, 133, 143,
          131, 6, 4, 221, 154, 22, 165, 40, 246, 25, 184, 56, 25, 40, 99, 115,
          109, 0, 148, 164, 40, 193, 254, 27, 132, 191, 141, 149, 55, 23, 47,
          250, 41, 74, 128, 111, 248, 6, 224, 225, 253, 3, 115, 85, 172, 128,
          40, 56, 31, 253, 74, 80, 52, 31, 241, 184, 56, 57, 200, 51, 114, 208,
          31, 255, 252, 58, 36, 252, 180, 50, 148, 67, 224, 63, 3, 112, 80, 177,
          224, 32, 0, 226, 213, 0, 48, 145, 84, 56, 144, 27, 73, 184, 109, 248,
          220, 21, 0, 112, 182, 120, 42, 82, 137, 128, 187, 65, 0, 4, 74, 16,
          64, 15, 210, 22, 8, 7, 240, 6, 5, 16, 28, 28, 40, 14, 2, 124, 110, 14,
          255, 249, 131, 4, 4, 255, 172, 67, 82, 142, 215, 7, 233, 15, 27, 134,
          12, 14, 254, 87, 11, 122, 16, 4, 188, 17, 20, 33, 176, 95, 252, 31,
          128, 220, 16, 128, 18, 128, 73, 16, 64, 224, 178, 70, 82, 138, 69, 7,
          1, 254, 213, 106, 133, 64, 138, 66, 151, 255, 168, 223, 254, 216, 28,
          31, 255, 250, 173, 255, 68, 130, 134, 7, 203, 91, 255, 27, 131, 129,
          139, 130, 128, 177, 67, 75, 130, 165, 41, 176, 22, 124, 150, 20, 8,
          82, 20, 44, 64, 8, 176, 19, 112, 76, 80, 96, 108, 128, 175, 228, 0,
          97, 104, 64, 77, 193, 111, 214, 65, 252, 0, 96, 199, 192, 97, 0, 3,
          176, 1, 133, 77, 130, 126, 14, 7, 253, 29, 2, 2, 4, 124, 17, 184, 36,
          136, 64, 80, 99, 235, 112, 163, 230, 80, 77, 192, 195, 218, 129, 203,
          203, 64, 134, 129, 23, 138, 0, 26, 6, 252, 8, 234, 25, 48, 27, 249,
          252, 40, 88, 236, 17, 152, 64, 160, 83, 130, 1, 129, 55, 5, 1, 106, 8,
          127, 10, 94, 110, 22, 30, 55, 26, 126, 110, 16, 12, 13, 2, 30, 96, 8,
          56, 8, 208, 17, 16, 80, 50, 32, 64, 192, 154, 129, 27, 129, 159, 139,
          4, 57, 130, 110, 29, 88, 49, 184, 104, 8, 180, 17, 120, 64, 0, 77,
          193, 37, 130, 21, 130, 116, 12, 8, 9, 184, 32, 248, 64, 0, 152, 33,
          27, 134, 0, 14, 110, 24, 90, 12, 125, 90, 32, 184, 16, 112, 80, 33,
          16, 36, 65, 47, 198, 224, 198, 226, 34, 129, 110, 147, 80, 55, 21, 0,
          222, 138, 194, 0, 5, 125, 32, 2, 14, 10, 95, 0, 34, 9, 3, 55, 7, 250,
          213, 0, 2, 212, 183, 74, 223, 179, 131, 55, 14, 34, 5, 140, 36, 12,
          220, 52, 7, 232, 13, 14, 124, 221, 28, 0, 19, 116, 137, 116, 124, 220,
          92, 250, 6, 78, 18, 122, 110, 26, 95, 64, 55, 14, 212, 28, 220, 60,
          13, 250, 17, 185, 136, 17, 185, 8, 9, 184, 121, 224, 24, 72, 57, 184,
          107, 241, 184, 216, 249, 184, 114, 0, 166, 112, 205, 195, 64, 76, 194,
          56, 193, 244, 129, 196, 133, 244, 19, 2, 1, 129, 55, 10, 5, 12, 220,
          44, 125, 42, 28, 80, 6, 17, 120, 83, 112, 48, 112, 208, 144, 255, 193,
          124, 48, 0, 63, 194, 48, 191, 211, 112, 208, 241, 104, 112, 115, 112,
          65, 16, 142, 225, 26, 130, 135, 255, 13, 194, 192, 32, 200, 1, 63,
          244, 1, 120, 146, 252, 0, 164, 72, 249, 184, 125, 240, 80, 63, 241,
          184, 40, 58, 116, 61, 248, 12, 48, 248, 102, 224, 130, 32, 153, 195,
          143, 252, 13, 194, 7, 66, 13, 135, 3, 55, 15, 3, 41, 135, 47, 55, 7,
          47, 36, 130, 3, 4, 100, 16, 104, 35, 112, 176, 9, 224, 24, 40, 23,
          253, 144, 36, 4, 178, 12, 12, 14, 31, 252, 220, 56, 180, 56, 89, 184,
          50, 112, 36, 112, 99, 228, 64, 231, 231, 112, 205, 193, 93, 32, 103,
          112, 231, 254, 3, 112, 129, 192, 194, 225, 79, 205, 195, 175, 66, 41,
          4, 110, 12, 10, 15, 235, 254, 105, 12, 14, 8, 68, 19, 112, 112, 63,
          41, 16, 56, 91, 172, 18, 248, 98, 16, 64, 128, 223, 192, 96, 203, 255,
          102, 225, 224, 98, 80, 96, 63, 251, 241, 184, 56, 63, 255, 254, 118,
          4, 96, 26, 56, 51, 112, 81, 245, 112, 159, 254, 4, 60, 46, 8, 0, 18,
          16, 66, 96, 64, 0, 255, 55, 166, 225, 225, 96, 208, 186, 126, 8, 56,
          48, 40, 48, 216, 84, 136, 43, 128, 155, 161, 193, 0, 193, 203, 198, 0,
          141, 131, 37, 6, 115, 5, 28, 12, 44, 220, 58, 208, 16, 104, 62, 9,
          240, 188, 64, 0, 200, 0, 77, 194, 131, 7, 44, 5, 254, 200, 2, 195, 27,
          130, 128, 6, 250, 79, 5, 136, 20, 124, 26, 20, 108, 108, 12, 13, 118,
          16, 0, 147, 8, 70, 225, 0, 2, 127, 207, 98, 0, 22, 55, 24, 42, 24,
          220, 44, 189, 212, 40, 1, 88, 89, 184, 200, 58, 152, 67, 112, 160,
          177, 64, 9, 85, 0, 129, 239, 2, 70, 75, 255, 128, 162, 32, 42, 85,
          225, 97, 112, 225, 252, 5, 49, 167, 210, 103, 234, 85, 231, 224, 48,
          160, 65, 195, 83, 64, 145, 136, 143, 130, 137, 0, 26, 50, 19, 126, 19,
          52, 88, 9, 4, 149, 137, 32, 3, 97, 255, 70, 112, 76, 35, 175, 255,
          210, 160, 255, 255, 253, 0, 110, 181, 255, 243, 64, 215, 142, 130, 0,
          23, 1, 255, 173, 134, 4, 3, 255, 40, 156, 35, 40, 0, 9, 116, 116, 225,
          35, 113, 183, 255, 242, 137, 195, 115, 6, 199, 174, 129, 27, 139, 1,
          27, 3, 153, 27, 46, 0, 6, 213, 164, 9, 33, 47, 255, 255, 128, 161, 65,
          148, 140, 188, 151, 24, 131, 233, 171, 107, 192, 128, 248, 6, 214,
          192, 158, 65, 0, 3, 95, 160, 0, 121, 76, 8, 0, 85, 45, 208, 17, 176,
          223, 195, 117, 208, 241, 184, 216, 1, 189, 219, 241, 176, 191, 1, 181,
          208, 115, 112, 195, 107, 160, 19, 243, 118, 176, 51, 119, 190, 3, 118,
          191, 227, 118, 221, 1, 181, 208, 33, 176, 191, 211, 117, 242, 241,
          184, 188, 1, 181, 208, 17, 176, 191, 195, 117, 241, 243, 118, 176, 3,
          118, 208, 243, 119, 159, 131, 118, 216, 3, 119, 230, 235, 104, 3, 123,
          247, 227, 97, 62, 3, 107, 224, 102, 225, 70, 215, 192, 35, 227, 97,
          58, 0, 177, 0
  };
#else
  const unsigned char img_compressed[467] = { // 119 x 56 x 1 bits
    187, 206, 32, 32, 210, 160, 63, 255, 128, 112, 184, 63, 255, 192, 14, 46,
        30, 14, 54, 63, 255, 224, 3, 139, 159, 255, 240, 0, 226, 239, 255, 243,
        57, 159, 255, 240, 52, 179, 56, 63, 195, 57, 191, 131, 57, 168, 83, 12,
        224, 157, 140, 51, 130, 14, 48, 206, 10, 20, 184, 15, 226, 62, 14, 33,
        28, 20, 63, 1, 7, 240, 95, 194, 2, 185, 131, 158, 64, 32, 126, 12, 5, 0,
        28, 36, 8, 6, 17, 148, 24, 15, 132, 74, 24, 0, 40, 32, 128, 33, 56, 48,
        30, 16, 56, 104, 66, 76, 32, 16, 52, 30, 32, 208, 48, 0, 81, 0, 16, 49,
        192, 224, 56, 28, 64, 208, 48, 0, 82, 0, 16, 51, 2, 0, 48, 60, 128, 148,
        32, 0, 101, 0, 146, 32, 194, 32, 114, 1, 40, 71, 97, 96, 32, 32, 102,
        16, 122, 1, 156, 82, 8, 80, 49, 16, 80, 229, 40, 49, 254, 69, 254, 1,
        126, 161, 64, 255, 16, 224, 152, 80, 208, 136, 52, 10, 135, 6, 7, 2,
        194, 66, 35, 5, 128, 96, 208, 8, 241, 168, 24, 5, 134, 3, 12, 129, 194,
        36, 17, 130, 192, 37, 80, 84, 192, 209, 32, 20, 40, 20, 64, 2, 14, 2,
        33, 96, 54, 5, 56, 128, 98, 32, 24, 72, 36, 130, 9, 33, 5, 130, 162, 4,
        170, 13, 194, 3, 16, 128, 194, 33, 24, 8, 69, 15, 255, 193, 51, 131, 8,
        128, 248, 32, 82, 1, 64, 49, 21, 16, 56, 67, 56, 56, 8, 12, 162, 7, 192,
        130, 80, 5, 64, 138, 65, 144, 145, 65, 96, 3, 2, 192, 65, 132, 192, 128,
        65, 160, 80, 137, 160, 166, 193, 50, 131, 4, 240, 71, 72, 32, 224, 38,
        24, 12, 52, 7, 9, 16, 134, 67, 7, 64, 216, 39, 74, 176, 112, 26, 24, 12,
        26, 11, 8, 136, 76, 16, 160, 197, 40, 22, 127, 244, 3, 252, 118, 6, 15,
        242, 136, 71, 248, 17, 136, 4, 158, 2, 107, 4, 0, 36, 16, 6, 18, 4, 26,
        3, 16, 32, 0, 143, 48, 193, 192, 224, 24, 128, 186, 197, 78, 130, 14, 9,
        158, 8, 68, 23, 88, 175, 48, 239, 0, 32, 126, 0, 225, 112, 32, 80, 193,
        192, 193, 201, 35, 127, 0, 129, 223, 32, 19, 242, 72, 192, 1, 39, 240,
        63, 192, 56, 207, 255, 128, 28, 93, 255, 254, 58, 24, 0, 47, 255, 254,
        13, 46, 3, 255, 87, 130, 0, 42, 7, 255, 47, 136, 14, 36, 176, 100, 31,
        254, 147, 20, 0, 52, 60, 206, 108, 124, 206, 106, 20, 28, 2, 20, 208,
        105, 104, 80, 76, 230, 3, 129, 51, 130 };
#endif
  JsVar *v = jsvNewNativeString((char*)&img_compressed[0], sizeof(img_compressed));
  JsVar *ab = jswrap_heatshrink_decompress(v);
  JsVar *img = jsvGetArrayBufferBackingString(ab, NULL);
  jsvUnLock2(v,ab);
  return img;
}

/*JSON{
    "type" : "staticmethod",
    "class" : "Bangle",
    "name" : "loadWidgets",
    "generate_js" : "libs/js/banglejs/Bangle_loadWidgets.min.js",
    "ifdef" : "BANGLEJS"
}
Load all widgets from flash Storage. Call this once at the beginning of your
application if you want any on-screen widgets to be loaded.

They will be loaded into a global `WIDGETS` array, and can be rendered with
`Bangle.drawWidgets`.
*/
/*JSON{
    "type" : "staticmethod",
    "class" : "Bangle",
    "name" : "drawWidgets",
    "generate_js" : "libs/js/banglejs/Bangle_drawWidgets.min.js",
    "ifdef" : "BANGLEJS"
}
Draw any onscreen widgets that were loaded with `Bangle.loadWidgets()`.

Widgets should redraw themselves when something changes - you'll only need to
call drawWidgets if you decide to clear the entire screen with `g.clear()`.
*/
/*JSON{
    "type" : "staticmethod", "class" : "Bangle", "name" : "drawWidgets", "patch":true,
    "generate_js" : "libs/js/banglejs/Bangle_drawWidgets_Q3.min.js",
    "#if" : "defined(BANGLEJS) && defined(BANGLEJS_Q3)"
}
*/

/*JSON{
    "type" : "staticmethod",
    "class" : "Bangle",
    "name" : "showLauncher",
    "generate_js" : "libs/js/banglejs/Bangle_showLauncher.min.js",
    "ifdef" : "BANGLEJS"
}
Load the Bangle.js app launcher, which will allow the user to select an
application to launch.
*/

/*JSON{
    "type" : "staticmethod",
    "class" : "E",
    "name" : "showMenu",
    "generate_js" : "libs/js/banglejs/E_showMenu_F18.min.js",
    "params" : [
      ["menu","JsVar","An object containing name->function mappings to to be used in a menu"]
    ],
    "return" : ["JsVar", "A menu object with `draw`, `move` and `select` functions" ],
    "ifdef" : "BANGLEJS",
    "typescript": [
      "showMenu(menu: Menu): MenuInstance;",
      "showMenu(): void;"
    ]
}
Display a menu on the screen, and set up the buttons to navigate through it.

Supply an object containing menu items. When an item is selected, the function
it references will be executed. For example:

```
var boolean = false;
var number = 50;
// First menu
var mainmenu = {
  "" : { title : "-- Main Menu --" }, // options
  "LED On" : function() { LED1.set(); },
  "LED Off" : function() { LED1.reset(); },
  "Submenu" : function() { E.showMenu(submenu); },
  "A Boolean" : {
    value : boolean,
    format : v => v?"On":"Off",
    onchange : v => { boolean=v; }
  },
  "A Number" : {
    value : number,
    min:0,max:100,step:10,
    onchange : v => { number=v; }
  },
  "Exit" : function() { E.showMenu(); }, // remove the menu
};
// Submenu
var submenu = {
  "" : { title : "-- SubMenu --",
         back : function() { E.showMenu(mainmenu); } },
  "One" : undefined, // do nothing
  "Two" : undefined // do nothing
};
// Actually display the menu
E.showMenu(mainmenu);
```

The menu will stay onscreen and active until explicitly removed, which you can
do by calling `E.showMenu()` without arguments.

See http://www.espruino.com/graphical_menu for more detailed information.

On Bangle.js there are a few additions over the standard `graphical_menu`:

* The options object can contain:
  * `back : function() { }` - add a 'back' button, with the function called when
    it is pressed
  * (Bangle.js 2) `scroll : int` - an integer specifying how much the initial
    menu should be scrolled by
* The object returned by `E.showMenu` contains:
  * (Bangle.js 2) `scroller` - the object returned by `E.showScroller` -
    `scroller.scroll` returns the amount the menu is currently scrolled by
* In the object specified for editable numbers:
  * (Bangle.js 2) the `format` function is called with `format(value)` in the
    main menu, `format(value,1)` when in a scrollable list, or `format(value,2)`
    when in a popup window.

You can also specify menu items as an array (rather than an Object). This can be
useful if you have menu items with the same title, or you want to `push` menu
items onto an array:

```
var menu = [
  { title:"Something", onchange:function() { print("selected"); } },
  { title:"On or Off", value:false, onchange: v => print(v) },
  { title:"A Value", value:3, min:0, max:10, onchange: v => print(v) },
];
menu[""] = { title:"Hello" };
E.showMenu(menu);
```
*/

/*JSON{
    "type" : "staticmethod",
    "class" : "E",
    "name" : "showMessage",
    "generate_js" : "libs/js/banglejs/E_showMessage.min.js",
    "params" : [
      ["message","JsVar","A message to display. Can include newlines"],
      ["options","JsVar","(optional) a title for the message, or an object of options `{title:string, img:image_string}`"]
    ],
    "ifdef" : "BANGLEJS",
    "typescript" : "showMessage(message: string, title?: string | { title?: string, img?: string }): void;"
}

A utility function for displaying a full screen message on the screen.

Draws to the screen and returns immediately.

```
E.showMessage("These are\nLots of\nLines","My Title")
```

or to display an image as well as text:

```
E.showMessage("Lots of text will wrap automatically",{
  title:"Warning",
  img:atob("FBQBAfgAf+Af/4P//D+fx/n+f5/v+f//n//5//+f//n////3//5/n+P//D//wf/4B/4AH4A=")
})
```



*/
/*JSON{
    "type" : "staticmethod",
    "class" : "E",
    "name" : "showPrompt",
    "generate_js" : "libs/js/banglejs/E_showPrompt.min.js",
    "params" : [
      ["message","JsVar","A message to display. Can include newlines"],
      ["options","JsVar","(optional) an object of options (see below)"]
    ],
    "return" : ["JsVar","A promise that is resolved when 'Ok' is pressed"],
    "ifdef" : "BANGLEJS",
    "typescript" : [
      "showPrompt<T = boolean>(message: string, options?: { title?: string, buttons?: { [key: string]: T } }): Promise<T>;",
      "showPrompt(): void;"
    ]
}

Displays a full screen prompt on the screen, with the buttons requested (or
`Yes` and `No` for defaults).

When the button is pressed the promise is resolved with the requested values
(for the `Yes` and `No` defaults, `true` and `false` are returned).

```
E.showPrompt("Do you like fish?").then(function(v) {
  if (v) print("'Yes' chosen");
  else print("'No' chosen");
});
// Or
E.showPrompt("How many fish\ndo you like?",{
  title:"Fish",
  buttons : {"One":1,"Two":2,"Three":3}
}).then(function(v) {
  print("You like "+v+" fish");
});
// Or
E.showPrompt("Continue?", {
  title:"Alert",
  img:atob("FBQBAfgAf+Af/4P//D+fx/n+f5/v+f//n//5//+f//n////3//5/n+P//D//wf/4B/4AH4A=")}).then(function(v) {
  if (v) print("'Yes' chosen");
  else print("'No' chosen");
});
```

To remove the prompt, call `E.showPrompt()` with no arguments.

The second `options` argument can contain:

```
{
  title: "Hello",                       // optional Title
  buttons : {"Ok":true,"Cancel":false}, // optional list of button text & return value
  img: "image_string"                   // optional image string to draw
}
```
*/

/*JSON{
    "type" : "staticmethod",
    "class" : "E",
    "name" : "showScroller",
    "generate_js" : "libs/js/banglejs/E_showScroller.min.js",
    "params" : [
      ["options","JsVar","An object containing `{ h, c, draw, select }` (see below) "]
    ],
    "return" : ["JsVar", "A menu object with `draw()` and `drawItem(itemNo)` functions" ],
    "ifdef" : "BANGLEJS",
    "typescript" : [
      "showScroller(options?: { h: number, c: number, draw: (idx: number, rect: { x: number, y: number, w: number, h: number }) => void, select: (idx: number) => void, back?: () => void }): { draw: () => void, drawItem: (itemNo: number) => void };",
      "showScroller(): void;"
    ]
}
Display a scrollable menu on the screen, and set up the buttons/touchscreen to
navigate through it and select items.

Supply an object containing:

```
{
  h : 24, // height of each menu item in pixels
  c : 10, // number of menu items
  // a function to draw a menu item
  draw : function(idx, rect) { ... }
  // a function to call when the item is selected
  select : function(idx) { ... }
  // optional function to be called when 'back' is tapped
  back : function() { ...}
}
```

For example to display a list of numbers:

```
E.showScroller({
  h : 40, c : 8,
  draw : (idx, r) => {
    g.setBgColor((idx&1)?"#666":"#999").clearRect(r.x,r.y,r.x+r.w-1,r.y+r.h-1);
    g.setFont("6x8:2").drawString("Item Number\n"+idx,r.x+10,r.y+4);
  },
  select : (idx) => console.log("You selected ", idx)
});
```

To remove the scroller, just call `E.showScroller()`
*/

/*JSON{
    "type" : "staticmethod", "class" : "E", "name" : "showMenu", "patch":true,
    "generate_js" : "libs/js/banglejs/E_showMenu_Q3.min.js",
    "#if" : "defined(BANGLEJS) && defined(BANGLEJS_Q3)"
}
*/
/*JSON{
    "type" : "staticmethod", "class" : "E", "name" : "showMenu", "patch":true,
    "generate_js" : "libs/js/banglejs/E_showMenu_F5.js",
    "#if" : "defined(BANGLEJS) && defined(DTNO1_F5)"
}
*/
/*JSON{
    "type" : "staticmethod", "class" : "E", "name" : "showPrompt", "patch":true,
    "generate_js" : "libs/js/banglejs/E_showPrompt_Q3.min.js",
    "#if" : "defined(BANGLEJS) && defined(BANGLEJS_Q3)"
}
*/
/*JSON{
    "type" : "staticmethod", "class" : "E", "name" : "showScroller", "patch":true,
    "generate_js" : "libs/js/banglejs/E_showScroller_Q3.min.js",
    "#if" : "defined(BANGLEJS) && defined(BANGLEJS_Q3)"
}
*/

/*JSON{
    "type" : "staticmethod",
    "class" : "E",
    "name" : "showAlert",
    "generate_js" : "libs/js/banglejs/E_showAlert.min.js",
    "params" : [
      ["message","JsVar","A message to display. Can include newlines"],
      ["options","JsVar","(optional) a title for the message"]
    ],
    "return" : ["JsVar","A promise that is resolved when 'Ok' is pressed"],
    "ifdef" : "BANGLEJS",
    "typescript" : "showAlert(message?: string, options?: string): Promise<void>;"
}

Displays a full screen prompt on the screen, with a single 'Ok' button.

When the button is pressed the promise is resolved.

```
E.showAlert("Hello").then(function() {
  print("Ok pressed");
});
// or
E.showAlert("These are\nLots of\nLines","My Title").then(function() {
  print("Ok pressed");
});
```

To remove the window, call `E.showAlert()` with no arguments.
*/

/*JSON{
    "type" : "variable",
    "name" : "LED",
    "generate" : "gen_jswrap_LED1",
    "return" : ["JsVar","A `Pin` object for a fake LED which appears on "],
    "ifdef" : "BANGLEJS", "no_docs":1
}

On most Espruino board there are LEDs, in which case `LED` will be an actual
Pin.

On Bangle.js there are no LEDs, so to remain compatible with example code that
might expect an LED, this is an object that behaves like a pin, but which just
displays a circle on the display
*/
/*JSON{
    "type" : "variable",
    "name" : "LED1",
    "generate_js" : "libs/js/banglejs/LED1.min.js",
    "return" : ["JsVar","A `Pin` object for a fake LED which appears on "],
    "ifdef" : "BANGLEJS", "no_docs":1
}

On most Espruino board there are LEDs, in which case `LED1` will be an actual
Pin.

On Bangle.js there are no LEDs, so to remain compatible with example code that
might expect an LED, this is an object that behaves like a pin, but which just
displays a circle on the display
*/
/*JSON{
    "type" : "variable",
    "name" : "LED2",
    "generate_js" : "libs/js/banglejs/LED2.min.js",
    "return" : ["JsVar","A `Pin` object for a fake LED which appears on "],
    "ifdef" : "BANGLEJS", "no_docs":1
}

On most Espruino board there are LEDs, in which case `LED2` will be an actual
Pin.

On Bangle.js there are no LEDs, so to remain compatible with example code that
might expect an LED, this is an object that behaves like a pin, but which just
displays a circle on the display
*/

/*JSON{
    "type" : "staticmethod",
    "class" : "Bangle",
    "name" : "setUI",
    "generate_js" : "libs/js/banglejs/Bangle_setUI_F18.min.js",
    "params" : [
      ["type","JsVar","The type of UI input: 'updown', 'leftright', 'clock', 'clockupdown' or undefined to cancel. Can also be an object (see below)"],
      ["callback","JsVar","A function with one argument which is the direction"]
    ],
    "ifdef" : "BANGLEJS",
    "typescript" : "setUI(type?: \"updown\" | \"leftright\" | \"clock\" | \"clockupdown\" | { mode: \"custom\"; back?: () => void; touch?: TouchCallback; swipe?: SwipeCallback; drag?: DragCallback; btn?: (n: number) => void, clock?: boolean }, callback?: (direction?: -1 | 1) => void): void;"
}
This puts Bangle.js into the specified UI input mode, and calls the callback
provided when there is user input.

Currently supported interface types are:

* 'updown' - UI input with upwards motion `cb(-1)`, downwards motion `cb(1)`,
  and select `cb()`
  * Bangle.js 1 uses BTN1/3 for up/down and BTN2 for select
  * Bangle.js 2 uses touchscreen swipe up/down and tap
* 'leftright' - UI input with left motion `cb(-1)`, right motion `cb(1)`, and
  select `cb()`
  * Bangle.js 1 uses BTN1/3 for left/right and BTN2 for select
  * Bangle.js 2 uses touchscreen swipe left/right and tap/BTN1 for select
* 'clock' - called for clocks. Sets `Bangle.CLOCK=1` and allows a button to
  start the launcher
  * Bangle.js 1 BTN2 starts the launcher
  * Bangle.js 2 BTN1 starts the launcher
* 'clockupdown' - called for clocks. Sets `Bangle.CLOCK=1`, allows a button to
  start the launcher, but also provides up/down functionality
  * Bangle.js 1 BTN2 starts the launcher, BTN1/BTN3 call `cb(-1)` and `cb(1)`
  * Bangle.js 2 BTN1 starts the launcher, touchscreen tap in top/bottom right
    hand side calls `cb(-1)` and `cb(1)`
* `{mode:"custom", ...}` allows you to specify custom handlers for different
  interactions. See below.
* `undefined` removes all user interaction code

While you could use setWatch/etc manually, the benefit here is that you don't
end up with multiple `setWatch` instances, and the actual input method (touch,
or buttons) is implemented dependent on the watch (Bangle.js 1 or 2)

**Note:** You can override this function in boot code to change the interaction
mode with the watch. For instance you could make all clocks start the launcher
with a swipe by using:

```
(function() {
  var sui = Bangle.setUI;
  Bangle.setUI = function(mode, cb) {
    if (mode!="clock") return sui(mode,cb);
    sui(); // clear
    Bangle.CLOCK=1;
    Bangle.swipeHandler = Bangle.showLauncher;
    Bangle.on("swipe", Bangle.swipeHandler);
  };
})();
```

The first argument can also be an object, in which case more options can be
specified:

```
Bangle.setUI({
  mode : "custom",
  back : function() {}, // optional - add a 'back' icon in top-left widget area and call this function when it is pressed
  touch : function(n,e) {}, // optional - handler for 'touch' events
  swipe : function(dir) {}, // optional - handler for 'swipe' events
  drag : function(e) {}, // optional - handler for 'drag' events (Bangle.js 2 only)
  btn : function(n) {}, // optional - handler for 'button' events (n==1 on Bangle.js 2, n==1/2/3 depending on button for Bangle.js 1)
  clock : 0 // optional - if set the behavior of 'clock' mode is added (does not override btn if defined)
});
```
*/
/*JSON{
    "type" : "staticmethod", "class" : "Bangle", "name" : "setUI", "patch":true,
    "generate_js" : "libs/js/banglejs/Bangle_setUI_Q3.min.js",
    "#if" : "defined(BANGLEJS) && defined(BANGLEJS_Q3)"
}
*/

/*JSON{
    "type" : "staticmethod",
    "class" : "Bangle",
    "name" : "factoryReset",
    "generate" : "jswrap_banglejs_factoryReset",
    "#if" : "defined(BANGLEJS_Q3) || defined(EMULATED)"
}

Erase all storage and reload it with the default contents.

This is only available on Bangle.js 2.0. On Bangle.js 1.0 you need to use
`Install Default Apps` under the `More...` tab of http://banglejs.com/apps
*/
extern void ble_app_error_handler(uint32_t error_code, uint32_t line_num, const uint8_t * p_file_name);
void jswrap_banglejs_factoryReset() {
  jsfResetStorage();
  jsiStatus |= JSIS_TODO_FLASH_LOAD;
}

/*JSON{
    "type" : "staticproperty",
    "class" : "Bangle",
    "name" : "appRect",
    "generate" : "jswrap_banglejs_appRect",
    "return" : ["JsVar","An object of the form `{x,y,w,h,x2,y2}`"],
    "ifdef" : "BANGLEJS",
    "typescript" : "appRect: { x: number, y: number, w: number, h: number, x2: number, y2: number };"
}
Returns the rectangle on the screen that is currently reserved for the app.
*/
JsVar *jswrap_banglejs_appRect() {
  JsVar *o = jsvNewObject();
  if (!o) return 0;
  JsVar *widgetsVar = jsvObjectGetChild(execInfo.root,"WIDGETS",0);
  int top = 0, btm = 0; // size of various widget areas
  // check all widgets and see if any are in the top or bottom areas,
  // set top/btm accordingly
  if (jsvIsObject(widgetsVar)) {
    JsvObjectIterator it;
    jsvObjectIteratorNew(&it, widgetsVar);
    while (jsvObjectIteratorHasValue(&it)) {
      JsVar *widget = jsvObjectIteratorGetValue(&it);
      JsVar *area = jsvObjectGetChild(widget, "area", 0);
      if (jsvIsString(area)) {
        char a = jsvGetCharInString(area, 0);
        if (a=='t') top=24;
        if (a=='b') btm=24;
      }
      jsvUnLock2(area,widget);
      jsvObjectIteratorNext(&it);
    }
    jsvObjectIteratorFree(&it);
  }
  jsvUnLock(widgetsVar);
  jsvObjectSetChildAndUnLock(o,"x",jsvNewFromInteger(0));
  jsvObjectSetChildAndUnLock(o,"y",jsvNewFromInteger(top));
  jsvObjectSetChildAndUnLock(o,"w",jsvNewFromInteger(graphicsInternal.data.width));
  jsvObjectSetChildAndUnLock(o,"h",jsvNewFromInteger(graphicsInternal.data.height-(top+btm)));
  jsvObjectSetChildAndUnLock(o,"x2",jsvNewFromInteger(graphicsInternal.data.width-1));
  jsvObjectSetChildAndUnLock(o,"y2",jsvNewFromInteger(graphicsInternal.data.height-(1+btm)));



  return o;
}
<|MERGE_RESOLUTION|>--- conflicted
+++ resolved
@@ -481,12 +481,8 @@
   "class" : "Bangle",
   "name" : "stroke",
   "params" : [["event","JsVar","Object of form `{xy:Uint8Array([x1,y1,x2,y2...])}` containing touch coordinates"]],
-<<<<<<< HEAD
-  "ifdef" : "BANGLEJS2",
+  "ifdef" : "BANGLEJS_Q3"
   "typescript" : "on(event: \"stroke\", callback: (event: { xy: Uint8Array, stroke?: string }) => void): void;"
-=======
-  "ifdef" : "BANGLEJS_Q3"
->>>>>>> d6d37dfb
 }
 Emitted when the touchscreen is dragged for a large enough distance to count as
 a gesture.
