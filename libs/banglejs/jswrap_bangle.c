--- conflicted
+++ resolved
@@ -2153,13 +2153,8 @@
   if (cnt>sizeof(buf)) cnt=sizeof(buf);
   buf[0] = (unsigned char)reg;
   i2cBusy = true;
-<<<<<<< HEAD
   jsi2cWrite(ACCEL_I2C, ACCEL_ADDR, 1, buf, true);
-  jsi2cRead(ACCEL_I2C, ACCEL_ADDR, 1, buf, true);
-=======
-  jsi2cWrite(&internalI2C, ACCEL_ADDR, 1, buf, true);
-  jsi2cRead(&internalI2C, ACCEL_ADDR, cnt, buf, true);
->>>>>>> 04082881
+  jsi2cRead(ACCEL_I2C, ACCEL_ADDR, cnt, buf, true);
   i2cBusy = false;
   if (cnt) {
     JsVar *ab = jsvNewArrayBufferWithData(cnt, buf);
