--- conflicted
+++ resolved
@@ -2841,11 +2841,8 @@
     "name" : "LED",
     "generate" : "gen_jswrap_LED1",
     "return" : ["JsVar","A `Pin` object for a fake LED which appears on "],
-<<<<<<< HEAD
-    "#if" : "defined(BANGLEJS) && !defined(SMAQ3)"
-=======
-    "ifdef" : "BANGLEJS", "no_docs":1
->>>>>>> c5b06b25
+    "#if" : "defined(BANGLEJS) && !defined(SMAQ3)",
+    "no_docs":1
 }
 
 On most Espruino board there are LEDs, in which case `LED` will be an actual Pin.
@@ -2859,11 +2856,9 @@
     "name" : "LED1",
     "generate_js" : "libs/js/banglejs/LED1.min.js",
     "return" : ["JsVar","A `Pin` object for a fake LED which appears on "],
-<<<<<<< HEAD
-    "#if" : "defined(BANGLEJS) && !defined(SMAQ3)"
-=======
-    "ifdef" : "BANGLEJS", "no_docs":1
->>>>>>> c5b06b25
+    "#if" : "defined(BANGLEJS) && !defined(SMAQ3)",
+    "no_docs":1
+
 }
 
 On most Espruino board there are LEDs, in which case `LED1` will be an actual Pin.
