--- conflicted
+++ resolved
@@ -198,21 +198,6 @@
   if (setsockopt(sckt,SOL_SOCKET,SO_NOSIGPIPE,(const char *)&optval,sizeof(optval))<0)
     jsWarn("setsockopt(SO_NOSIGPIPE) failed\n");
 #endif
-<<<<<<< HEAD
-#ifdef SO_LINGER
-  if (host) { 
-    /* Doing this to a server breaks it if Espruino
-       is sleeping even for a little while, so only
-       do it to client sockets */
-    struct linger lngr;
-    lngr.l_onoff = 1;
-    lngr.l_linger = 0;
-    if (setsockopt(sckt, SOL_SOCKET, SO_LINGER, (const char *)&lngr, sizeof(lngr))<0)
-      jsWarn("setsockopt(SO_LINGER) failed\n");
-  }
-#endif
-=======
->>>>>>> dc06c0f5
 
   return sckt;
 }
