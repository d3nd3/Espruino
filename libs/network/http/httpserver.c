--- conflicted
+++ resolved
@@ -883,35 +883,9 @@
   return hadSockets;
 }
 
-<<<<<<< HEAD
-void httpIdle() {
+
+bool httpIdle() {
   net_idle(0);
-=======
-static void httpCheckAndRecover() {
-#ifdef USE_CC3000
-  while (jspIsInterrupted()) {
-    jsiConsolePrint("Looks like CC3000 has died again. Power cycling...\n");
-    jspSetInterrupted(false);
-    // remove all existing connections
-    networkState = NETWORKSTATE_OFFLINE; // ensure we don't try and send the CC3k anything
-    _httpCloseAllConnections();
-    // power cycle
-    JsVar *wlan = jsvObjectGetChild(execInfo.root, CC3000_OBJ_NAME, 0);
-    if (wlan) {
-      jswrap_wlan_reconnect(wlan);
-      jsvUnLock(wlan);
-    } else jsErrorInternal("No CC3000 object!\n");
-    // jswrap_wlan_reconnect could fail, which would mean we have to do this all over again
-  }
-#endif
-}
-
-
-bool httpIdle() {
-#ifdef USE_CC3000
-  cc3000_spi_check();
-#endif
->>>>>>> 2f1528fd
   if (networkState != NETWORKSTATE_ONLINE) {
     // clear all clients and servers
     _httpCloseAllConnections();
@@ -958,16 +932,10 @@
     jsvUnLock(arr);
   }
 
-<<<<<<< HEAD
   httpServerConnectionsIdle();
   httpClientConnectionsIdle();
   net_checkError(0);
-=======
-  if (httpServerConnectionsIdle()) hadSockets = true;
-  if (httpClientConnectionsIdle()) hadSockets = true;
-  httpCheckAndRecover();
   return hadSockets;
->>>>>>> 2f1528fd
 }
 
 // -----------------------------
