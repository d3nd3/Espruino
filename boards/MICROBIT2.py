--- conflicted
+++ resolved
@@ -30,11 +30,7 @@
  'default_console_tx' : "H1",
  'default_console_rx' : "H0",
  'default_console_baudrate' : "9600",
-<<<<<<< HEAD
- 'variables' : 2500, # How many variables are allocated for Espruino to use. RAM will be overflowed if this number is too high and code won't compile.
-=======
- 'variables' : 2050+4096, # How many variables are allocated for Espruino to use. RAM will be overflowed if this number is too high and code won't compile.
->>>>>>> cd25f64b
+ 'variables' : 6000, # How many variables are allocated for Espruino to use. RAM will be overflowed if this number is too high and code won't compile.
  'binary_name' : 'espruino_%v_microbit2.hex',
  'build' : {
    'optimizeflags' : '-Os',
