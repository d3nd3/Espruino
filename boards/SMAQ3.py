#!/bin/false
# This file is part of Espruino, a JavaScript interpreter for Microcontrollers
#
# Copyright (C) 2013 Gordon Williams <gw@pur3.co.uk>
#
# This Source Code Form is subject to the terms of the Mozilla Public
# License, v. 2.0. If a copy of the MPL was not distributed with this
# file, You can obtain one at http://mozilla.org/MPL/2.0/.
#
# ----------------------------------------------------------------------------------------
# This file contains information for a specific board - the available pins, and where LEDs,
# Buttons, and other in-built peripherals are. It is used to build documentation as well
# as various source and header files for Espruino.
# ----------------------------------------------------------------------------------------

import pinutils;

info = {
 'name' : "SMA Q3",
 'link' :  [ "" ],
 'espruino_page_link' : 'SMAQ3',
 #'default_console' : "EV_SERIAL1",
# 'default_console_tx' : "D6",
# 'default_console_rx' : "D8",
# 'default_console_baudrate' : "9600",
 'variables' : 10000, # How many variables are allocated for Espruino to use. RAM will be overflowed if this number is too high and code won't compile.
 'bootloader' : 1,
 'binary_name' : 'espruino_%v_smaq3.hex',
 'build' : {
   'optimizeflags' : '-Os',
   'libraries' : [
     'BLUETOOTH',
     'TERMINAL',
     'GRAPHICS',
     'LCD_MEMLCD',
#     'TENSORFLOW'  
   ],
   'makefile' : [
#     'DEFINES += -DCONFIG_GPIO_AS_PINRESET', # Allow the reset pin to work
     'DEFINES += -DCONFIG_NFCT_PINS_AS_GPIOS', # Allow the reset pin to work
     'DEFINES += -DBUTTONPRESS_TO_REBOOT_BOOTLOADER',
     'DEFINES+=-DBLUETOOTH_NAME_PREFIX=\'"Bangle.js"\'',
     'DEFINES+=-DCUSTOM_GETBATTERY=jswrap_banglejs_getBattery',
     'DEFINES+=-DDUMP_IGNORE_VARIABLES=\'"g\\0"\'',
     'DEFINES+=-DUSE_FONT_6X8 -DGRAPHICS_PALETTED_IMAGES',
     'DEFINES+=-DNO_DUMP_HARDWARE_INITIALISATION', # don't dump hardware init - not used and saves 1k of flash
     'INCLUDE += -I$(ROOT)/libs/banglejs -I$(ROOT)/libs/misc',
     'WRAPPERSOURCES += libs/banglejs/jswrap_bangle.c',
     'SOURCES += libs/misc/nmea.c',
     'JSMODULESOURCES += libs/js/banglejs/locale.min.js',
     'DEFINES += -DBANGLEJS',
     'DEFINES += -D\'IS_PIN_A_BUTTON(PIN)=((PIN==17)||(PIN==40)||(PIN==41))\'',
#     'DEFINES += -DSPIFLASH_SLEEP_CMD', # SPI flash needs to be explicitly slept and woken up

     'DFU_SETTINGS=--application-version 0xff --hw-version 52 --sd-req 0xa9,0xae,0xb6',
     'DFU_PRIVATE_KEY=targets/nrf5x_dfu/dfu_private_key.pem',
     'BOOTLOADER_SETTINGS_FAMILY=NRF52840',
     'NRF_SDK15=1'
   ]
 }
};


chip = {
  'part' : "NRF52840",
  'family' : "NRF52",
  'package' : "AQFN73",
  'ram' : 256,
  'flash' : 1024,
  'speed' : 64,
  'usart' : 2,
  'spi' : 1,
  'i2c' : 1,
  'adc' : 1,
  'dac' : 0,
  'saved_code' : {
#   'address' : ((246 - 10) * 4096), # Bootloader takes pages 248-255, FS takes 246-247
#  'page_size' : 4096,
#   'pages' : 10,
#   'flash_available' : 1024 - ((38 + 8 + 2 + 10)*4) # Softdevice uses 0x26=38 pages of flash, bootloader 8, FS 2, code 10. Each page is 4 kb.
  'address' : 0x60000000, # put this in external spiflash (see below)
  'page_size' : 4096,
  'pages' : 2048, # Entire 8MB of external flash
  'flash_available' : 1024 - ((31 + 8 + 2)*4) # Softdevice uses 31 pages of flash, bootloader 8, FS 2, code 10. Each page is 4 kb.
  },
};

devices = {
  'BTN1' : { 'pin' : 'D17', 'pinstate' : 'IN_PULLDOWN', 'novariable':True }, # Pin negated in software. Do not automatically generate BTN/BTN1 vars for this
  'LED1' : { 'pin' : 'D8' }, # Backlight
  'LCD' : {
            'width' : 176, 'height' : 176, 
            'bpp' : 3,
            'controller' : 'LPM013M126', # LPM013M126C
            'pin_cs' : 'D5',
            'pin_extcomin' : 'D6',
            'pin_disp' : 'D7',
            'pin_sck' : 'D26',
            'pin_mosi' : 'D27',
            'pin_bl' : 'D8',
          },
  'TOUCH' : {
            'device' : 'CTS816S', 'addr' : 0x15,
            'pin_sda' : 'D33',
            'pin_scl' : 'D34',
            'pin_rst' : 'D35',
            'pin_irq' : 'D36'
          },
  'VIBRATE' : { 'pin' : 'D19' },
  'GPS' : {
            'device' : 'Casic URANUS',
            'pin_en' : 'D29', # IO expander P0
            'pin_rx' : 'D30', 
            'pin_tx' : 'D31'
          },
  'BAT' : {
            'pin_charging' : 'D23', # active low
            'pin_voltage' : 'D3'
          },
  'HEARTRATE' : {
            'device' : 'VC31', 'addr' : 0x33,            
            'pin_sda' : 'D24', 
            'pin_scl' : 'D32', 
            'pin_en' : 'D21', 
            'pin_int' : 'D22'
          },
  'ACCEL' : {
            'device' : 'KX023', 'addr' : 0x1e,
            'pin_sda' : 'D38',
            'pin_scl' : 'D37'
          },
  'MAG' : { # Magnetometer/compass
            'device' : 'UNKNOWN_0C', 
            'addr' : 0x0C,
            'pin_sda' : 'D44',
            'pin_scl' : 'D45'
          },
  'PRESSURE' : {
            'device' : 'BMP280', 
            'addr' : 0x1E,
            'pin_sda' : 'D47',
            'pin_scl' : 'D2'            
  },
  'SPIFLASH' : {
            'pin_cs' : 'D14',
            'pin_sck' : 'D16',
            'pin_mosi' : 'D15', # D0
            'pin_miso' : 'D13', # D1
#            'pin_wp' : 'D', # D2
#            'pin_rst' : 'D', # D3
<<<<<<< HEAD
            'size' : 4096*2048, # 8MB
=======
            'size' : 8192*1024, # 8MB
>>>>>>> 4e582b3a
            'memmap_base' : 0x60000000 # map into the address space (in software)
          }
};

# left-right, or top-bottom order
board = {
};
board["_css"] = """
#board {
  width: 528px;
  height: 800px;
  top: 0px;
  left : 200px;
  background-image: url(img/NRF528DK.jpg);
}
#boardcontainer {
  height: 900px;
}

#left {
    top: 219px;
    right: 466px;
}
#right {
    top: 150px;
    left: 466px;
}

.leftpin { height: 17px; }
.rightpin { height: 17px; }
""";

def get_pins():
  pins = pinutils.generate_pins(0,47) # 48 General Purpose I/O Pins.
  pinutils.findpin(pins, "PD0", True)["functions"]["XL1"]=0;
  pinutils.findpin(pins, "PD1", True)["functions"]["XL2"]=0;
  pinutils.findpin(pins, "PD9", True)["functions"]["NFC1"]=0;
  pinutils.findpin(pins, "PD10", True)["functions"]["NFC2"]=0;
  pinutils.findpin(pins, "PD2", True)["functions"]["ADC1_IN0"]=0;
  pinutils.findpin(pins, "PD3", True)["functions"]["ADC1_IN1"]=0;
  pinutils.findpin(pins, "PD4", True)["functions"]["ADC1_IN2"]=0;
  pinutils.findpin(pins, "PD5", True)["functions"]["ADC1_IN3"]=0;
  pinutils.findpin(pins, "PD28", True)["functions"]["ADC1_IN4"]=0;
  pinutils.findpin(pins, "PD29", True)["functions"]["ADC1_IN5"]=0;
  pinutils.findpin(pins, "PD30", True)["functions"]["ADC1_IN6"]=0;
  pinutils.findpin(pins, "PD31", True)["functions"]["ADC1_IN7"]=0;
  # Make buttons and LEDs negated
  pinutils.findpin(pins, "PD17", True)["functions"]["NEGATED"]=0; # button

  # everything is non-5v tolerant
  for pin in pins:
    pin["functions"]["3.3"]=0;
  #The boot/reset button will function as a reset button in normal operation. Pin reset on PD21 needs to be enabled on the nRF52832 device for this to work.
  return pins<|MERGE_RESOLUTION|>--- conflicted
+++ resolved
@@ -148,11 +148,7 @@
             'pin_miso' : 'D13', # D1
 #            'pin_wp' : 'D', # D2
 #            'pin_rst' : 'D', # D3
-<<<<<<< HEAD
             'size' : 4096*2048, # 8MB
-=======
-            'size' : 8192*1024, # 8MB
->>>>>>> 4e582b3a
             'memmap_base' : 0x60000000 # map into the address space (in software)
           }
 };
