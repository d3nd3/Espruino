#!/bin/false
# This file is part of Espruino, a JavaScript interpreter for Microcontrollers
#
# Copyright (C) 2013 Gordon Williams <gw@pur3.co.uk>
#
# This Source Code Form is subject to the terms of the Mozilla Public
# License, v. 2.0. If a copy of the MPL was not distributed with this
# file, You can obtain one at http://mozilla.org/MPL/2.0/.
#
# ----------------------------------------------------------------------------------------
# This file contains information for a specific board - the available pins, and where LEDs,
# Buttons, and other in-built peripherals are. It is used to build documentation as well
# as various source and header files for Espruino.
# ----------------------------------------------------------------------------------------

import pinutils;

info = {
 'name' : "Espruino Bangle.js",
 'link' :  [ "http://www.espruino.com/Bangle.js" ],
 'espruino_page_link' : 'Bangle.js',
 'default_console' : "EV_BLUETOOTH",
<<<<<<< HEAD
 'variables' : 2584, # How many variables are allocated for Espruino to use. RAM will be overflowed if this number is too high and code won't compile.
=======
 'variables' : 2150, # How many variables are allocated for Espruino to use. RAM will be overflowed if this number is too high and code won't compile.
>>>>>>> cd25f64b
 'bootloader' : 1,
 'binary_name' : 'espruino_%v_banglejs.hex',
 'build' : {
   'optimizeflags' : '-Os',
   'libraries' : [
     'BLUETOOTH',
     'TERMINAL',
     'GRAPHICS', 
     'LCD_ST7789_8BIT',
     'TENSORFLOW'     
   ],
   'makefile' : [
     'DEFINES += -DESPR_HWVERSION=1',
     'DEFINES += -DBANGLEJS_F18',
     'DEFINES += -DCONFIG_NFCT_PINS_AS_GPIOS', # Allow the reset pin to work
     'DEFINES += -DBUTTONPRESS_TO_REBOOT_BOOTLOADER',
     'DEFINES += -DDFU_APP_DATA_RESERVED=0', # allow firmware updates right up to the amount of available flash
     'DEFINES+=-DNRF_BLE_GATT_MAX_MTU_SIZE=53 -DNRF_BLE_MAX_MTU_SIZE=53', # increase MTU from default of 23
     'LDFLAGS += -Xlinker --defsym=LD_APP_RAM_BASE=0x2c40', # set RAM base to match MTU
     'DEFINES+=-DBLUETOOTH_NAME_PREFIX=\'"Bangle.js"\'',
     'DEFINES+=-DBLUETOOTH_ADVERTISING_INTERVAL=200', # since we don't care as much about ~20uA battery usage, raise this to make getting a connection faster
     'ESPR_BLUETOOTH_ANCS=1', # Enable ANCS (Apple notifications) support
     'DEFINES+=-DCUSTOM_GETBATTERY=jswrap_banglejs_getBattery',
     'DEFINES+=-DDUMP_IGNORE_VARIABLES=\'"g\\0"\'',
     'DEFINES+=-DUSE_FONT_6X8 -DGRAPHICS_PALETTED_IMAGES -DGRAPHICS_ANTIALIAS',
     'DEFINES+=-DNO_DUMP_HARDWARE_INITIALISATION', # don't dump hardware init - not used and saves 1k of flash
     'DEFINES+=-DAPP_TIMER_OP_QUEUE_SIZE=6', # Bangle.js accelerometer poll handler needs something else in queue size
     'DFU_PRIVATE_KEY=targets/nrf5x_dfu/dfu_private_key.pem',
     'DFU_SETTINGS=--application-version 0xff --hw-version 52 --sd-req 0x8C,0x91',
     'INCLUDE += -I$(ROOT)/libs/banglejs -I$(ROOT)/libs/misc',
     'WRAPPERSOURCES += libs/banglejs/jswrap_bangle.c',
     'SOURCES += libs/misc/nmea.c',
     'SOURCES += libs/misc/stepcount.c',
     'SOURCES += libs/misc/heartrate.c',
     'SOURCES += libs/misc/hrm_analog.c',
     'JSMODULESOURCES += libs/js/banglejs/locale.min.js',
     'NRF_BL_DFU_INSECURE=1',
     'LINKER_BOOTLOADER=targetlibs/nrf5x_12/nrf5x_linkers/banglejs_dfu.ld',
     'LINKER_ESPRUINO=targetlibs/nrf5x_12/nrf5x_linkers/banglejs_espruino.ld'
   ]
 }
};


chip = {
  'part' : "NRF52832",
  'family' : "NRF52",
  'package' : "QFN48",
  'ram' : 64,
  'flash' : 512,
  'speed' : 64,
  'usart' : 1,
  'spi' : 1,
  'i2c' : 1,
  'adc' : 1,
  'dac' : 0,
  'saved_code' : {
    'address' : 0x60000000, # put this in external spiflash (see below)
    'page_size' : 4096,
    'pages' : 1024, # Entire 4MB of external flash
    'flash_available' : 512 - ((31 + 8 + 2)*4) # Softdevice uses 31 pages of flash, bootloader 8, FS 2. Each page is 4 kb.
  },
};

devices = {
  'BTN1' : { 'pin' : 'D24', 'pinstate' : 'IN_PULLDOWN' }, # top
  'BTN2' : { 'pin' : 'D22', 'pinstate' : 'IN_PULLDOWN' }, # middle
  'BTN3' : { 'pin' : 'D23', 'pinstate' : 'IN_PULLDOWN' }, # bottom
  'BTN4' : { 'pin' : 'D11', 'pinstate' : 'IN_PULLDOWN' }, # touch left
  'BTN5' : { 'pin' : 'D16', 'pinstate' : 'IN_PULLDOWN' }, # touch right
  'VIBRATE' : { 'pin' : 'D13' },
  'SPEAKER' : { 'pin' : 'D18' },
  'LCD' : {
            'width' : 240, 'height' : 240, 'bpp' : 16,
            'controller' : 'st7789_8bit', # 8 bit parallel mode
            'pin_dc' : 'D8',
            'pin_cs' : 'D10',
#            'pin_rst' : '', # IO expander P6
            'pin_sck' : 'D9',
            'pin_d0' : 'D0',
            'pin_d1' : 'D1',
            'pin_d2' : 'D2',
            'pin_d3' : 'D3',
            'pin_d4' : 'D4',
            'pin_d5' : 'D5',
            'pin_d6' : 'D6',
            'pin_d7' : 'D7',
#            'pin_bl' : '', # IO expander P5
          },
  'GPS' : {
            'device' : 'M8130-KT',
#            'pin_en' : '', # IO expander P0
            'pin_rx' : 'D25', 
            'pin_tx' : 'D26'
          },
  'BAT' : {
            'pin_charging' : 'D12', # active low, input pullup
            'pin_voltage' : 'D30'
          },
  'HEARTRATE' : {
            'device' : 'analog',
           # 'pin_led' : '', IO expander P7
            'pin_analog' : 'D29'
          },
  'ACCEL' : {
            'device' : 'KX023', 'addr' : 0x1e,
            'pin_sda' : 'D15',
            'pin_scl' : 'D14'
          },
  'MAG' : { # Magnetometer/compass
            'device' : 'GMC303', 
            'addr' : 0x0C,
            'pin_sda' : 'D15',
            'pin_scl' : 'D14'
          },
  'SPIFLASH' : {
            'pin_cs' : 'D21',
            'pin_sck' : 'D19',
            'pin_mosi' : 'D27', # D0
            'pin_miso' : 'D20', # D1
            'pin_wp' : 'D31', # D2
            'pin_rst' : 'D17', # D3
            'size' : 4096*1024, # 4MB
            'memmap_base' : 0x60000000 # map into the address space (in software)
          },
  'MISC' : {
    'pin_nenable' : 'D18', # needed to get power to Bangle.js peripherals
    'pin_ioexp_reset' : 'D28',
  }
};

# left-right, or top-bottom order
board = {
  'left' : [],
  'right' : [],
  '_notes' : {
  }
};
board["_css"] = """
#board {
  width: 528px;
  height: 800px;
  top: 0px;
  left : 200px;
  background-image: url(img/BANGLEJS.jpg);
}
#boardcontainer {
  height: 900px;
}

#left {
    top: 219px;
    right: 466px;
}
#right {
    top: 150px;
    left: 466px;
}

.leftpin { height: 17px; }
.rightpin { height: 17px; }
""";

def get_pins():
  pins = pinutils.generate_pins(0,31) # 32 General Purpose I/O Pins.
  pinutils.findpin(pins, "PD0", True)["functions"]["XL1"]=0;
  pinutils.findpin(pins, "PD1", True)["functions"]["XL2"]=0;
  pinutils.findpin(pins, "PD2", True)["functions"]["ADC1_IN0"]=0;
  pinutils.findpin(pins, "PD3", True)["functions"]["ADC1_IN1"]=0;
  pinutils.findpin(pins, "PD4", True)["functions"]["ADC1_IN2"]=0;
  pinutils.findpin(pins, "PD5", True)["functions"]["ADC1_IN3"]=0;
  pinutils.findpin(pins, "PD28", True)["functions"]["ADC1_IN4"]=0;
  pinutils.findpin(pins, "PD29", True)["functions"]["ADC1_IN5"]=0;
  pinutils.findpin(pins, "PD30", True)["functions"]["ADC1_IN6"]=0;
  pinutils.findpin(pins, "PD31", True)["functions"]["ADC1_IN7"]=0;
  # negate buttons
  pinutils.findpin(pins, "PD11", True)["functions"]["NEGATED"]=0; # btn
  pinutils.findpin(pins, "PD16", True)["functions"]["NEGATED"]=0; # btn
  pinutils.findpin(pins, "PD22", True)["functions"]["NEGATED"]=0; # btn
  pinutils.findpin(pins, "PD23", True)["functions"]["NEGATED"]=0; # btn
  pinutils.findpin(pins, "PD24", True)["functions"]["NEGATED"]=0; # btn
  

  # everything is non-5v tolerant
  for pin in pins:
    pin["functions"]["3.3"]=0;
  #The boot/reset button will function as a reset button in normal operation. Pin reset on PD21 needs to be enabled on the nRF52832 device for this to work.
  return pins<|MERGE_RESOLUTION|>--- conflicted
+++ resolved
@@ -20,11 +20,7 @@
  'link' :  [ "http://www.espruino.com/Bangle.js" ],
  'espruino_page_link' : 'Bangle.js',
  'default_console' : "EV_BLUETOOTH",
-<<<<<<< HEAD
  'variables' : 2584, # How many variables are allocated for Espruino to use. RAM will be overflowed if this number is too high and code won't compile.
-=======
- 'variables' : 2150, # How many variables are allocated for Espruino to use. RAM will be overflowed if this number is too high and code won't compile.
->>>>>>> cd25f64b
  'bootloader' : 1,
  'binary_name' : 'espruino_%v_banglejs.hex',
  'build' : {
