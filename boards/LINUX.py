#!/bin/false
# This file is part of Espruino, a JavaScript interpreter for Microcontrollers
#
# Copyright (C) 2013 Gordon Williams <gw@pur3.co.uk>
#
# This Source Code Form is subject to the terms of the Mozilla Public
# License, v. 2.0. If a copy of the MPL was not distributed with this
# file, You can obtain one at http://mozilla.org/MPL/2.0/.
#
# ----------------------------------------------------------------------------------------
# This file contains information for a specific board - the available pins, and where LEDs,
# Buttons, and other in-built peripherals are. It is used to build documentation as well
# as various source and header files for Espruino.
# ----------------------------------------------------------------------------------------

import pinutils;
info = {
 'name' : "Normal Linux Compile",
 'default_console' : "EV_USBSERIAL",
 'variables' :  0, # 0 = resizable variables, rather than fixed
 'binary_name' : 'espruino',
 'build' : {
   'libraries' : [
     'NET',
     'TENSORFLOW',
     'GRAPHICS',
     'FILESYSTEM',
     'CRYPTO','SHA256','SHA512',
     'TLS',
     'TELNET',
   ],
   'makefile' : [
<<<<<<< HEAD
#     'DEFINES+=-DFLASH_64BITS_ALIGNMENT=1', # For testing 64 bit flash writes
#     'CFLAGS+=-m32', 'LDFLAGS+=-m32', # For testing 32 bit builds (arg passing still broken on 32 bit x86)
=======
#     'DEFINES+=-DFLASH_64BITS_ALIGNMENT=1', For testing 64 bit flash writes
     'DEFINES+=-DUSE_FONT_6X8 -DGRAPHICS_PALETTED_IMAGES',
>>>>>>> 44429515
     'LINUX=1',
   ]
 }
};
chip = {
  'part' : "LINUX",
  'family' : "LINUX",
  'package' : "",
  'ram' : 0,
  'flash' : 256, # size of file used to fake flash memory (kb)
  'speed' : -1,
  'usart' : 6,
  'spi' : 3,
  'i2c' : 3,
  'adc' : 0,
  'dac' : 0,
};

devices = {
  'USB' : {} # to convince code that we have a USB port (it's used for the console ion Linux)
};

def get_pins():
  pins = pinutils.generate_pins(0,32)
  # just fake pins D0 .. D32
  return pins<|MERGE_RESOLUTION|>--- conflicted
+++ resolved
@@ -30,13 +30,9 @@
      'TELNET',
    ],
    'makefile' : [
-<<<<<<< HEAD
 #     'DEFINES+=-DFLASH_64BITS_ALIGNMENT=1', # For testing 64 bit flash writes
-#     'CFLAGS+=-m32', 'LDFLAGS+=-m32', # For testing 32 bit builds (arg passing still broken on 32 bit x86)
-=======
-#     'DEFINES+=-DFLASH_64BITS_ALIGNMENT=1', For testing 64 bit flash writes
+#     'CFLAGS+=-m32', 'LDFLAGS+=-m32', 'DEFINES+=-DUSE_CALLFUNCTION_HACK', # For testing 32 bit builds
      'DEFINES+=-DUSE_FONT_6X8 -DGRAPHICS_PALETTED_IMAGES',
->>>>>>> 44429515
      'LINUX=1',
    ]
  }
