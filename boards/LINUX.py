--- conflicted
+++ resolved
@@ -30,15 +30,10 @@
      'TELNET',
    ],
    'makefile' : [
-<<<<<<< HEAD
 #     'DEFINES+=-DFLASH_64BITS_ALIGNMENT=1', # For testing 64 bit flash writes
 #     'CFLAGS+=-m32', 'LDFLAGS+=-m32', 'DEFINES+=-DUSE_CALLFUNCTION_HACK', # For testing 32 bit builds
-     'DEFINES+=-DUSE_FONT_6X8 -DGRAPHICS_PALETTED_IMAGES',
-=======
-#     'DEFINES+=-DFLASH_64BITS_ALIGNMENT=1', For testing 64 bit flash writes
      'DEFINES+=-DUSE_FONT_6X8 -DGRAPHICS_PALETTED_IMAGES -DGRAPHICS_ANTIALIAS',
      'DEFINES+=-DSPIFLASH_BASE=0 -DSPIFLASH_LENGTH=FLASH_SAVED_CODE_LENGTH', # For Testing Flash Strings
->>>>>>> 76ee9ab4
      'LINUX=1',
    ]
  }
