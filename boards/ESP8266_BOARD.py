#!/bin/false
# This file is part of Espruino, a JavaScript interpreter for Microcontrollers
#
# Copyright (C) 2013 Gordon Williams <gw@pur3.co.uk>
#
# This Source Code Form is subject to the terms of the Mozilla Public
# License, v. 2.0. If a copy of the MPL was not distributed with this
# file, You can obtain one at http://mozilla.org/MPL/2.0/.
#
# ----------------------------------------------------------------------------------------
# This file contains information for a specific board - the available pins, and where LEDs,
# Buttons, and other in-built peripherals are. It is used to build documentation as well
# as various source and header files for Espruino.
# ----------------------------------------------------------------------------------------

import pinutils;
info = {
 'name'            : "ESP8266 512KB",
 'espruino_page_link' : 'ESP8266_12',
 'default_console' : "EV_SERIAL1",
 'variables'       : 1023,
 'binary_name'     : 'espruino_esp8266_board',
};
chip = {
  'part'    : "ESP8266",
  'family'  : "ESP8266",
  'package' : "",
  'ram'     : 80,
  'flash'   : 512,
  'speed'   : 80,
  'usart'   : 1,
  'spi'     : 0,
  'i2c'     : 1,
  'adc'     : 1,
  'dac'     : 0,
  'saved_code' : {
    # see https://github.com/espruino/Espruino/wiki/ESP8266-Design-Notes#flash-map-and-access
    'address' : 0x78000,
    'page_size' : 4096,
    'pages' : 3, # there are really 4 pages reserved but we should only need 3
    'flash_available' : 480, # firmware can be up to this size
  },
};
devices = {
};

# left-right, or top-bottom order
board_esp12 = {
    'top' : ['D1', 'D3', 'D5', 'D4', 'D0', 'D2', 'D15', 'GND'],
    'bottom' : ['VCC', 'D13', 'D12', 'D14', 'B16', 'CH_EN', 'A0', 'RESET'],
    'right' : ['D11', 'D8', 'D9', 'D10', 'D7', 'D6'],
};
board_esp12["bottom"].reverse()
board_esp12["right"].reverse()
board_esp12["_css"] = """
#board {
  width:  600px;
  height: 384px;
  left: 50px;
  top: 200px;
  background-image: url(img/ESP8266_12.jpg);
}
#boardcontainer {
  height: 800px;
}
<<<<<<< HEAD
#right {
  top: 30px;
  left: 600px;
}
#top {
  top: 10px;
  left: 197px;
}
#bottom  {
  top: 360px;
  left: 197px;
}
.rightpin {
  margin: 28px 0px;
}
.toppin, .bottompin {
=======
#board #right {
  top: 30px;
  left: 600px;
}
#board #top {
  top: 10px;
  left: 197px;
}
#board #bottom  {
  top: 360px;
  left: 197px;
}
#board .rightpin {
  margin: 28px 0px;
}
#board .toppin, #board .bottompin {
>>>>>>> 5f1b8c11
  margin: 0px 12px;
}
""";

# left-right, or top-bottom order
board_esp01 = {
    'top' : ['GND', 'D2', 'D0', 'D3'],
    'bottom' : ['D1', 'CH_PD', 'RESET', 'VCC'],
<<<<<<< HEAD
  '_notes' : {
    'D3' : "Default UART1 RX pin",
    'D1' : "Default UART1 TX pin",
  }
};
board_esp01["bottom"].reverse()
=======
    '_hide_not_on_connectors' : True
};
>>>>>>> 5f1b8c11
board_esp01["_css"] = """
#board {
  width:  128px;
  height: 201px;
  left: 150px;
<<<<<<< HEAD
  top: 100px;
  background-image: url(img/ESP8266_01.jpg);
=======
  top: 50px;
  background-image: url(img/ESP8266_01.png);
>>>>>>> 5f1b8c11
}
#boardcontainer {
  height: 500px;
}
<<<<<<< HEAD
#right {
  top: 30px;
  left: 200px;
}
#top {
  top: 10px;
  left: 197px;
}
#bottom  {
  top: 360px;
  left: 197px;
}
.rightpin {
  margin: 28px 0px;
}
.toppin, .bottompin {
  margin: 0px 12px;
=======
#board #right {
  top: 30px;
  left: 200px;
}
#board #top {
  bottom: 40px;
  left: 30px;
}
#board #bottom  {
  top: 185px;
  left: 28px;
}
#board .toppin {
  width: 12px;
}
#board .bottompin {
  width: 12px;
>>>>>>> 5f1b8c11
}
""";

boards = [ board_esp12, board_esp01 ];

def get_pins():
  pins = pinutils.generate_pins(0,15)
  pinutils.findpin(pins, "PD1", True)["functions"]["USART1_TX"]=0;
  pinutils.findpin(pins, "PD3", True)["functions"]["USART1_RX"]=0;
  # just fake pins D0 .. D15
  return pins<|MERGE_RESOLUTION|>--- conflicted
+++ resolved
@@ -63,24 +63,6 @@
 #boardcontainer {
   height: 800px;
 }
-<<<<<<< HEAD
-#right {
-  top: 30px;
-  left: 600px;
-}
-#top {
-  top: 10px;
-  left: 197px;
-}
-#bottom  {
-  top: 360px;
-  left: 197px;
-}
-.rightpin {
-  margin: 28px 0px;
-}
-.toppin, .bottompin {
-=======
 #board #right {
   top: 30px;
   left: 600px;
@@ -97,7 +79,6 @@
   margin: 28px 0px;
 }
 #board .toppin, #board .bottompin {
->>>>>>> 5f1b8c11
   margin: 0px 12px;
 }
 """;
@@ -106,52 +87,19 @@
 board_esp01 = {
     'top' : ['GND', 'D2', 'D0', 'D3'],
     'bottom' : ['D1', 'CH_PD', 'RESET', 'VCC'],
-<<<<<<< HEAD
-  '_notes' : {
-    'D3' : "Default UART1 RX pin",
-    'D1' : "Default UART1 TX pin",
-  }
-};
-board_esp01["bottom"].reverse()
-=======
     '_hide_not_on_connectors' : True
 };
->>>>>>> 5f1b8c11
 board_esp01["_css"] = """
 #board {
   width:  128px;
   height: 201px;
   left: 150px;
-<<<<<<< HEAD
-  top: 100px;
-  background-image: url(img/ESP8266_01.jpg);
-=======
   top: 50px;
   background-image: url(img/ESP8266_01.png);
->>>>>>> 5f1b8c11
 }
 #boardcontainer {
   height: 500px;
 }
-<<<<<<< HEAD
-#right {
-  top: 30px;
-  left: 200px;
-}
-#top {
-  top: 10px;
-  left: 197px;
-}
-#bottom  {
-  top: 360px;
-  left: 197px;
-}
-.rightpin {
-  margin: 28px 0px;
-}
-.toppin, .bottompin {
-  margin: 0px 12px;
-=======
 #board #right {
   top: 30px;
   left: 200px;
@@ -169,7 +117,6 @@
 }
 #board .bottompin {
   width: 12px;
->>>>>>> 5f1b8c11
 }
 """;
 
