            Fix string index calculation when using some regexes (fix #1602)
            Ensure Function.replaceWith puts scope after parameters (fix #1601)
            Ensure Graphics.* return the Graphics instance, to allow call chaining (fix #1580)
            Ensure DataView.byteOffset/byteLength is always set even if not specified (fix #1567)
            Added HttpServerResponse.setHeader
            HttpServerResponse now automatically sends `Connection:close` unless overridden (fix #1596)
            Fix sign of RSSI reporting with setRSSIHandler
            nRF52: Add docs for properties that weren't documented before
            nRF52: Add ability to connect to device with passkey authentication
            nRF52: Allow startNotifications to use Indicate if Notify doesn't exist (as per spec)
            nRF52: Add option for static passkey pairing with NRF.setSecurity
	    ESP32: update EspruinoBuildTools to esp-idf V3.1.2 - fix Wifi connect issues (multiple ssid)
            Revert PR #1459 as it broke neopixel functionality that worked previously
            nRF52: Disconnect RX pin after UART test at boot (saves power when in deep sleep)
            Serial.unsetup now sets pin state to STATE_UNDEFINED, which disconnects the pins internally
            Removed modulo on `new Date` h/m/s/ms arguments as it seems desktop JS is fine with out of range values
            Added `active` option to NRF.setScan/findDevices/requestDevices to allow scan response packets to be requested
            Add I2C/SPI baud rate checks (#1619)
            STM32: Add `E.setRTCPrescaler` to allow the RTC to be calibrated on Espruino Pico (fix #1607)
            nRF52: Fix slow Bluetooth connection if previously disconnected while using low power connection interval (fix #1605)
            Allow `Graphics.clear(true)` to reset state (font, color, etc) to default as well as clearing the screen (fix #1615)
            nRF52: Fix setScanResponse regression from 2v00
            nRF5x: Execute SWI1_IRQHandler when radio turns off instead of on+off. More efficient, fixed multiple advertising.
            Smartibot build added
<<<<<<< HEAD
	    ESP32: update EspruinoBuildTools to esp-idf V3.1.3
=======
            nRF52: Add FAT Filesystem support to MDBT42Q module
>>>>>>> b4593018

     2v01 : ESP32: update to esp-idf V3.1
            Fix issues with Class Extends
            Improve Tab Completions for extended classes
            Fix Storage.readJSON/readArrayBuffer memory leak (fix #1532)
            Fix potential out of bounds Graphics.scroll
            Serial.setConsole now warns if not used on hardware Serial
            ESP8266: implement hw_timer (fix #1511) to make soft serial and pwm work
            Fix Storage write error when skipping pages (fix #1539)
            nRF5x: When scanning, only use as much of IO queue as is needed
            nRF5x: If BLE/NFC/etc data won't fit in IO queue, drop whole packet
            Allow `a in b` to search 'fake' objects (#1534)
            Improve fast path when iterating over Uint8Array/ArrayBuffer
            Allow deletion of function properties (fix #1549)
            Add `{callback:...}` option for `.write` style functions - improve docs.
            ESP8266: deepSleep invalid microseconds (fix #1547)
            ESP8266: ESP_FLASH_MAX for ESP8266_4MB is wrong (fix #1551, #1553)
            Fix buffer overflow if bytesize/stopbits used in `Serial.setup` (fix #1510)
            Ensure jsvNewFlatStringOfLength tries twice (even if GC doesn't release memory, it reorders the free list) (#1559)
            ESP8266: Missing variable Flash Mode (--flash_mode, -fm) in ESP8266.make files (fix #1563)
            ESP8266: Remove hack added to get around SDK 1.4 bug (fix #1568)
            Reduce available hardware SPI/I2C instances to 1 on nRF52 (since this is all we implement atm)
            Add E.dumpFragmentation to show memory fragmentation (only for debug builds)
            Fix parsing of dates from before 1970
            nRF52: Fix some regressions in requestDevice (flagged up by asserts in debug build)
            Allow built-in objects to be created with `new X()`
            nRF52: Ensure Bluetooth stack doesn't do a reboot for non-fatal errors (just report them to console)
            BluetoothRemoteGATTServer.disconnect now returns a Promise
            nRF52: Jump out of low power mode after less BLE activity (2 reads/writes in 10 radio packets) (#1546)
            nRF5x: Fix NRF.setConnectionInterval when there's no connection (fix #1546)
            Explicitly mention Espruino not supporting CASE after DEFAULT in error (fix #1570)
            Ensure scope is saved for Class constructors (fix #1576)
            Add setNBCellOn for RAK8211-NB (fix #1581)
            Now escape chars <8 as octal, and add escape of vertical tab 
            Add Graphics.createArrayBuffer(... {interleavex:true}) to allow faster support for P3 LED panels
            Add Graphics.fill/drawEllipse and move fill/drawCircle to use the same code
            CC3000-specific build removed on Original Espruino board (lack of space)

     2v00 : Allow changeInterval with large (>32 bit) intervals (fix #1438)
            changeInterval now changes the interval immediately when it's called inside the interval it is changing (fix #1440)
            Fix parsing of try..catch when not executing (fix #1439)
            Add extra ReferenceError checks, even if variable is not used
            Allow Ctrl-C out of while...continue loop (fix #1441)
            Fix bug if using an undefined member of an object for for..in (fix #1437)
            Allow for..in to iterate over prototype chains down from Array and Object
            Add for(var i of array) to iterate over elements
            Added getter and setter support
            Stop parsing blocks if not executing (fix #572)
            Fix stack overflow if interpreting a file full of '{' (fix #1448)
            Fix exception when performing record access on object from getter (fix #1454)
            Switch to non-recursive StringExt copy (fix #1451)
            Fix rounding errors in fillPoly -> improve vector font rendering
            Fix issue that caused 'dump()' not to report variables/functions on Pixl.js
            Add E.lookupNoCase to allow searching case-insensitively for Object keys
            Fix HTTP Chunked transfers when the server uses lowercase headers (fix #1458)
            Fix TypedArray.indexOf (fix #1468)
            Allow require('Storage').write('a','',0,15) (zero length data) (fix #1465)
            edit() now chooses the shortest way to describe the function
            Fixed bug when RegExp.match/test called on non-strings
            Added Global isFinite
            Add missing ArrayBufferView.filter
            Added Array.find and findIndex (also for ArrayBufferViews)
            Fix unreliable ArrayBufferView.indexOf (#1468)
            Added String.startsWith/endsWith/includes (#1302)
            parseFloat(".s") now returns NaN
            Fixed /\S+/.test(" ")
            Added Storage.getFree() to return available space
            Enable E.setTimeZone on boards with very little flash memory
            Lower saved code area to 2k on micro:bit (from 3)
            Remove RGB colour handling in setColor on devices with low flash
            Reduce available variable count on STM32VL - we were too low on RAM
            Added Graphics.asBMP/asURL/dump - allowing easy debugging of Graphics via IDE
            Allow '.then' on already-resolved promise (fix #1476)
            Stop atob adding trailing 0s when strings are not a multiple of 3 long
            Reconstruct start and end newlines when dumping multi-line functions  
            Fix regression parsing methods in classes on embedded (fix #1479)
            nRF5x: Add options argument to NRF.connect and BluetoothDevice.gatt.connect, allowing a connection interval to be specified
            nRF5x: Start renegotiating speed after 0.1ms, not 5s. Massively improves connect speed.
            nRF5x: Now queue up to 5 UART TX packets per transmit interval (was 1 previously)
            nRF52: Add Dynamic Interval Adjustment - default to 2x connection speed, but idle at 10x slower if not used for 2 minutes
            nRF5x: Add NRF.setConnectionInterval() to allow connection speed to be set manually
            RuuviTag: invert LED1, LED2 & BTN in software so LED.set() does what you'd expect
            Console now doesn't print quotes around object keys if it's not needed
            Added `E.toJS` to allow very compact JS data stringification (similar to `JSON.stringify`)
            Output the current timer number as a comment in `dump()`
            Don't print `=undefined` to console if line is empty
            Added RAK8212 (and include SMS/GPRS code in RAK8211/2 builds)
            Graphics.stringWidth now takes account of newlines
            nRF52: NRF.requestDevice now resolves as soon as a device is found. Faster and better in congested areas
            Replace use of obsolete 'usleep' function in Linux builds (fix #1455)
            Add Ethernet.getIP/setIP callbacks for Wiznet to bring them in line with WiFi (fix #1482)
            Fix Math.round for numbers > 32 bit (fix #1485)
            Pixl.js menu now resets font alignment, and down arrow icon is fixed
            Now check for ReferenceErrors in global scope
            Fix Array.shift (returned a NAME, rather than the value)
            Add sanity check for names returned from Functions and fix Array.pop
            Stop characters getting dropped when pasting large amounts of data into Linux build
            nRF5x increase JsSysTime accuracy to 2^-20 from 2^-16 - drastically improves Util Timer accuracy
            Added support for Software Serial ports (for low baud rates, eg. 9600)
            Fix JS state restoration issue (eg. Pixl.menu inside switch would cause errors)
            Added Graphics.drawPoly
            Add Graphics.asImage to turn a Graphics instance into an Image that can be used with drawImage
            Add Graphics.createImage to allow creation of a 1 bit image direct from a string
            Use 32 bit floats for E.FFT, not 64 (fix #1443)
            Automatically shut down UART if both pin states are changed
            Fix `setDeviceClockCmd: Unknown Device` when using `LoopbackB.setConsole()` on WiFi board
            Fix non-UART serial regressions (after software serial additions)
            Pixl.js: Add Pixl.setLCDPower to allow the LCD to be powered off, more than halving power consumption
            nRF5x: Allow NRF.setScan and NRF.findDevices to take the same search filters NRF.requestDevice does (fix #1496)
            Fix buffer overrun if we have to reallocate a pointer to argument lists when calling a function (fix #1491)
            Fix stack overflow if executing regex full of hundreds of open brackets (fix #1487)
            Fix issue where STM32F4 USB could lock up if TX during heavy RX
            Improve `E.mapInPlace` docs, and allow it to work with no map (eg pass straight through)
            Added non-standard Uint24Array, because it's very useful for RGB
            ESP8266: add CFLAGs to shrink binaray files (fix #1499)
            ESP8266: fully integration of analog pin A0 (fix #1495)
            ESP32: update sdk to esp-idf 3.0.1, set Espruino build tools back to master branch
            Allow btoa to work for arrays as well as Strings (fix #1509)
            Allow E.mapInPlace to merge bits from multiple source elements, also add option for msb/lsb first
            Remove Graphics.scroll/drawCircle/fillCircle on devices with low flash to allow builds to fit again
            Remove BluetoothRemoteGATTCharacteristic.writeValue on NRF51 (accidental inclusion - it's not required)
            Double IO buffer size to 256 (1k bytes) on boards with 96k of RAM or more (or NRF52)
            nRF5x: allow arbirtary baud rates to be specified for UART
            On devices with low flash, ensure atan2 uses the slower/smaller atan implementation
            Move FFT back to 64 bit if low flash (it uses less memory!) and optimise for flash space
            Remove new Graphics.createImage/asBML/asURL/dump on Original Espruino Board (not enough space) 
            Remove Olimexino from build (too difficult to slim down build and very low usage)
            Remove Software Serial from boards where we're low on flash
            Increase size of saved code area from 3*4k to 10*4k on RAK821x boards
            Fix 'Can't extend undefined' when using Object.setPrototypeOf on a function
            nRF52: Added NRF.HID event for two-way BLE HID communications
            nRF5x: Remove multiple writes per connection interval (more trouble than the speed improvement is worth)
            Fixed hang if trying to allocate Storage greater than total storage size in a fully erased Storage area.
            Pixl.js: Fix 30s pause when closing sockets on WIZnet W5100 (fix #1306)
            Remove HASH/hashlib from all builds as it was confusingly in some and not others. Now use 'crypto'
            require('crypto').SHA1 is now JS in Espruino Original to cut down on the flash required
            Added 'heatshrink' library to expose built-in heatshrink compression to users
            Fix assert fail when calling Function.apply with an Object with non-numeric keys
            Fix issue when AT lib has to process multiple custom line handers in one packet
            Espruino WiFi: Fix unreliable send when receiving lots of data on another socket
            Espruino WiFi: Only rename `EspruinoWiFi` to `WiFi` if not found (allows easier debug)
            Check Flash Storage for modules when using `require`
            Add 'bits' option for Software SPI
            STM32 reset pin IRQs before storing the state - makes lost setWatches far less likely
            Ensure that setBusyIndicator updates output state after the very first initialisation.
            MDBT42Q: Add LED2 var in the Espruino interpreter, but don't use it for the bootloader
            ESP8266: release heap used by logDebug(true) (fix #1508)
            ESP8266: remove SHA256 SHA512 (fix #1517)
            Ensure `Date.getTimezoneOffset()` returns the correct timezone offset (fix #1515)
            Search for and execute files '.boot0'/1/2/3 in Storage at boot time if they exist
            Pixl.js: reduce saved code area to 9 x 4kb to allow for extra features
            ESP8266: switch to SDK 2.2.1 (fix #1207)
            Fix Serial port path regression on Linux, and add docs
            microbit: remove line-by-line debug capability to free up some space
            Added ES6 String.prototype.repeat

     1v99 : Increase jslMatch error buffer size to handle "UNFINISHED TEMPLATE LITERAL" string (#1426)
            nRF5x: Make FlashWrite cope with flash writes > 4k
            Increase max size of native strings on platforms that support it - 16 bit to 32 bit (#1432)
            Fix stack size detection on Linux (fix #1427)
            Fix strncat/cpy bounding issues (fix #1425)
            Promises now ignore a second resolve/reject (fix #1433)
            Fix stack overflow if void void void... is repeated many times (fix #1434)
            Fix font rendering issue caused by signed bit field handling by GCC on non-x86 platforms (fix #1436)
            Added E.reboot() to allow hard reboots from software (fix #1429)
            Added 'Graphics.getInstance()' for more platform independent graphics
            Added VT100 'erase in Display' to Terminal
            In REPL, use x.toString() for objects if we know their name and it is available
            Pixl.js add BLE aerial test to self-test, now also start immediately on BTN4 at boot

     1v98 : Allow Crypto SHA1 without SHA256/512 (for ESP8266 where flash is scarce)
            Add better docs for the form of Wifi callback functions
            Modify ESP8266/ESP32 callbacks to match the node.js style used elsewhere
            nRF52: fix pin.toggle() on software-negated pins
            Pixl.js: Reorder pins so 0..13 are also D0..13 for better Arduino compatibility
            Fix dump() when used with code written using E.setBootCode(..), (fix #1398)
            Allow parseInt/parseFloat to be used on very large strings if the number doesn't extend right to the end (fix #1397)
            nRF5x: Fix memory leak on NRF.connect
            Fix memory leak if an exception is thrown within a rejected promise
            ESP8266: rewrite wifi.save and restore to use the storage lib (imp #1380)
	    ESP8266: Add missing option ssid_hidden for Wifi.startAP() (imp #1358)
            Fixed double-connect issue for TCP sockets
            Pixl.js: Ensure Pixl.menu changes to bitmap fonts
            Pixl.js: tweaked bias/contrast to improve display quality
            ESP32: update esp-idf to v3.0. BLE support - thanks to @jumjum. Erase flash before flashing. vars now 2500
            ESP8266: rearange rf_cal_sector (fix #1294)
            ESP8266: Wifi.scan() now return authmode as text 
            ESP32: Fix accidental initialisation of UART3 when switching to Telnet (fix #1362)
            nRF52: Added `NRF.setAddress` to allow the MAC address to be changed
            Added Graphics.setFontAlign for font alignment and rotation
            Make software I2C bitrate and waveform more accurate
            Move default I2C bitrate to 100kbit/sec
            Linux: don't create a espruino.flash file if we're not writing to flash
            Add height check for Graphics.createArrayBuffer(...vertical_byte:true) (fix #1421)
            Add sanity check for debug trace print statement (fix #1420)
            Fix handling of exceptions in switch statements (fix #1352)
            Fix 'return when not in function' regression when returning inside a catch block (fix #1422)
            Don't load saved firmware images from different firmware versions - saved JS code still loaded (fix #1174)
            Remove Graphics.setFontAlign and Graphics.getModified on devices with low flash memory

     1v97 : nRF52: fix NRF.on('connect',...) issue
            STM32: Fix setDeviceClockCmd error for USB.setConsole()
            nRF5x: Fix getPinMode, which fixes SW I2C after save()
            Thingy52: Don't report contents of 'Thingy' in 'dump()'
            Thingy52: Allow multiple sounds to play at once
            nRF5x: Ensure Waveform triggers a finished event
            Thingy52: Enable simple bootloader, add travis build for DFU
            Add Serial.inject to allow data to be added as if it was received from that device
            Fix UDP handling so that it copes with packets not all being received in one go
            STM32L496: increase variables - use full 320kB of RAM as it is contiguous
            Add a maximum time for setTimeout/setInterval (100 years)
            Fix Storage.write when writing partial file of the same length and initial contents
            Fix corrupted timer channels returned by Pin.getInfo
            Add command history to debugger
            Remove process.env.EXPORTS (EXPTR does the same but takes less space)
            Thingy52: Add 9 axis MPU support
            Errors now store message in 'message', not 'msg' (fix #1366)
            Ensure 'in' operator checks the prototype chain (fix #1365)
            Promise.resolve now handles promises/thenables as arguments (fix #1363)
            try..catch now creates exception in its own scope (fix #1367)
            Thingy52,Pixl.js: add default NFC URL of the Espruino IDE 
            Add ArrayBuffer.byteLength property (fix #1374)
            setWatch(..., {edge:"rising",debounce:25}) is now default for built-in buttons
            Pixl.js: add Pixl.menu function for easy menus, build in graphical_menu.js
            Fix regression in MDBT42Q advertised name
            nRF52: Add E.getBattery as a more global battery percentage function, deprecate `Puck.getBatteryPercentage`
            Fix '.buffer' regression in 'JSON.stringify(new Uint8Array([1,2,3,4]).buffer)'
            Allow `typeof 123 .testing` without an exception (fix #1351)
            Add crypto.AES to Puck.js and other nRF52 Espruino devices

     1v96 : ESP8266: no callback if SSID is not available (fix #1297)
            ESP8266: esp8266 wifi getStatus doesn't show savedMode (fix #752)
            ESP8266: cleanup defines WIFI_DBG and NET_DBG for RELEASE
            ESP8266: switch to single ld file eagle.app.v6.new.2048.ld for ESP8266_4MB board
            Allow JS modules to be built-in by adding files to JSMODULESOURCES
            Fix slow/hacky handling of 7 bit serial data for STM32
            Add more stack checks so invalid code `typeof typeof typeof x100` can't break stack (fix #1310)
            nRF5x: Fix PWM output via Waveform class
            Fix free stack checking on ARM
            nRF52: Make slightly more space available for stack
            nRF5x: Move to SDK 12.3
            Stop stack traces from being gathered in functions for Ctrl-C (fix #1313)
            nRF5x: Fix crash if I2C is used before being initialised (fix #1301)
            Internal printf can now pad with spaces
            Add `E.dumpFreeList` in non-release builds to help with debugging
            Fix mild memory leak in jsvMakeIntoVariableName that caused GC to run more often than normal
            E.toString now tries harder to allocate a Flat String, and works with no-alloc for Uint8Array/FlatStrings
            WIO_LTE fix SD card initialisation
            Improve SD card reliability on all boards by trying to initialise multiple times before failing
            Remove forced inlining in variable inspection functions (reduces flash usage by ~10k)
            Remove un-needed DNS lookup for localhost
            Add WIZnet UDP support
            Tidying up build to avoid making un-needed bin, hex or lst files
            Simplify flash save (and help debugging) by using the 'fake flash' implementation on Linux builds
            Added Graphics.scroll command to scroll graphics contents
            Added 'Terminal' class with built-in VT100 terminal
            Tweak Espruino logo to be exactly 32 chars wide
            Improved code for returning console device to the most useful place
            Fix pinToString for devices with port A but no port B
            Speed improvements for ArrayBuffer Graphics
            Tidied up bootloader - devices with one LED now flash LED when button pressed
            Simplify data returned by process.env
            Add process.env.MODULES - to contain a list of the libraries provided in the firmware by require
            Include WiFi and AT libraries inside Espruino WiFi builds
            Add 'E.asm' placeholder to detect E.asm calls that haven't been replaced by the IDE
            Add process.env.EXPTR to link to table of functions - will work better for compiled code over BLE
            Added SAVE_ON_FLASH_EXTREME for HYSTM32_28, where we're now cutting out some Math.X functionality to keep builds going 
            Added `jshFlashGetMemMapAddress` to allow remapping of addresses for ESP8266/ESP32 without loads of code duplication
            Remap peek8/16/32 addresses on ESP32/ESP8266 so it can be used on flash memory
            Swapped save/load/E.setBootCode to use the flash library
            Allow STM32LL port to write 32 bits to flash at a time to bring it in line with other ports
            Allow flash writes *from* unaligned addresses on nRF52 and ESP8266 (previously this crashed the ESP8266)
            Update process.ENV.EXPORTS to bring it in line with what the compiler uses
            Now set 'this' correctly for Arrow Functions
            Add ES6 classes and 'super'
            nRF5x: Move all bluetooth events to event queue (removing MEMORY_BUSY issues)
            Fix potential issue where EV_TYPE_MASK enum could be set incorrectly  
            setWatch's edge argument can also be an integer now
            Add 'data' option to setWatch to allow clocked data to be decoded easily
            nRF52: Increase flash available for stored code from 12kB for 40kB
            Now store/display appreviated commit in process.env, remove build date
  
     1v95 : nRF5x: Swap to UART fifo to avoid overrun errors at high baud rates
            Ensure Exceptions/errors are reported on a blank line
            Internal: Added initialiser argument to jsvNewStringOfLength
            Internal: Added jsvObjectSetChildVar/jsvObjectSetChildVar/jsvObjectSetChildVar
            Internal: Fix jsvCopy if given a NAME_INT/etc
            Added ES6's Object.assign
            nRF5x: NRF.setScan now reads service data automatically
            nRF5x: NRF.findDevices aggregates data from multiple advertising packets
            nRF5x: Remove app_uart and use nrf_drv_uart with double buffering - fix uart overflow errors (fix #1238)
            nRF5x: Fix issue with findDevices/setScan servicedata when all digits of service are numbers (eg "1809")
            Fix memory leak in tab completion code
            Add `E.errorFlag` event to allow JS to respond to internal errors
            Use Esc[J VT100 code when cycling through command history (much faster REPL on low bandwidth connections)
            ESP8266: Remove debugger again as it will never work on 8266
            ESP8266: Enable unaligned reads for ESP8266_4MB (fix #1240,#837)
            ESP8266: move code save section to fist partition for memory mapping for ESP8266_4MB (fix #1240)
            ESP8266: Add GPIO16 as D16 without watch (#1206) but soft PWM/I2C/SPI/etc 
            ESP8266: Remove osprintf for RELEASE=1 
            Internal: Networkjs now forwards `socketType` - laying groundwork for UDP over AT command (#1232)
            Added simple RegExp implemention (partial fix #256)
            Speed up JSON.stringify for Arrays, and output non-numeric array elements in REPL (fix #64)
            nRF5x: Bump nRF52-based boards variable count from 2000 to 2500 (fix #1215)
            Ensure Ctrl-C doesn't redraw the input line if it's already empty
            Added String.replace(regex, function) (fix #1256)
            With E.setFlags({pretokenise:1}), ensure stack traces are not tokenised (fix #1258)
            Allow digitalWrite/Read to take an object as an argument (calling .write and .read on it)
            Add `E.getAddressOf` to allow embedded targets to get memory addresses for DMA/etc
            nRF5x: Fix issue where doing a soft reset in the middle of some BLE ops could cause an assert in debug builds
            nRF5x: Manufacturer Data is now decoded in advertising packets
            Fix memory leak when allocating DataViews
            nRF5x: Fix memory leak on BLE notifications
            Ensure net/http .listen return the server instance (fix #1276)
            nRF5x: Allow Manufacturer Data to be specified with setAdvertising
            Internal: Fix memory leak in jsvArrayPushAll
            nRF5x: jsvArrayPushAll memory leak fixes NRF.findDevices memory leak when services present
            Internal: jsvNewIterator now has an option to iterate over sparse arrays as if they weren't sparse
            Fixed some built-in functions that misbehaved when given sparse arrays
            Puck.js: Allow flash memory protection to be overwridden with E.setFlags
            Fix lexing of '/*/' as a complete block comment
            nRF5x: Add support for negating pins in software (eg. buttons/LEDs)
            Add `E.setFlags({unsyncFiles:1}` which doesn't sync the file to the SD card after each write - it's *much* faster
            Filesystem API now uses flat strings (avoiding the 512 byte copy for each call)
            Increase default internal SD card bitrate to 4MHz (from 100k)
            nRF5x: Handle promise completions and advertising using IO queue, to avoid MEMORY_BUSY messages (#1277)
            Allow E.HSBtoRGB to wrap 'hue' value, and allow it to return an array of [r,g,b] (fix #1283)
            Remove spikes when changing pin state (fix #1274)
            Changes to reduce code duplication in jswrapper.c
            Fix `E.setBootCode` when no argument is supplied
            Add WIZnet W5500 support to Espruino WiFi build

     1v94 : Allow Espruino boards to reset straight out of the DFU Bootloader             
            Improvements in handling errors in code running in IRQs
             - if writing to disconnected Bluetooth device, throw data away immediately
             - Drop chars if output buffer is full while waiting in an IRQ
             - Handle out of memory errors in jsvCreateNewChild
             - Do not garbage collect inside an IRQ
            On nRF52 devices, allow button press at boot to clear out peer manager data
            Work out length of typed array with offset correctly (fix #1204)
            nRF5x: Add Watchdog timer handling
            nRF52: start new connections on idle to ease memory allocation conflicts between code execution & IRQs
            nRF52: Ignore INVALID_STATE from CONN_PARAM_UPDATE_REQUEST (it can happen if we disconnect and then SD requests an update)
            Fix Date.toString for dates before 1970
            STM32: Fix handling of months when setting the internal RTC
            Move to a faster jsvNewFlatStringOfLength which avoids blocking memory allocation
            nRF5x: If a task is in progress, report the task ID (BleTask enum)
            nRF52: Report central mode promise errors correctly if returned by softdevice
            Remove 'out of memory' warning messages (it's stored as a flag anyway)
            nRF5x: Don't disable IRQs completely for some things - only disable Espruino ones
            Fix tab complete for Pins (fix #1213)
            ESP8266: Fix load() causes endless loops (fix #1037)
            ESP8266: Wifi library doesn't handle {password: null} (fix #753)
            ESP8266: make topstrings and topreadonly work on Mac OS X (fix #1210)
            Change order of execution for init - E.on('init',...) now executed before onInit
            Added Error flag to show if a UART overflow has occurred
            Change more instances of jsWarn to jsException
            Avoid printing error messages during execution, and report to console on idle when if errors were flagged (fix #766)
            Increase HTTP server and client version from 1.0 to 1.1 (needed for Websockets on Safari)
            Stop 'require' creating an undefined Module entry in the modules list (fix #1218)
            Stop require dumping filesystem errors as well as 'module not found'
            Now throw an exception when writing to a closed socket (fix #1220)
            Set the internal 'conn' variable to false when a connection closes to avoid confusion
            nRF5x: Fix typo so we wake every 4 min for RTC, not 0.25 sec!
            process.memory() now reports time taken for GC and vars GC'd
            Slightly more aggressive idle GC on most platforms (at 5% free)
            Don't warn the user when we had to run a GC pass during execution
            Fix issue drawing on right-hand side of rotated graphics where H>W (regression in 1v93) 
            If >1 button, set pin state correctly at boot/reset
            Add an argument to `reset`. `reset(true)` will now cause all Flash memory to be cleared as well.
            Puck.js: Holding down the button while booting (past the the 5 LED flashes) will now cause data saved in Flash to be cleared
            STM32: Remove the 'utility timer' from the list of available PWM pins, fixing A0/1/2 PWM on F4 (fix #1229)
            Disable Graphics.createCallback on devices with small amounts of flash memory - rarely used on those devices and fixes HYSTM32_28 build

     1v93 : Ensure that specifying too many advertising UUIDs causes an exception, not a reboot
            nRF5x: Fix for time jump caused by reentrancy in jshGetSystemTime
            Fix regression causing multiple end/close callbacks when using standard TCP/IP socket client/server
            Ensure NetworkJS reports receive errors back correctly
            nRF5x: Fix issue where connect and immediate disconnect could in some cases trigger an error from nordic's libraries that'd cause a reboot
            Fix regression that caused Original Espruino to have lost Filesystem/hashlib/neopixel support in 1v92
	    Re-add TV output to Original Espruino
            Fix some stack overflow bugs on Linux found by fuzzing (#1147)
            Remove un-needed code for parsing '.' in var statement (#1147)
            Add autocomplete for pin names (fix #1124)
            Add Array.indexOf fromIndex support (fix #162)
            Puck.js: Add BluetoothRemoteGATTServer.startBonding to allow bonding to be initiated when Puck.js is a central
            Fat FS: closedir after readdir, FS errors should be catchable (#1164), fs.statSync (#1163)
            Allow hardware (CTS) flow control (fix #1165)
            nRF52: Add AntiCat's patch to Nordic's NFC library to cope with malformed NFC requests
            Puck.js: Fix increased battery drain after NFC usage (fix #1171)
            Puck.js: Fix WS2811 output library that would output bad data after neopixel waveform (fix #1154)
            nRF52: Seed random number generator at boot (fix #1166)
            Stop trailing decimal point if there are no digits after it - which could cause issues in JSON
            Don't enter debugger if we're in the middle of uploading (echo_off_for_line) (fix #644)
            Added Date setters (fix #504)
            Allow Timezone to be set for Date with E.setTimeZone(...) (fix #530)
            Added RegEx lexing (part of #256)
            Puck.js: fix error 8 from NRF.sleep during an active connection 
            nRF5x: Fix `NRF.updateServices` when a 128 bit service shares the same 16 bit UUID
            Add 'errors' option when using `Serial.setup` to enable error handling (and turn it off by default as it can fill the input queue)
            nRF52: Re-initialise services and HID after a `save()` (fix #1185)
            nRF5x: Add NRF.getAdvertisingData
            nRF5x: Allow array of objects in NRF.setAdvertising (fix #1188)
            Fix internal vcbprintf JSON dumping
            nRF5x: NRF.findDevices will now throw an exception if no callback is supplied
            nRF52: Added BluetoothRemoteGATTServer.getSecurityStatus to check the status of the link
            nRF52: Disable auto-whitelisting by default, add with `NRF.setWhitelist` (fix #1187)
            nRF52: Allow secure Bluetooth LE connections
            Don't draw font characters that are off the edge of the screen
            Make atob and btoa use flat string for larger amounts of data (faster & more memory efficient) (fix #1192)
            nRF52: Pull in Nordic SDK13 code to crash caused by writing large characteristic (fix #1181)
            Puck.js: Added Puck.magTemp() function to get the magnetometer's temperature as well
            nRF5x: Fix issue where 'NRF.sleep()' called while a connection was active could cause Espruino to go into a high power draw mode
            Fix Object.setPrototypeOf when called on undefined (fix #1194)
            Fix dumping of an ArrayBuffer containing data (new ArrayBuffer([1,2,3]) isn't valid)
            Fix setAdvertising regression where name would be lost after save() (fix #1193)
            Add `E.set/getFlags` to allow interpreter state to be controlled from one place
            Add `E.setFlags({pretokenise:1})` to dynamically turn on pretokenisation (fix #1178)

     1v92 : nRF5x: Fix issue where Espruino could crash during save() if the flash got into a strange state
            Added Pin.toggle() function
            Fix implicit casting to bool/number on ArrayBuffers (fix #1030)
            Fix jstExecuteTaskChecker bug, and allow jstExecuteFn to take a userdata argument
            Puck.js: Reduce IR LED to 10% duty cycle
            Puck.js: Allow Puck.IR to take pins for external IR LED (fix #927)
            nRF52: Allow arbitrary NFC data to be specified (fix #1021)
            nRF5x: Allow multiple advertising packets to be set at once with NRF.setAdvertising
            nRF52: Add 'properties' object to BluetoothRemoteGATTCharacteristic
            nRF52: Perform write without response if that is what is required 
            Pico/WiFi: Allow USB HID to work on Windows (from @nailxx)
            Allow Puck.js/nRF52 devices to drive Neopixel/WS281x/APA10x LEDs with require("neopixel").write (fix #1023)
            Fix crash in JSON.stringify for zero-length typed arrays
            Fix precedence of 'void' keyword (fix #1079)
            nRF52: Add BluetoothRemoteGATTCharacteristic.startNotifications (fix #959)
            nRF52: Added BluetoothDevice.gattserverdisconnected event
            nRF5x: Report back reason codes for BLE disconnect
            Added DataView class
            nRF52: char.readValue now returns DataView to be more Web Bluetooth compliant (fix #1091)
            nRF5x: Fix explicit disconnect being able to reboot Puck (fix #1088)
            nRF5x: Respond to conn_params update request, fix puck-puck disconnection after ~65 sec (fix #1089)
            nRF52: Change connection params for central mode so NRF.setLowPowerConnection affects connection speed
            Un-inlining jsvGet*AndUnLock functions to give us a little more free flash
	    ESP8266: RELEASE=1 sets WIFI_DBG and NET_DBG to 0 to shrink firmware size
	    ESP8266: Add Wifi.setAPIP() and Wifi.setIP
	    ESP8266: Add i2c clock stretch (#1097)
	    Fix E.FFT output (enable magnitude when one array specified)
            Puck.js: Correct reading if using analogWrite to red LED and *then* using Puck.light()
            Improved build process for all boards
            Pin.toggle now returns a boolean (fix #1111)
            nRF52: Now use 'high drive' mode for GPIOs
            Puck.js: tweak IR duty cycle, with high drive GPIO range is ~3x more
            nRF52: switch compilation to size optimisation, not speed
            nRF5x: Allow services to be advertised (fix #996)
            JSON.parse now throws an exception if an incorrect value type is found (fix #1117)
            Pipe close event handlers now use 'this' arg - solves auto-closing pipe when piping from HTTP
            nRF5x: stop app_timer NRF_ERROR_INVALID_PARAM errors (trying to sleep for too little time)
            Added flash emulation to Linux port
            Increase max graphics size from 1023 to 32767
	    Add Fat File System to boards with large Flash (ESP32)
            nRF52: Don't get stuck in 'HID Busy' state if a HID send failed
            Change name of socket close internal variable so it doesn't conflict with Pipe's close call
            Stop pipe from causing errors if fields of the requested names exist but aren't functions
            nRF52: Fix upgrade from older firmwares if saved code is in flash, reduce virtual pages to 2
            Fix segfault detected by fuzzing (#1133)
            Fix File.read so that end of file triggers pipe.end event
            ESP8266: Add BOARD ESP8266_4M with 1600 vars, 64K save area and GRAPHICS (#1110)
            ESP8266: Add ESP8266.deepSleep(micros, option) (#1102)

     1v91 : Fix recent regression if no Boot Code defined at startup
            Fix handling of return of rejected promise within a promise
            Fix regression where HTTPS without cert/ca or key failed
            nRF52: Making NRF.getPrimaryService/etc more robust
            nRF5x: Add NRF.getAddress() - fix #1001
            Fix bug that caused load() not to clear memory if only E.setBootCode was used
            microbit: Update Espruino with pin polarity, so saved code gets loaded without BTN1 pressed
            Fix bug that caused Bluetooth/TV/USB objects to be added in devices that didn't support them (fix #832)
            nRF52: Increase custom UUID count from 3 to 10
            Adding Global built-in objects like SPI1/Serial1 and Bluetooth to the docs
            Puck.js: Tweak battery percentage calculation to try and make it more linear
            Puck.js: Adjust Puck.light() levels based on battery percentage (and add comments)
            nRF5x: Fix E.hwRand() (fix #1010)
            Ensure tab complete/others include the Object proto even on functions/strings
            nRF5x: Add NRF.restart() to force the restart of the Bluetooth Softdevice if required
            nRF5x: Add E.setLowPowerConnection(bool) to allow continuous connections to Puck.js (fix #995)
            Allow implicit conversion of hexadecimal strings to numbers (fix #1016)
            Allow arrow functions inside nonexecuting functions (fix #1011)

     1v90 : Fixes for Promise.all (passing in non-promises, pre-resolved, and ordering) (fix #976)
            Fix arrow function bug when parsing multiple arguments
            Added more helpful error messages for TLS
            Allow `Modules.addCached` to take a function (makes module loading more memory efficient)
            Re-add Espruino's old `rand` function (so no malloc, and ~1kB RAM, ~3kB ROM saved)
            nRF5x: Ensure 'NRF.sleep' works even when connected
            Fix bug when using >32 bit integers as array indices (fix #984)
            Fix bug when parsing '.catch' while not executing (fix #989)
            Stop PWM 'glitching' when moving from a nonzero value down to 0 (partial #991)
            nRF5x: Add multi-channel hardware PWM (fix #991, fix #972)
            'dump()' now outputs code written with E.setBootCode as well (fix #999)
            nRF5x: Remember advertising information even after softdevice reboot  (fix #997)
            nRF51: Remove heap placeholder on nRF51 as not needed since no malloc. Increase nRF51 var count (fix #985)
            nRF5x: 'connect' event now contains address of device that has connected, and fix docs
            nRF5x: Add a 'NRF.disconnect' function to disconnect a client that has connected to Puck.js
            nRF5x: Fix timing accuracy problems with setWatch

     1v89 : Allow entering of multi-line Templated Literals on the command-line (fix #970)
            Make lexer fail when parsing non-templated strings with newlines in 
            Add 'let' and 'const' keywords - treat them like 'var' for now
            Increased findDevices timeout to 2 seconds
            Allowed 16 bit UUIDs to be specified as simply "ABCD" (no "0x")
            Improved BLE error messages (especially from Promises)
            Fix STM32F1 regression caused by F4 LSE fixes
            Fix comma operator regression caused by recent arrow functions addition
            Remove RTC changes for STM32F1
            nRF5x: Make sure that updateServices(notify) on a non-notifyable service will just error, rather than reset (fix #973)
            nRF5x: Ensure setWatch doesn't reset pin state
            nRF5x: Reset pin states to default on 'reset()'
            nRF5x: Move advertising back to 375ms (more reliable connections)
            Puck: allow Puck.mag to work while magnetometer is on

     1v88 : jshSetEventCallback callbacks now get an argument with the channel number
            Tab complete now offers a much better set of completions (fix #926)
            Fix emitting of events with long names (fix #906)
            Ensure 'af_opendrain' pin mode gets remembered when saving (fix #890)
            Add second Promise.then argument (fix #869)
            Fix 'chained' promises (fix #894)
            Fixed memory leak when automatically converting a simple object to a String
            Added ES6 Template Literals
            Initial commit of ES6 arrow functions
            Add 'opendrain_pullup' pinMode (including emulation on STM32F1)
            Make OneWire use opendrain_pullup (no resistor needed for short runs now)
            Add Software I2C (with opendrain_pullup) (ref #549, fix #29)
            Cope with new escape codes for home and end on Ubuntu 16.04 (27,91,70/72)
            Tweak VGA output back porch to 2ms (so leftmost pixels always on screen)
            Fix regression with 2 concurrent waveforms on different pins (fix #930)
            nRF5x: add updateServices, and allow setServices to be called multiple times (partial #936)
            Added Puck.getBatteryPercentage() utility function
            nRF5x: setServices can now uninitialise SD in order to remove added services
            Added E.lockConsole() for use with E.setPassword()
            Calling jsvRemoveChild at end of array now updates the length (fix #946)
            Allow padding to be specified as 3rd argument of JSON.stringify
            JSON.stringify now dumps typed arrays as arrays (fix #489)
            nRF52: BLE HID support and switchable Nordic UART
            Fix STM32 regression where pinMode was set when it shouldn't have been
            Add Third option to pinMode to allow the pin mode to be set while keeping it 'unforced'
            Save and dump now keep track of whether pin mode had been forced or not
            readFile (and File.read) now uses Flat Strings to allow more memory efficient reads (fix #932)
            nRF5x: Add ability to get RSSI of current connection (fix #928)
            More STM32 changes to LSI->LSE clock switchover to fix RTC misconfiguration on Espruino WiFi
            Move LED + BTN definitions to Symbol Table (allows autocomplete)
            When moving console before printing has started, move all buffer contents as well
            Fix regression where replacing a function starting with 'return' with another would cause errors
            Fix potential issues with Telnet server and return values from netCreateSocket/netAccept on some platforms (fix #931)
            nRF5x: Add Puck.js self-test code, fix issue where analogRead reset pin state
            nRF5x: Change central mode API to mirror Web Bluetooth
            Fix switch fall-through to default (fix #964)
            Started using jsvObjectRemoveChild to remove some internal object properties that are undefined (frees some variables)
            Added E.dumpLockedVars() in non-release builds to help debug memory leaks in libraries
            nRF5x: Added NRF.findDevices as a helper function to easily list BT devices in range
            Console now prints the type of Objects if their constructor is in the root scope
            nRF5x: setScan/findDevices now parses advertising data
            nRF5x: Added Web Bluetooth style requestDevice function
            Add spaces between large tab completes
            Correct the handling of exceptions in promises
            Ensure that exceptions have a 'stack' attribute if they can have children
            nRF5x: Added list of free flash areas
            Make sure Puck.js users can't overwrite bootloader/softdevice (doing so would brick the board)
            Fix micro:bit/nRF51 ctrl-c behaviour (fix #905)
            Simplified process.env on devices with little memory
            nRF5x: fixed serial number reporting
            Move button state setup to jshResetDevices
            Had to remove 'dump()' and SW I2C on devices with very little flash memory (Olimexino/Micro:bit)

     1v87 : Add support for compiling with float-abi=hard (even if it doesn't give us real-world benefits)
            Add shortcut for quick execution of common call types
            Fix BBC micro:bit save() regression from 1v86
            Fix 'lock overflow' when calling methods with 'this' bound (fix #870, fix #885)
            Fix jsvStringIteratorGetCharOrMinusOne for zero-length strings
            Allow tab-completion straight after '.'
            Make sure execution stops for native functions if there's an error when parsing arguments
            NRF5x: remove setName and add functionality to setAdvertising, along with advertising interval
            NRF5x: allow raw advertising data in setAdvertising
            Add E.setPassword - allows Espruino console to be locked
            Fix pin header numbering for BBC micro:bit (it changed for the production version) (fix #896)
            Allow Magnetometer speed to be specified for Puck.js
            Fix out of memory when appending a string to itself
            Allow members of the same name as function arguments to be added to a function (fix #913)
            Fix STM32F4 RTC stopping if reset during first 1 sec of boot, also fix Espruino WiFi board clock startup
            Fix issue where native functions couldn't be replaced by non-native fns (fix #879)
            If statements now return values (fix #909)
            Fix >8 bit SPI when sending single elements with SPI.send (fix #897)
            Sockets now fire 'end' events (fix #886)
            Added Graphics.draw/fillCircle (fix #920)

     1v86 : Compile Telnet server into linux by default, Add '--telnet' command-line option to enable it
            Fix lock 'leak' in Telnet when Telnet is turned off
            Add Telnet serial device to allow redirection
            Create errors for unterminated expressions (fix #814)
            Remove Espruino's built-in strcpy/etc
            Remove Espruino's built-in maths
            Add basic Taylor series sin and atan for when we're trying to save memory
            Refactoring to use global var for lexer - save some memory and increase parse speed
            Add .removeListener (fix #30)
            Added better micro:bit `show()` that works well with Graphics
            Add `require("Flash").getFree()` as multiplatform way to find free flash pages (fix #815)
            Add the ability to set clock frequencies on STM32F4 chips (like Pico) with E.setClock (fix #52)
            `jsvEvaluate` now uses memory area for execution of JS strings (fix #817)
            Add `E.setBootCode` to allow JS scripts to be run without being in RAM (fix #740)
            'Expecting a number or something iterable, got X' changed to exception rather than warning (gives stack trace)
            Drop '.init' and '.fini' symbols, allowing GCC 5.x compilation on STM32
            Ensure that pinMode/digitalWrite is re-constituted properly by dump() and save() (fix #833)
            ESP8266: add stack dump on fatal exception, ./targets/esp8266/printstack can extract a backtrace
            ESP8266: move JswSymPtr and JswSymList to flash to free up gobs of RAM, bump jsvars to 1600
            Fix write to flash when BLE connected on nRF51/2
            Fix potential variable corruption issue when copying objects/arrays containing packed ints
            Fix ESP8266 printLog memory leak (fix #852)
            When parsing from a Native String (E.memoryArea), use Native String for function code too.
            Added built-in Promise implementation
            Fix broken Object.keys/getOwnPropertyNames caused by ESP8266 RAM saving tweaks
            Add Object.g/setPrototypeOf (fix #856)
            Fix memory leak when executing bound function with 'this'
            Fix missing PBKDF2 & AES libs on Pico + Linux caused by an untested ESP8266 commit
            Fix negative Date to string code (fix #854)
            Convert type warnings to exceptions (to provide stack traces for problems)
            Add uncaughtException event (fix #846)
            Stop eval in a switch statement from confusing parsing (Fix #845)
            Fix regression in 'mode' argument of SPI.setup (allows custom CC3000 pins to work)
            Fix '.on' with long event names
            Enable F4Discovery button pull-down. Newer boards don't seem to have one fitted
            Add 'force' to 'Serial.setConsole' - you can force the console to stay in one place
            Fix micro:bit compass problems (fix #864)
            Ensure that Pico can properly enter deep sleep even if USB is never used
            Only inline the very basic variable iterator functions (save enough space to allow Espruino board build again)
            Don't include Promises on devices where flash memory of Scarce (fix Olimexino compile)
            Fix glitches in PWM output when updating Software PWM quickly (fix #865)
            Added `E.kickWatchdog()` to allow you to keep your JavaScript running - not just the interpreter (fix #859)
            Ensure all pins set to AIN on startup
            Fix regression where setWatch would remove pulldown from button if called after reset()
            Reduce amount of flash available for saved code on Original Espruino (until we can get code size down)

     1v85 : Ensure HttpServerResponse.writeHead actually sends the header right away
             - enables WebSocket Server support from JS
            Fix issue where GC'd objects referencing non-GC'd data wouldn't unreference it
            Add E.memoryArea to allow memory addresses to be treated as variables
            Fix STM32F4 LSI clock frequency - should make the Pico's RTC a lot more accurate (fix #776)
            Added HeatShrink compression to saved code (instead of RLE)
            If saving fails, delete command history and try again.
            Make sure `reset()` resets the sleep and busy indicator pins
            Now escape characters >=127 as well (fix #780)
            Add decodeURIComponent (fix #779)
            Allow reset();save() on one line
            Fix potential issue parsing HTTP headers when more data is sent after the header (fix #783)
            Fix broken storage of floating point values when <255 variables
            Fix regression where DACs didn't work on Original Espruino Board
            Improve tab complete's memopry usage
            Added Tab complete and Debug to low-end Nordic uCs
            Limit the number of events processed each time around the idle loop to the number that were in it at the start
             - helps to fix issues with out of memory when receiving big files over ESP8266 serial connection
            Allow different types of network to have different buffer sizes - enlarge JS, Linux and WIZnet buffers
            Fix bug where clearInterval() and setWatch with debounce could cause setWatch to momentarily stop working
            Make HTTP server only close connection after Content-Length bytes received
            Speed up jsvNewFlatStringOfLength by combining it with updating the free var list
            Update the free var list when garbage collecting (makes allocation at the start of memory more likely)
            Don't zero the contents of memory when freeing - speeds up deallocation
            Removal of un-needed zero initialisations for variables
            Only garbage collect on idle if we're low on memory (fix #767)
            Improve malloc behaviour for crypto lib (try and free all command history is first alloc fails)
            Improve HTTPS error messages
            Add READ_FLASH_UINT8, allowing ESP8266 to read&exec strings stored in Flash with E.memoryArea
            Start the RTC up running off LSI, and switch after a few seconds if the LSE has started correctly
            Allow JSV_GET_AS_CHAR_ARRAY to get a pointer to memory in ArrayBuffers or memoryAreas
            Reset PinStateIsManual in reset (fix #765)

     1v84 : Fix device initialisation flags not working when the device number is above 32 (fix #751, #748)
             - this fixes broken SPI when not on standard pins

     1v83 : Moved to size optimisation for Pico (needed to get HTTPS into 384kB)
            Ensure Modules.addCached doesn't reset parse state (fix #723)
            dump() in Espruino Pico now ignored the pull-down for the button (fix #731)
            Warn when "compiled" functions gets into Espruiono (fix #707)
            Fix lost character on Espruino Startup (fix #704)
            Fix duplicated characters when USB+USART IRQs fire at the same time  (fix #635)
            Fixed Serial.find(...)
            Detect UART framing and parity errors and emit them as events on the Serial object
            Fix [] instanceof Object (fix #737)
            Fix regression in jsvCopyNameOnly (Object.getOwnPropertyNames when names are >8 characters long)
            HTTP requests (and sockets) can now emit 'error' event (fix #706)
            Add optional `ca`,`key`, and `cert` for server public key when using HTTPS or TLS (fix #736)

     1v82 : Fix debugger regression (where quit/reset/etc don't exit properly)
            Fix wakeup when setDeepSleep used at startup (fix #645)
            Add `shiftOut` function (fix #631)
            Store line numbers for functions (via `Esc [ 1234 d` escape code before decl) and use in debug + stack traces
            Allow Ctrl-C to break out of tight loops with function calls in
            Add tab -> autocomplete in Console (fix #677)
            Fix I2C repeated start (#390)
            Fix regression in Math.random() - now back between 0 and 1 (fix #656)
            Fix `var a=0;typeof a -> "undefined"` (fix #683)
            Don't store brackets in functions (fix #204)
            Store functions as 'flat strings' if long enough (fix #467)
            Move most functions out of jsvar.h header file - improves code size on devices where they're not inlined
            Fix parse error for switch statements which meant that `switch (a,b)` caused an error
            Fix error message when `LoopbackA.setConsole()` called
            Move SPI/I2C/Serial initialisers to jsvReadConfigObject, will now error on invalid args (fix #413)
            Fix issue where double-buffered waveforms would use the wrong buffer in the callback
            Fix memory leak in tab autocomplete on objects
            Added AES crypto library (Pico only)
            Fix `typeof (new Uint8Array([1, 2, 3, 4]))`
            Store `function(){return ...}` without the return (fix #700)
            Increased simple string usage from 4 chars up to 8
            Swap order of JsVar internals, string usage up to 10 chars
            Add handling for uint32_t,uint64_t,uint32_t case for Raspberry Pi
            Add startup sanity checks for jsnative.c (in non-release builds)
            Added fix for returning floats on Raspberry Pi
            When <1024 JsVars, `lastChild`'s top bits are stored in `flags`, and pack
               is moved such that we get 1 extra character in StringExts
            Allow events of >12 characters length
            Fix regression in flash memory write (introduced via AES merge)
            Fixed instability when resetting after using SD card on non-standard pins
            HTTPS support on Pico (when compiled in)
            Rename USE_HTTPS to USE_TLS, and enable by default for Pico + Linux
            Add 'tls' module with 'connect' - for TLS Socket connections

     1v81 : Fix regression on UART4/5 (bug #559)
            Fix Serial3 on C10/C11 for F103 boards (fix #409)
            Remove Graphics.setColorHSV, add E.HSBtoRGB (fix #554)
            Make jsiDumpState/jsiAppendHardwareInitialisation use callbacks (fix #398)
            Add `E.dumpStr()` to dump current state of interpreter as a string
            Add ReferenceError, and ensure that TypeError gets converted to a string properly
            Actually create ReferenceError for undefined variables
            Fix Object constructor behaviour (fix #561)
            Now remove intervals/watches if they occur within 0.1s of a Ctrl-C on a blank line
            Fix parsing of trailing commas [,,1,,,]
            Treat vertical tab as whitespace
            Make sure we ReferenceError on '+='/etc
            Allow reserved words in record access and structure definitions
            Add Object.defineProperty/defineProperties (even if they ignore most args)
            Fix value returned when redefining an existing function
            Ensure Pico powers down USB in deep sleep - now down to 20uA!
            Fix Exception throw within catch block (fix #566)
            Fix issue where new Array(3.0) wouldn't produce a 3 element array
            Keep track of modified area in Graphics (so modules with `.flip()` can be speeded up)
            Fix `new Date('December 17, 1995 03:24:00')` - check only first 3 chars of month
            Allow Software PWM via `analogWrite(..., {soft:true})`
            Add `encodeURIComponent`
            Make sure `typeof unknown` doesn't ReferenceError
            Fix isNaN behaviour for 2 element array
            Fix jshPopIOEventOfType when element is at the top of queue anyway
            Produce more reasonable behaviour when converting very long strings to ints/floats
            Added built-in JavaScript debugger! See espruino.com/Debugger for details (fix #37)
            Fix crash when using E.getSizeOf() in some cases
            Make sure a TCPIP connection closes even if no data sent
            Make `flash.erasePage` safe if called without arguments (fix #586)
            Add `Pin.getInfo` to see what a Pin can do (for #93)
            Move Pin function code out of jshardware
            Add `E.on('init', ...)` - like `onInit` but allows multiple handlers
            Make sure `dump()` and `E.dumpStr()` dump the contents of Serial as well as events for other objects
            `E.getSizeOf(.., 1)` can now recurse into objects showing the sizes of all their children (fix #579)
            Fix bug when appending to a flat string (fix #614)
            Add `Serial/SPI/I2C.find(pin)` - so we can figure out what device to use based on the pin
            Ensure that when uploading, each command gets checked for errors (rather than right at the end)
            Fix writes on HTTP requests after a timeout, and add chunked encoding if the header is set.
            Added pin info for bit-banded pin addresses (and jshGetPinAddress).

     1v80 : Fix SD card IO that can corrupt SD card on file append since 1v73 (fix #536)
            Fix some potential pointer issues in hashlib
            Make debounced setWatch output state+time information (regression fix #537)
            Shorten some internal property names (faster/less mem is 4 chars or under)
            Change 'internal property' prefix from '>' (fix #540)
            Duplicate properties in an object defn. now cause second to be used (fix #495)
            Make sure `E.unmountSD` doesn't forget custom SD card configs from `E.connectSDCard`
            Added support for USB CK pin (fix #544)
            ES5 parseInt behaviour - don't treat numbers beginning with 0 as octals (fix #538)
            SPI.send now returns Uint8Array when passed an array. Also takes `{data:X, count:Y}` as argument (fix #485)
            Fix `parseFloat(Infinity)` (fix #314)
            Speed up jsvIterateCallback for arraybuffers
            SPI speed improvements, esp for SPI.write (fix #547)
            TV out tidyup, and VGA output can now do line doubling
            Merge in USB HID support for STM32F4 (keeping old USB for the F1)
            Add built-in 'Flash' module to allow Flash memory to be accessed from user code
            Pulled load/save code out of jshardware into jswrap_flash.c
            Remove jsiOneSecondAfterStartup from Linux builds (fix #551)
            Add RLE compression when saving to flash, increase Pico RAM from 3000 to 5000 vars (fix #543)
            Fix `JSON.parse` when not given strings (fix #546)
            Tweak Olimexino board - 700->1k vars, but lowered code flash to 6k
            Disable flash prefetch on Pico (~1% slower, but less power and way more accurate ADC readings) (fix #545)
            Now throw errors when 'in' is used on an invalid datatype (fix #550)
            Updated (inaccurate) docs for Serial.write/print and removed duplicated code
            Changed Pico's device class to 0x02 - now works on older Mac OS 10.6.8
            Change reported USB HID type to 0, from 2 (mouse)
            Improve digitalWrite/etc documentation
            Add `pin.mode` and `pin.getMode` functions (mirroring `pinMode`)
            `Serial.setup` now remembers options if none specified (fix #557)

     1v79 : Fix Mac address parsing for top nibbles
            Make bind reference function internals not copy them. Fix scoped vars in bind (fix #533)
            Use jsvUnlockMany to tidy up code and save some space
            jsiExecuteEventCallback can now take an arbitrary number of arguments
            Allow setTimeout/setInterval to take extra arguments (fix #532)
            Ensure HTTP is closed even when no data handler (fix #535)
            Seed random number from analog input, add W.hwRand and E.srand (fix #534)
            Fix timing bug when setting timeouts from intervals in Deep Sleep
            Reduce timeout for IO (eg. I2C write) on F401 and F4
            Tweaks to keep code size low enough for Olimexino

     1v78 : Fix regression where SPI2/3 weren't working on most pins (fix #525)
            Allow MAC address to be set for WIZnet (fix #527)
            Ensure res.on('close') is called for empty HTTP requests (fix #528)
            Ensure that A9 is never the default pin for USART1 output (fix #526)

     1v77 : Add E.mapInPlace
            Allowed ArrayBuffer Graphics to store pixels MSB-first
            Added faster software SPI path for simple writes
            Make sure filesystem support gets compiled into Espruino Pico
            Fix jsvGetFlatStringPointer to return the correct address
            Fix I2C2/I2C3 on Pico
            Fix issue where garbage collect of a Flat String corrupted the free variable list
            Fix issue where Array.sort on big array with identical elements failed (#515)
            Add 'modules' variable, and set 'this' to 'exports' when parsing a module (fix #520)
            Fix instanceof implementation (and fix mem leak) (fix #523)

     1v76 : Merged in NetworkJS library (for JS networking implementations)
            Ensure that 'wrapped' libraries are killed before timers/watches
            Made 'Field or method doesn't exist' report back the field that doesn't exist
            Added quick and dirty scripts/test262.js runner script
            Fix propogation of Errors and Exceptions through function calls
            Allow parsing of integers > base 16
            Now allow functions with >16 arguments (fix #490)
            Fix assert fail for syntax error in do or while loop
            Maths operations now call Object.valueOf if it's needed
            Fix assert fail when jswrap_object_getOwnPropertyDescriptor called with non-string
            Fix Array.indexOf when array contains non-basic values
            valueOf returns a type error when called on undefined
            Make sure analogRead doesn't overwrite pin state if it was set previously with pinMode
            Make sure pinMode works with ADC input mode
            Tweak event handling - events such as `Serial.on('data'` now set `this` to `Serial`
            Add Function.bind (fix #318)
            Fix SPI.setup memory leak (fix #496)
            Fix assert fail on debug builds on Waveform output (fix #511)
            Added more allowed types of whitespace
            Added String.prototype.trim() (fix #507)
            Allow argument lists in Function() (fix #505)
            Propagate `this` into eval (fix #513)

     1v75 : Fixed issue with Pins/Bools as Array indices
            Fix crash when out of memory while creating built-in object
            Fix continue statement in nested loops (fix #501)
            On Linux, Exit nonzero when an error occurs (fix #499)
            Ensure that pipes 'complete' if the source closes (was previously only the destination)
            Make HTTP/Sockets throttle reads so internal buffers don't get full when piping
            Added http statusCode, statusMessage, and httpVersion

     1v74 : On Espruino Board, allow setTime to use full 64 bits so setTime(Date.parse("...")/1000) works
            Fixed issues with Waveform after 1v72 update to flat strings
            Added 'global' built-in value
            Fix inaccuracy of 'Date.now()' on STM32
            Improve jsvIteratorGetIntegerValue speed for arrays (fix #493)
            Change process.env.EXPORTS to something more useful for compiler
            Fix issue with graphics fill on PCD8544 LCD
            Add TypedArray.slice (from ES6) to help modules that use I2C

     1v73 : Add Uint8ClampedArray, remove code duplication in ArrayBuffer (fix #486)
            Fix regression where accessing certain member names of an undefined variable would cause a crash (fix #488)
            Fix behaviour of char code 16 at beginning of the line (it now doesn't re-add the prompt after processing the line)
            Added jspGetNamedVariable for use in compiled JS
            Fix glitchy time values on the Espruino Board (fix #394)
            Fix getTime()==0 in onInit, which could break timeouts in onInit after a reset (fix #462)
            Refactor Software SPI code into jsspi.c
            Allow filesystem to work on user-defined pins (fix #427)

     1v72 : Stop RTC being reset by hard reset (getTime will now be time since power first applied) (fix #412)
            Allow Function.apply to take typed arrays (fix #442)
            Allow arrays to be passed to digitalPulse so square waves can be created easily
            Force inlining of jsvLock/UnLock on most systems - improves performance a lot
            Fix issues with SPI.write, CS, and out of sync receive bytes
            Fix do..while without trailing semi-colon
            Ensure that &,|,^,etc all have different precedences (without extra recursion)
            Used new semi-recursive parse for expressions
            Fix filled column when fillpoly is off the end of the screen
            Fixed reporting of Serial RX pullup in `dump()`
            Add input thread on Linux, and fix idle and Ctrl+C behaviour (fix #451)
            Stop huge amounts of input events blocking Espruino's timers (fix #452)
            Add ability to use serial ports on Linux with Serial1.setup({path:"/dev/ttyUSB0"})
            Started ability to use SPI from Linux
            Added 'net' library with support for sockets
            Fix JSON parse of negative numbers (fix #456)
            Only keep RTC settings if the relevant oscillator is running (fix #444)
            Finally fixed sporadic compilation problems with '-Os'
            Fixed issues with intervals in onInit (#462)
            Remove libraries from root scope (fix #463)
            Fix pin namings on Nucleo boards
            Fix addition of stdlib's exit on Nucleo debug
            Allow setWatch to execute native functions inside the IRQ
            When dumping typed arrays, use the size if all elements are 0 (fix #448)
            eval() can now access local variables and function arguments (fix #460)
            Added 'flat strings' for typed arrays.
              - these use a continuous chunk of memory so are much faster
            Ensure that we only create as many Serial/I2C/etc items in Symbol table as we need (fix #453)
            Allow modules to return whatever was assigned to exports - not just the original object
            Allowed E.nativeCall (assembler/compiled functions) to execute directly from a flat string
            Working F401 USB VCP bootloader
            Make Press-poweron-release-press boot back into Espruino (this may confuse your OS)
            Assert failures (in non-release builds) now reboot the system on ARM
            Fix issues with freeing of variables not clearing the lock flags (fix #474)
            Make Uint32Array actually return uints (even if they're so big they have to be represented as doubles)
            Allow peek/poke to read and write arrays of values
            Add Boolean constructor (fix #311)
            Fix difference between String() and String(undefined) (fix #312)
            Fix I2C/SPI on F401/F411-based boards (fix #470, fix #473)
            Improved ArrayBuffer write performance
            Massively improved ArrayBuffer Graphics fill performance for bpp<8
            Fix issues with floating point on devices with <1024 vars (using 12 byte JsVar)
            Add ability to change I2C bit rate from I2C.setup
            Added VGA TV output
            Added E.toString (for converting anything into a string)
            Pulled Typed Array creation into its own function
            Added E.toString and E.toUint8Array
            Made I2C.readFrom return a Uint8Array (fix #479)
            Allow multiple byte OneWire reads and writes
            Fix setWatch on F3Discovery (fix #183)
            Ensure that E.getSizeOf() works for ArrayBuffers (fix #484)
            Don't allocate Flat Strings if we can get away with 2 normal string blocks
              - it's actually faster to allocate and uses less memory

     1v71 : Allowed WIZnet + CC3000 to be instantiated on any pins
            Fix break inside loop inside case inside function (fix 428)
            Added fs.stat and File.seek (fix #429, fix #430)
            Allow use of DLE (char 16) on an empty line to turn echo off for *just that line*
            Add XON/XOFF flow control on Serial + USB. This is enabled by default for Serial (fix #20)
            Fix irregular timing on Espruino boards with clock crystal (inc rev 1v4)
            Sort out 'Number()' constructor not being picky enough - parseFloat now parses 'Infinity' (Fix #325, mostly fix #322)
            Stop iterator in FOR loop being called once more after a break
            Fix bug allObjects found with iterating over undefined
            Fix ArrayBuffer.sort issue with element size >1
            Fix network de-initialisation on Linux
            Fix reference count issue caused by removing a timer that had already been removed
            Power up SYSCFG on F2/3/4 parts, allowing watch to work on ports other than A
            Wait after setting the RTC time, to allow registers to update (fix #438, fix #441)
            Now using gcc-arm-none-eabi-4_8-2014q3 for compilation - CodeSourcery stopped being supported

     1v70 : Make pipe remove its drain/close listeners. Stops out of memory for repeated piping.
            Fix parseInt for values too large to go in an int (#406)
            Fix integer maths when result is too large for an integer
            Fix mod operator with NaN/Infinity (fix #315)
            Fix signed array values in PACKED_BIT devices
            Drop JsVar size from 20 bytes to 16, increase Espruino variable count accordingly
            Fix Array.fill on sparse arrays (fix #410)
            Allow I2C repeated start (fixes some odd I2C devices, fix #390)
            Refactoring to use iterators wherever possible
            Merge fs_kill and file_kill to ensure that files always die before the filesystem
            Add `E.unmountSD()` to allow SD cards to be removed once they have been used
            Stop String.split("") adding an empty elementy to the array
            Tidy up linker script, allow F401 to use 3x16kB pages for storing program data
            Fix regression in long timeouts (fix #416)
            Use 'interval' var to specify if we're an interval or not (don't use 'recur' var)
            Stop while/for/etc resetting exception state (fix #419)
            Add  E.getSizeOf (fix #421)
            Fix jsvCountJsVarsUsed for names with values
            Make hidden names smaller to save a few JsVars
            If there's only one function scope, don't define an array and save 2 JsVars
            Fix setInterval on non-F1 boards (fix #415)
            Fix issue where large doubles (> +/- 2^31) were converted to -1 rather than truncated ints
            Fix E.getSizeOf (fix #424)
            Fixed JSON indentation issue
            Made 'pretty' JSON output look a bit better

     1v69 : Fix 1v67's regression of digitalPulse when doing lots of pulses
            Add configurable OneWire search command (for finding DS18B20s with alarm set)

     1v68 : Fix memory leak in String.split
            Fix references to `this` - you can now write `this["LED1"]`
            Fix memory leak when calling toString on a normal object
            Fix memory leak in Graphics.createArrayBuffer
            Fix memory leak when joining arrays containing null
            Fix memory leak when syntax error while getting function arguments
            Fix memory leak test when running on Linux
            Fix memory leak in filesystem file open (when failure)
            Fix memory leak on Syntax error
            Stop multiple exceptions from being reported (eg. Syntax Errors)
            Fix parsing of '!!' when not executing
            Improve Error.toString, and fix bug when an exception was thrown from a function
            Improve jsvObjectGetChild when out of memory
            Switch native function decls from 32 bits to 16
            Swap HY2.4 board to software LCD driver as well, work out pin mappings from PY file
            Fix inaccuracy in setInterval, which had started since 32 bit switch in 1v65
            Store JSWAT_EXECUTE_IMMEDIATELY in a way that will fit in 16 bit function decls
            Allow bit-packing of refs for low memory boards (fix #145)
            Now dump 'debounce' for setWatch
            Make sure that dump() outputs correct JS for undefined variables
            Allow pin counts per port of >31 on Linux-based systems
            Fix issue with lost high-speed events when using setWatch with small debounce
            Fix HTTP client regression
            Fix Date constructor issue (uninitialised variable) (fix #408)
            Fix invalid conversion of large ints to floats on ARM
            Fix reset behaviour for non-standard default Serial ports

     1v67 : Lower size of timer task array of devices with little RAM (fix #401)
            Move hidden lists out of the root scope (fix #357)
            Fixed exception catching
            Fix Serial1 initialisation after 'reset()'
            Fix parsing of try..catch when a serious error (not an exception) occurred
            Stop the utility timer queue filling with WAKEUP tasks if Espruino gets woken up early
            Add ability to specify default Serial TX and RX pins in BOARD.py
            Reduce how many digits of floating point values are normally displayed
            Fixed PWM output on B4 + B5
            Fix regression when using pins as array indices
            Remove negation for CHxN outputs - it seems they don't negate after all. Fixes PWM polarity on A7,B1,B13,B14,B15
            Add pullup to USART RX. Reduces wakeups and random characters on Serial1.
            Add error flags and E.getErrorFlags to report possible issues like buffer overflows and low memory (fix #136)
            I2C timeouts now throw exceptions (fix #403)
            Fix String.prototype.split with non-string args
            Add fake digital pins D0..D7 under linux (helps with testing)
            Rewrite ff_wtoupper and save 650 bytes \o/ (fix #368)
            Update Makefile to make it easier to cross-compile RPi->Espruino board
            Fix HYSTM32_32 LCD at the expense of a bit of speed (fix #137, fix #327)

     1v66 : Ensure that analogWrite(pin,1) works on negated outputs
            Allow multiple Waveform playback on one pin (+ wave fixes)
            Improve dump() for objects and Serial.on('data') (part of #397)
            Fix Date.getSeconds,Milliseconds, and documentation on getMonth (#399)
            Fix memory leak on Serial receive
            Fix all Serial receive characters being 0 if no bytesize is specified

     1v65 : SPI.send/I2C.write/Serial.write can now take variable number of arguments (fix #370)
            Don't check for token matches where we already know what it should be (fix #280)
            Improve file read speed for large reads
            Waveform stability improvements
            Fix Float32Array.set (and improve speed for non-float arrays)
            OneWire library now uses hex strings for addresses rather than 64 bit ints
            Fix issue with uninitialised function arguments (fix #391)
            Fix parseURL for numeric keys in query string (fix #388)
            When running JS files under Linux, do two parses to ensure that Functions are 'hoisted'
            Add Object.create()
            Add Function constructor
            Add Object.getOwnPropertyDescriptor (although it won't return spec-compliant values)
            Add some Stubs for inbuilt Date and Error classes
            Added throw and try..catch..finally (see #40)
            Fixed overriding of builtins with other Builtins
            Added Date.valueOf
            Stop warning about break at the end of 'default' in switch statement
            Switch to 32 bit ints (fix #324)
            Added Array.prototype.reverse, and also for ArrayBuffers (fix #389)
            Swap JsVar fields around so everything is aligned on the correct boundaries
            Merge jsvNewWithFlags and jsvNew - making variable allocation a bit faster
            Fix changeInterval regression after int32 changes
            Remove JSV_NAME flag - paving the way for more efficient variable storage
            Store only 32 bit time for events (work out full 64 bits in event loop)
            Increase event buffer size to 128 (from 64)
            Enabled Graphics + CC3k support in the F3Discovery
            Make `Serial.onData` call back with >1 char (#383)
            Move `Serial.onData(...)` to `Serial.on('data',...)`
            Add Serial.read/available/pipe (fix #383)
            Add HTTP client/server read/available/pipe
            Add documentation for events (and tidy it up for constructors)
            Stop HTTP server closing before all data has been read
            Fixed parsing of multiple shifts
            setWatch now reports the pin back (fix #275)
            Fixed memory leak in g.getPixel with arraybuffers
            Fixed memory leak in "".indexOf(".")
            Fixed ArrayBuffer Graphics where width*height*bpp&7!=0
            Converted parse errors to throw exceptions
            Added Date.parse and Date.toString
            Fix parsing of integers that are too big to fit in an int32 (they're stored as doubles)
            Fix Linux Espruino when no tty is present
            Shave a few bytes off size of jsiDumpState using printf
            url.parse now unescapes the query string (fix #227)

     1v64 : Fix 'a=[2,3,4];delete a[1];'
            Make sure parseInt("0x01",16)==1 and parseInt("0x01")==1 but parseInt("0b01",16)==0
            Fix equality check used in switch, so false !== 0
            Improve Math.pow accuracy for small integer powers (fix #374)
            Make Ctrl-C only interrupt code if it has been running for too long (fix Ctrl-C -> CC3000 restart issues)
            Removed duplication in symbol lookup (fix #372, fix #323, fix #343)
            Fix JSON.stringify with circular references (fix #378)
            Fix String.indexOf when search string is bigger than the string being searched (fix #377)
            Add String.prototype.slice() (fix #376)
            Changed to more compact binary search symbol table (fix #278)
            hasOwnProperty now doesn't check prototypes #24
            Added Object.getOwnPropertyNames (fix #79, fix #158)
            Move 'constructor' into the correct place, be more aware of builtins in prototypes (helps #380)
            Handle __proto__ on builtin object types (eg. [].__proto__) (fix #381)
            Remove indirection of __proto__ (fix #102)
            Properly fix Object.getOwnPropertyNames (fix #380)
            Remove jsvFindChild*Ref (fix #375)
            Added LoopbackA/LoopbackB serial ports (fix #61)
            Fix slowdown when lexing long strings
            Remove Lock/UnLock in jslGetNextCh - should speed it up
            fs.appendFile() now works even if the file doesn't exist (fix #385)
            Support unicode escape sequence (\uXXXX) but crop to 8 bits (fix #386)
            Stop setInterval/etc increasing index numbers (fix #382)
            Clear existing digitalWrites on reset() (fix #231)
            Stop setWatch getting invalid data on load/save/reset (fix #254)

     1v63 : Memory leak when defining functions (fix #359)
            Fix Instance properties overwrite prototype (fix #360)
            Fix `edit(functionName)` without quotes (fix #356)
            Fix 'Uint32Array is not unsigned' (fix #330)
            Ensure Object.keys([9,,undefined,9])==[0,2,3] (partial #349)
            Store array length in the array root node rather than the last element (fix #351 #361)
            Object.keys on array now returns strings (fix #348)
            Remove jsvArrayGetLast (fix #363)
            Fix issue parsing `function() { return }`
            Stop jspNewObject creating a new object name if one already exists
            startup_stm32f10x_hd.s now explicitly sets the stack pointer. Allows Espruino images to use more RAM
            Add BusFault hander, to allow peek and poke to unmapped addresses without HardFaulting the ARM
            Fix edit(...) so that functions themselves (not just the variable) are updated (fix #366)
            Crop lines in errors when > 60 chars (fix #364)
            Improve when stack traces happen for error reporting
            Better error messages, and more efficient handler
            Improving Util Timer rescheduling to try and avoid 64 bit divisions
            Fix a lot of WIZnet W5500 issues (thanks @mgg1010!)
            Add E.reverseByte
            Add HIGH and LOW (fix #371)
            Improve docs for SPI/I2C/Serial.setup
            Force reconnect on CC3000 disconnect (fix #373)
            Added cephdon's streaming file API (fix #12)
            More WIZnet W5500 stability fixes - try and ensure that HTTP server never goes down
            Fix HTTP client Host header when accessing ports!=80

     1v62 : Added ArrayBufferView functions as per ES6 spec (fix #310)
            Added Graphics.setRotation (fix #321)
            Added Graphics.drawImage (fix #198)
            Added E.toArrayBuffer for fast string->array conversion
            Accessing an undefined array/object element now doesn't create it (fix #63)
            Fix fs.unlink returns true if the file does not exist (fix #331)
            Try and improve timer overlays by reordering the alternate function list
            Ensure that PWM output doesn't enable negated/non-negated outputs when it doesn't have to
            Improve console performance when sending long strings
            Initialise Graphics flags Graphics.createCallback - could have caused all kinds of issues
            Now make setInterval > 5s less accurate when setDeepSleep is on (saves ~0.5 sec of non-sleep time)
            Fixed problem when accessing an array with a string in a variable
            Fix issues with `"0" in {0:1}` (and hasOwnProperty)
            Improved interpolate function, and moved it out of ArrayBufferView into E
            Fix Problem with Object.keys on a string (fix #347)
            Fix assert fail when deleting a property that doesn't exist (fix #344)
            Ensure that dump remembers function names if they were in the root scope (fix #338)
            Fix memory leak in fs.readdir
            Ensure that abbreviations in console's '=...' output appear on newline if needed
            Add String.replace (fix #334)
            Make Graphics.drawImage draw bottom line of pixels (fix #329)
            Add Array.shift/unshift (fix #342)
            Fix Defining function after return causes error (fix #326)
            Fix deleting the last element in array (fix #346)
            More helpful I2C error messages (fix #10)
            Fix overriding built-in functions (fix #202)
            Add ES6 Array.prototype.fill (fix #317)
            Modified jsiQueueObjectCallbacks (and Object.emit) to support >2 args
            Added support for SPI LSB-first
            WIZnet improvements (specifically on HTTP server)
            Added WLAN.setIP for CC3000
            Fix String.split issue with last element (fix #352)
            Remove order warning for SPI if no order given (fix #353)
            process.env will now contain the git commit
            Move setInterval/Timeout implementations into jswrap_interactive (makes more sense)
            Add setWatch warning if it's not possible (fix #337)

     1v61 : Fix toString crash for large numbers
            Support floating-point literals without a leading 0 - eg '.5' (fix #296)
            Fix array access with booleans (fix #290)
            Fix "==" issues where only one argument is an array (fix #283)
            Make Array.join ignore null values (fix #289)
            Callback graphics now works even without a fillRect implementation (fix #295)
            ArrayBuffer Graphics now supports 2 and 4 bits as well as 1,8,16,24,32 (fix #301)
            Allowed array.splice to as many arguments as needed
            Make Array.sort() use string compare by default (fix #291, fix #292)
            Allow [,] and [1,2,,4] - (fix #287)
            Stop JSON.stringify using 'undefined' (fix #286)
            function.call can now have more than 4 arguments
            Rewrite native function caller (fix #277)
            Fix conversion of floats to booleans (fix #307)
            Fix parseInt of NaN/Infinity (fix #309)
            Add extra escape codes in strings (fix #304)
            Ensure String.charAt returns empty string for out of range (fix #305)
            Make REPL faster when receiving large amounts of data (fix #303)
            Improved jspeFunctionCall speed, added Named functions (fix #77)
            Allow Array.map.forEach to be applied to Strings and ArrayBuffers (for #310)
            Tweaks to make more Array functions work on non-arrays
            Added Array.reduce
            Allow commas in expressions at end of for loop - `for (;;i++,j++)`
            Fix SPI send with a single number

     1v60 : Fix unary plug on variable not working (fix #268)
            Added DNS with eth.setIP() for W5500
            Fix lock 'leak' when creating Graphics with callbacks
            Small fixes for trigger/timer
            Make dump() + console aware of built-in SPI/I2C/etc
            Add Pin constructor for converting numbers into a pin object
            Added getPinMode
            Fixed I2C saving state (fix #270)
            Add JTAG to ignore list for some boards
            Fix LCD FSMC formatting and report if LCD is unknown
            You can now reference built-in functions. eg. [1,2,3].map(Math.sqrt)
            Add Object.valueOf - help with #187
            Add Object.hasOwnProperty (although it does have some false positives) - #24
            Add software SPI - fix #41
            Fix issue when constructing an ArrayBuffer with a floating point length
            Fix Math.round regression and add checks to ensure it can't happen again
            Fix DEVICE_IS_XXX defines (fix SW SPI regression)
            Fix hardware SPI regression (getting out of sync after ArrayBuffer write)
            Removed non-standard Integer.valueOf - use "A".charCodeAt(0)
            Fix non-standard ArrayBuffer behaviour when constructing an ArrayBuffer from an ArrayBufferView
            Fix `1 in [2,3,4]` behaviour - it searches keys, not values
            Make parseInt(..., >36) return NaN
            Make Number.toString() use lowercase chars for hex
            Fix issues with NaN, negative zero, and Math.round
            Fix equality checks with null
            Fix comparison of integers with empty string/whitespace+number
            Added nativeCall, which allows C/Assembler to be called from JavaScript
            Fix custom font memory leak

     1v59 : (function(){})?1:0 should == 1 (fix #261)
            Fix Math.pow (Fix #260)
            Fix String.split() (Fix #259)
            Added Array.concat (Fix #262)
            Increase RTC/getTime reliability by ensuring overflow can't happen
            Added Math.min/max
            Allow jswrapper to wrap objects with a name >8 characters long (fix #264)
            dump() now doesn't print 'var X = undefined;' - just 'var X;'

     1v58 : Fix Serial.parity
            Fix glitches in jshGetSystemTime
            Added Graphics.setFontCustom for custom fonts
            Added String.lastIndexOf, and made String.indexOf with fromIndex work
            Used non-bold vector font, improve alignment, and make curves lower quality
            I2C can now write any size (as long as it fits on the stack!)
            Try and enlarge fillRects caused by polygons
            Fix === issues, fix #257
            Add Graphics.getColor/getBgColor for Juergen
            Added E.convolve for doing fast calculations with Waveforms
            Allow String.fromCharCode with multiple arguments
            Add builtin_modules to board's JSON
            Added E.FFT for Fast Fourier Transforms
            Added 16 bit read/write to Waveform (and speed up utility timer)
            Fix utility timer - now interrupts just in time

     1v57 : Tweak IRQ priorities to try and make SPI RX more reliable
            Make http default to port 80 if no port is specified in options
            Try and stop issue with System Time suddenly jumping forwards
            Fix assert fail when clearing and adding timeouts from within a timeout
            Fix modulo (actually remainder) operator for floating point values :/

     1v56 : Added atob and btoa (for base64 encode/decode) - fix #244
            Added Array.sort() - fix #220
            fs.writeFile/appendFile now return false if they fail for some reason
            Move Graphics init and idle functions out of jsinterface.c
            Add HttpServer.close
            Ensure that Linux command-line tests keep running if there's something to do
            Epic networking refactor - it should now be possible to support multiple network devices in a single binary
            Now only remove the interval/timeout/watch that's causing the error - not every one
            Change names of functions in callback-based Graphics so they don't conflict with the real ones
            More CC300 reliability - now range check the return value from send+recv, because if there's a timeout it can be wrong
            Fix memory leak in setWatch with debounce
            Fix 'repeat:false' in debounced setWatch
            Make sure 'repeat:false' disables the hardware watch
            Initialise RTC roughly 1 sec after reset, and use external 32kHz oscillator if it exists
            Added E.enableWatchdog (fix #252)
            Fix negative start value for String.substr()
            Fix problem where the RTC's full 32 bits weren't combined properly

     1v55 : Add String.toUpperCase/LowerCase
            Fix E.getAnalogVRef() regression
            Add Math.tan()
            Ensure Double/Integer have Number as a prototype (fixes: Number.prototype.n=function();(5.0).n() )
            ||/&& now doesn't use booleans (fix #251)
            More resilient parseInt behaviour
            Allow data listener for HTTP POST (fix #226)
            Stop JSON.parse using eval (fix #249, fix #208)
            `.toString` is now called when a String is needed from an Object (fix #57)
            Fixed reference count error when looking for functions in an Object's prototype
            Fix issues with Numbers as Strings in maths (eg. '-5'|0)
            Make sure NaN|0 == 0 (and not some huge number)
            Ensure that [1.23]*1.0 == 1.23 (fix #91)
            Don't pull in cos (use sin(x+PI/2))
            Try and save flash memory on Olimexino board

     1v54 : Add 4x6 font (instead of 8x8)
            Fix occasional instability with Waveform read/write
            Refactor JSON to improve speed and code size (using cbprintf)
            Now print special 'short' JSON for console.log (and the REPL) (fix #47)
            JSON.stringify now doesn't print functions (fix #207)
            Refectoring jsparse.c to name functions after their JS Grammar names
            IF statement now accepts commas
            Ensure that undefined+0 == NaN (only worked for floats previously)
            Fix assert fail (issue unlocking when executing built-in functions)
            Fix setInterval regression in dump (and tidy up code)
            FS lib now resets when issuing the reset() command (fix #200)

     1v53 : Attempt to deal with the case where CC3000 crashes on initialization
            Fix regression with setInterval/timeout and saving
            Fix issue with saving Serial baud rates
            Added ArrayBuffer.set
            Use jswrapper.c for executing idle/init/kill events for libraries (cleans up jsinteractive.c)
            Added beta 'Waveform' API to allow simple audio output
            Improved non-deep-sleep power draw by allowing Espruino to wake itself on the Utility timer (rather than SysTick)
            Allowed Waveform API to output on both DAC and PWM
            Improve auto-generated documentation
            Speed up ArrayBuffer.set and allow Strings to be used properly
            Fix jsvArrayJoin if memory runs out
            Added E.sum and E.variance array operations
            Added Waveform Analog Input

     1v52 : Fix memory leak in Array.slice
            Fix broken Serial initialisation (partial fix for #241)
            Add fs.unlink (for deleting files)
            Fix url parsing when there are two slashes
            Fix recent changeInterval regression
            Making CC3000 recover properly in the case of repeated HTTP GET
            Add alternate function remapping for Serial and improve Serial.setup error reporting, fix #241
            Added preliminary WIZnet W5500 support (see http://www.espruino.com/WIZnet)
            Alt Enter (27 + 10) now always inserts a newline: (eg. for `if (X) \n Y`)
            Fix digitalPulse with not a number
            Make digitalPulse(... 0) wait until the last pulse is complete
            Stop Espruino sending out so many carriage return characters (fix #243)
            Added 'delete' keyword (fix #39)

     1v51 : Added debounce to setWatch (fix #14)
            Tidy up timeout/watch code and now store an integer for interval
            Fix crash in url.parse (string free)
            Fix Modules.addCached bug which means that Modules.removeAllModules created a memory leak
            Fix regression introducted by fix for #199
            Added 'Esc,[,2,K' escape sequence for clearing lines. Much safer than Ctrl+C which tends to break out of execution.
            Fix bootloader (broken by LTO in 1v49)
            Added Number.toFixed
            Make number.toString(base) work for floating point (fix #232)
            Fix Linux jshSleep so that timeouts are handled at <10ms if required (fixes test056)
            Now use jshardware's SPI for SD filesystems - more multiplatform
            Now ref thisVar, which stops it being repurposed into a Name for array accesses (fix #233)
            Fix Linux halting when there is one long timeout but no other activity
            fs.readFile returns 'undefined' if file is not found. Also make readdir return undefined on failure (fix #229)
            Remove disk_timerproc in SD card implementation
            Upgrade fatfs to R0.10a
            Tweak jsinteractive.c to help reduce code size
            Finally added Long filename support for FatFS (fix #78)
            Epic refactor to remove JsParse (fix #17)
            Implement faster Graphics ArrayBuffer fill (affects vector fonts + clear)
            Stop repeated analogWrite with messing up PWM waveform (fix #56)
            Swap open and close brackets in bitmap font (fix #191)
            Graphics arraybuffer/callback now accepts 16bpp
            Added ability to specify a JS function for Graphics fillRect
            Graphics setPixel(x,y,undefined) to use foreground colour (fix #215)
            Make sure that interruptions are handled better while drawing to graphics
            Make sure that stack overflow errors are handled more tidily (and increase limit for warning)
            Increase available stack on Espruino Board
            Stop FatFS using insane amounts of RAM
            High res timer (now to 1/2^23) using SysTick with RTC as a base (fix #168)
            Added 'Infinity' constant
            Fixed type equality check between int and float (should treat them as the same)
            Fix parsing of '018' - it's not Octal after all (but 017 is)
            More accurate values for PI and E
            Fix charCodeAt being signed (should be unsigned)
            When casting Strings to booleans, so s.length!=0
            Guess initial values for average SysTick time - means that getTime is more accurate for the first 1-2 seconds after startup
            setWatch now reports lastTime - time of last state change #238
            analogWrite now respects pinMode (fix #234)
            Add Open Drain support to pinMode (fix #225)
            Fix calling Number([value]) always returns undefined (fix #186)
            When disconnected from the net, make sure we free all HTTP clients/servers
            Completely remove IRQs from CC3k code
            Speed up CC3k code, try and make it automatically power cycle it on timeouts
            Fix SPI MISO on F4 board
            Move CC3000 to SPI3 (same pins) so SPI1 can be used for other things
            Compile CC3000 support in for the F4 (untested)
            Process.env now reports board serial # and current console device (se we can throttle for Bluetooth) (fix #219)
            General bugfixing for low memory situations
            Make string free non-recursive
            Fix issue where fs.readFile of a big file would cause Espruino to crash
            Fix memory test harness

     1v50 : Fix broken Web IDE caused by change to printing JSON for console.log (part of #206)
            Fix bug when trying to stringify {5:5}
            Allow {1:2} to be parsed (fix #199)
            Added SPI RX IRQ. Caved in and used a few bytes for buffers, made SPI significantly more reliable

     1v49 : Change compiler flags to allow link-time optimisation
            Increase buffer sizes on Linux
            Increase buffer sizes on boards with >= 20kB RAM
            Made Startup banner smaller
            Less printing when loading from flash
            Don't display startup banner if loading from flash (an easy way to fix #213)
            Fix HTTP response code of 0 (fix #212)
            Add timeouts to TI's CC3000 driver
            Add timeouts for SPI, and other timeouts now interrupt execution
            Lower USB interrupt priority, remove pesky PriorityGroupConfig that was breaking other IRQ priorities
            Until we sort out SPI RX and IRQs, lower default SPI baud rate to stop timeouts
            console.log and print output JSON now (part of #206)
            Added handling of query in url.parse - still not fully compatible though (fix #205)

     1v48 : Fix issue where the size of command history is being reported wrong and so process.memory().free is reported wrong too
            We now loop without a seek to position inside the string (much faster if loop is not near the start of a fn) (fix #53)
            Faster string iteration which doesn't involve incrementing it->index
            Swapped to jumptable to lexer (should be a bit faster)
            Added the 'E' class, with getAnalogVRef and getTemperature (fix #60)
            Deprecated Math.clip (not in spec) and introduced E.clip
            Fixed bug in common.py that meant that ifndefs in JSON were sometimes not obeyed (better mem usage on small chips)
            Fix deep sleep breaking ADCs

     1v47 : Fix issue with dump() and input_pullup not being quoted
            Fix regression that broke OneWire in Espruino Board (#197)
            Fix clock speed issue on SPI1 (https://github.com/espruino/EspruinoDocs/issues/18)
            Don't interrupt on USB ESOF or ERR  - allows 'normal' sleep without interrupting every 1ms (fix #195)
            Remove pointless KickStarter line printed on startup
            Added bootloader hack to Python bootloader

     1v46 : Fix parseFloat("") not returning NaN, and parseFloat(" \t 5 £$%^&(*$") returning NaN
            Added isNaN() function (fix #184)
            Fix parse order for 'typeof' (fix #172)
            Added Number object (fix #165)
            Bounded ftoa (stops crash when printing Number.MAX_VALUE) - helps with #185
            Added Array.isArray() (fix #160)
            Add do...while (fix #151)
            Stop Espruino board from crashing if you try to create a web server without a connected CC3k (fix #182)
            Remove Array.contains as it's not in the spec (use indexOf instead if you need it) (fix #161)
            Fix nasty bug where adding/removing intervals/timeouts while in one could cause issues
            Fix bug when printing 1.999999999 and similar (fix #190)
            Remove need for pow for exponentiation. Not great but it fixes some tests that failed on FP inaccuracies
            Change polarity of setSleepIndicator (fix #194)
            Allow array.push with multiple arguments (fix #189)
            Speed up array access by searching from the end backwards if we think the number is in the last half (fix #46)

     1v45 : Fix parseFloat("foo") not returning NaN (and assert) - fix #149
            Remove Integer.parseInt
            Fix parseInt("bar") - fix #150
            Ensure that maths ops with null do treat it as 0 rather than a string - fix #156
            Fix digitalPulse length (properly!) - fix #154
            Making sure that undefined gets cast to NaN
            Fix Array.indexOf() returns undefined instead of -1 - fix #155
            Moved memory() to process.memory() - added more info too
            Try and improve handling of PWM timer speeds
            Fixed varying SPI baud rates depending on device
            Makefile changes for OSX compile

     1v44 : Modified build system to store binary names in the python definition
            Fix nasty regression involving losing code at the end of Strings
            Fix segfault when pinMode is called on an invalid pin
            Now disable interrupts during 4 bit SPI send - it's just too much otherwise
            Detect unfinished block comments in console (fix #138)
            Fix flash write on most 10XxB boards
            Fix PWM output on all STM32 boards
            General hardware tidy in prep for more intelligent device management
            Run initialisation code before setWatch, to make sure pullup/down is set beforehand
            Change 'Pin' datatype to be an unsigned char - makes tests easier
            Now use the hardware RTC for keeping system time. Allows proper deep sleep on Espruino board
            FINALLY - fix the USB VCP lost characters issue (#94)

     1v43 : Added 'Modules' object with support for adding/removing cached modules
            Allow product ID to be changed via Makefile
            Fix documentation (and old-fashined Parsing style) for JSON
            build_jswrapper now outputs errors to stderr (more compatible with default (silent) build process)
            Fix issue when parsing quotes in strings
            Added void operator for closure minification compatibility
            Ensure that return takes the comma operator
            Fix issue where printing Infinity would crash Espruino (fix #129)
            Finally some working (extremely beta) cc3000 code
            Added jsvObjectGet/SetChild to simplify some wrappers
            'http' now uses JsVars for storage (so is suitable for non-linux devices)
            Turned 'http' into a library
            Added process.version and process.env (fix #131)
            Changed handling of 2nd arg of << so that precedence is correct
            Fixed handling of 'for (;;)'
            Fix lock leak in Module handling
            Update ST's library for the STM32F1
            Update ST's VCP implementation
            Added prefix operator (fix #130)
            Allow espruino for linux to be run with '#!' in scripts
            Fix indexOf on final element of strings (fix #133)
            Remove JSV_PARENTINFO, as it turns out JS doesn't keep track of function scopes anyway (fix #109)
            Make 'this' a keyword (now faster, more memory efficient)
            Make 'Hardware' (root) the default value of 'this'
            Add jsvArrayPushAndUnLock and modified code to use it (fix #135)
            Now remember I2C state (partial fix for #13)
            Replace 'pow' function with a smaller version - save ~2kb
            Shaved another 1200 bytes off jslTokenAsString
            Now store Pin state (fix for #13 on F1 parts, F4 still looks broken)
            Added Graphics.stringWidth
            Added internal Printf function
	           Misc speed and code size improvements
            This version has gone to Seeed for use on the KickStarter boards

     1v42 : [ebirger] allowing 'new' with no brackets
            Allow built-in functions with variable numbers of arguments (fix #83)
            Implement 'String' constructor in the normal way (fix #110)
            Fix regression with parsing constructors while not executing
            Allow multiple arguments to print and console.log (fix #92)
            Make 'arguments' array available in functions (fix #100)
            Fix an assert fail, and handle some potential memory leaks
            Don't show __proto__ and constructor with for..in, keys(), or JSON.stringify
            Make 'trace()' output more readable debug data for complex structures
            Fix memory leak whe parsing functions iwht variable numbers of arguments - fix #115
            Defined NaN
            Stop 'new undefined()' crashing Espruino - fix #120
            Get A13/A14 working on Espruino board (these were JTAG)
            Get bootloader size direct from Python (remove hard-coding)
	           Fix '~' operator when acting on variables
            Made bootloader a bit more error tolerate (CRC on write)
            Added %=, /=, and *= operators (fix #121)
            Allowed Object.toString() to take a radix argument for integers (fix #125)
            Fix error message issue - broken strncat (fix #124)
            Add comma operator (fix #122)
            Added some basic code for STM32F429IDISCOVERY - not currently working though
            This version is the one sent off on the Test Harness (so will probably appear on boards)

     1v41 : Fix Olimexino compile (https://github.com/espruino/Espruino/issues/6)
            [ebirger] Member constructors (eg. new a.b() )
            [ebirger] Ensuring integers with radix specifiers can still be parsed if a radix is specified
            Fix for tests/test_json_arraybuffer_001.js - iteration of arraybuffers of length==1
            Add Object.keys(...)
            More arraybuffer iteration fixes
            On linux, use built-in stringToFloat to aid debugging. Handle exponentials, fix #31
            'make serialflash' is now works correctly for Espruino Boards with bootloader
            setWatch(..A0);setWatch(..A0);clearWatch(1) does not now kill the other watch, fix #25
            One-based setTimeout/setWatch, fix #3
            Added Function.call and Function.apply, fix #54
            'http' and 'fs' are now libraries that need to be 'require'd, fix #8
            Updated pin info for STM32F103xC/D/E chips, fix #84
            Fixed linker script for STM32F4 (discovery board now works)
            Object prototypes are now Objects, fix #101
            Board docs now specify '3.3v' only pins fix #104
            Add Array.forEach
            Fix searching down >1 prototype to find functions (one more issue posted in #99)
            Fix "12345"/5 type issues (fix #90)
            'Consting' some string functions
            Fixing arrays with string indices that are actually numbers \o/ (fix #19)
            Released onto website

     1v40 : Ensure that LCD.prototype.setPixel = function actually works
            Refactor LCD driver code to allow lcdInit (and start of making it non-platform-specific)
            Built 'LCD' support into linux/raspi/carambola
            Add initial SPI.send(ArrayBuffer) support - even if NO VALUES RETURNED
            Start of built-in Nokia 5110 LCD support
            Remove GPIO clock removal on sleep for now (it kills setWatch)
            Fix (sub)ArrayBuffer problems (test100.js)
            Added setDeepSleep - still beta put power consumption drops to 1mA
            Fix broken name for httpCRq.write
            Changed LCD to Graphics - added ability to render to ArrayBuffer
            Fix 8 char built-in class names
            Adding preliminary Sony SmartWatch support
            Adding preliminary support for completely bare 36 pin chip
            Fixing pin defs for Espruino board rev 1v1
            Added proper SDL/ArrayBuffer and JS Callback graphics support
            Added "ifdef" ability in build_jswrapper
            Take JSVAR_CACHE_SIZE out of jsutils and put it in the board config file
            Added JSV_PARENTINFO which will allow us to do things like setTimeout(foo.bar,10)
            Fixed arrays in non-executes streams - 'if (0) print([1,2,3]);'
            Added 'require' function loading modules from node_modules on SD card
            Added module cache to stop modules being re-loaded
            Renamed internal vars to start with '>' - much easier to distinguish for 'dump'/etc
            Only use parentInfo on functions
            Load all tests in test dir - don't do them by number
            Added 'zigzag' ordering for ArrayBuffer Graphics
            Added 'vertical_byte' ordering for ArrayBuffer Graphics
            toJSON now ignores 'hidden' object elements
            Special-case jsvArrayBufferIteratorSetIntegerValue
            Make SPI output an ArrayBuffer
            Use best out of 3 for DelayMicroseconds calibration - something seems flaky right after bootup
	           Lines now drawn from p1 to p2 inclusive
	           Events now use jshPushIOWatchEvent (should cut down on code) also fixed bug with watching pin #11
	           Now remember if pinMode was set or not
       	    Transform ```code``` in JSON into a code tag in the documentation
            Graphics now supports FSMC for HY boards again
            Drawing vector fonts is now roughly the right size and position (still not 100%)
            Remove registration code
            Adding MPL licence
            Remove Arduino bit manipulation functions - nobody seems to use them anyway
            # of flash pages/etc now comes from board info
            [ebirger] Supply the correct arguments to Array.map
            [ebirger] Method calls and membership evaluation should be done on all factors (ee. [1,2,3].foo())
            [ebirger] When running multiple tests, only set up terminal once or it breaks the terminal window on exit
            Added STM32-style USB CDC bootloader for Espruino Boards
            Added scripts/create_espruino_image.sh to package up bootloader and espruino into one binary
            SHIPPED on Impatient developer boards

     1v39 : Added Bitwise NOT operator
            Added Raspberry Pi version to ZIP (with HTTP support)
            Fixed load/save on Linux Devices
            Added pinMode function (to allow pull-ups/pull-downs to be turned on)
            SPI.send4bit/send8bit will now not mess up the final element
            changeInterval now clears up stored up callbacks (eg, setInterval(.., 0.01)...wait...changeInterval(...,20)
            Ctrl-C no longer prints anything, which avoids lockups
            No longer print "Execution Interrupted" if nothing was interrupted!
            Added >>>= >>= and <<=
            When entering text interactively, ensure that there are no trailing spaces

     1v38 : Tweaks for Arduino IDE compile
            Removed '(char #)' from stack trace, as a bit pointless now
            Added better reporting of execution location when Ctrl-C pressed
            Urgent fix for non-working Olimexino since 1v33
            Fix string comparison when strings contain "\0"
            Added LED1/2/OSC/SD/etc to Olimexino Board docs

     1v37 : Urgent fix - power saving code made it difficult to re-flash Espruino (now only apply this to Espruino Board)

     1v36 : Fix documentation for Array.pop()
            Added some much better board documentation
            Fixed DAC output on F3
            Fixed DAC output on devices where PWM is also available and the alternate function is less than the DAC's

     1v35 : Attempt to reduce power consumption when sleeping by turning off GPIO, and setting GPIOs to AIN on reset
            Fix F3 issue where ADC/DAC weren't picked up properly
            Tidy up register text and add KickStarter mention
            var a = {}; a[LED1]=0; - not converted to String
            JSON (and hence dump()) now dumps ArrayBuffer correctly

     1v34 : Faster jshFromDeviceString
            Preliminary support for flow control on Serial receive
            Speed improvements by removing jsvGetRef from jsvUnLock
            fast 4 byte pre-check in jsvFindChildFromString
            Skip lock/unlock in FindChildFromString to help increase speed
            When we unplug USB, only go to the default console device IF that is the device we're currently on
            Support for custom Espruino board
            Added ArrayBufferView.interpolate
            16 bit SPI send for send4bit/sevrnd8bit (better reliability on low-end chips)
            Fix JSON dump of typed array
            Added Math.clip(x, min, max)
            When saving on flash, don't do jslTokenAsString properly
            B3/B4 move from alternate fn
            Fix incorrect reporting of analog pins
            Fix I2C.readFrom on STM32F1/4
            Make 1/2 == 0.5 (was being sensible before, but now follow JS spec)
            Ctrl-C while in timer fn clears timers (but not outside it)
            Fixed broken clearInterval from within setInterval
            Hopefully fixed issue on SSD1289 LCD controller
            Trigger wheel handler to use interrupts
            2D arraybuffer interpolation
            Added Math.wrap, fixed a lot of trigger issues
            Fixed SysTick priority/preempt problems
            Slowed the SysTick timer back down for everything
            Fix Int8Array signedness on F4 boards
            Refactored source code tree

     1v33 : fix character encoding issue of "\16"+"1" != "\161"
            Refactoring of ArrayBuffer into iterator, and addition of a general purpose iterator
            Fancier assert for debugging
            jsvArrayJoin to use new iterator
            for (i in ...) to use new iterator
            I2C and SPI use new iterator
            Serial.write() - to allow single ints to easily be written
            changeInterval assert fail when given a function by accident
            added peek8/poke8/peek16/poke16
            memory() now takes account of command history size
            memory() on ARM reports the end address of the stack - so it can be used as a scratchpad with peek and poke
            Try and reduce code size by not inlining several functions
            No refs for StringExts - so we get one more byte per JsVar (~5%) more storage efficiency
            Move from jsvIsBuiltInFunction to computer-generated jswIsBuiltInFunction
            When creating Objects, check for built-in function BEFORE creating an Object class for it
            Built process now checks that flash usage is under the allowed value
            Added short compare to jswHandleFunctionCall to reduce code size
            Added 3 byte compare (4 byte read and AND off top byte) - faster, less code
            Auto-generate jsvGetBasicObjectName from docs
            No longer using refs for storing whether free or not - use flags with JSV_UNUSED and get one extra var with 8 bit refs
            Switch to using STRING_0...STRING_MAX in flags, rather than specific bits in JsVarFlags - allows more that 15 chars to be used per JsVar
            Make ArrayBuffers actually be ArrayBufferViews - saves on extra string-handling code at expense of one var
            Make sure Uint8Array,etc inherits from ArrayBufferView
            Fix issue where a '\0' coming in from serial was not put in e.data properly
            Don't inline some functions when we're trying to save on flash
            Re-use sin for cos, pow for sqrt to reduce code size

     1v32 : Fixed embarassing issue with 0.999=="0.A"
            Added and checked Pin.writeAtTime on STM32
            Now don't allocate events array - just allocate directly, which saves memory and is faster (although slighty out of order)
            Docs: now Alphabetically sorted, and class instances not listed by accident
            Fix issue where Ctrl-C on ANY Serial port caused execution to be interrupted
            Updated busy indicator to cope with recent change to not allocate events in an array
            Fixed I2C on HY 2.4 board - I2C needed hard reset
            Added basic ArrayBuffers/TypedArray support
            Fix memory leak when error created with [] on a non-array/object
            Improved hyperlinking in documentation
            Fix I2C receive bug on F4
            Increased VL board's input buffer size

     1v31 : Fix PWM output on TIMER1/8 pins of the STM32F4
            Fix PWM output for negated timers
            memory() now runs a GC pass
            Fixed multiple occurrence of functions in reference

     1v30 : STM32F1: fixed AF issue meant peripherals would never return from AF mode
            STM32F1: When given an invalid pin, now reports if pins are 'af' or not
            Updated SPI.setup docs to mention that you can't mix AF and non-AF
            If one SPI pin is specified but others aren't, only that pin will be set up
            Added Olimexino hack so SPI1.setup works as expected
            Allow using [] on a function
            Fix precedence issue, so var a = function() { return 1; }(); works
            Update SPI documentation
            for (i in f) can now iterate over functions
            Optional argument to trace() for object to start tracing from
            Small steps towards ArrayBuffers
            Added smart edit that checks for internal functions, and uses Function.replaceWith
            Added Function.replaceWith to replace the internals of a function while keeping the scope

     1v29 : Some hacky sysfs-based IO for running on Linux
            HTTP Callbacks are now stored as names so they can be changed on the fly (Linux only)
            Successful compile for Carambola
            Filesystem support on Linux
            Switch to variable size ref counter (marginally more efficient on very small devices, safe on Linux)
            Linux now has unlimited memory available
            Added linux/sysfs 'setWatch' (non-irq driven, so very noddy)
            Checked jswrapper check from using multi-char constants to a #define
            Improve pin suggestions for SPI/I2C/USART
            Auto-initialise USART with default values when setConsole is used
            Support for new Graphics LCD types
            3.2" VCT6 board support

     1v28 : Faster LCD fillrect for HY 2.8
            Fix for multi-byte SPI writes on HY board at 1Mhz (touchscreen control bug)
            Fix issue with delayMicrosecond calibration on HY (and hence OneWire)
            Fixed digitalPulse on STM32VLDISCOVERY

     1v27 : Fixed problem with OneWire constructor execution
            Added |=, &= and ^=
            Added Array.splice()
            Faster, more ROM-efficient built-in symbol table
            Fix for potential issue when using field accessor on an undefined var

     1v26 : I2C Support on STM32F1 and STM32F4 boards too
            Emergency cut in variables for Olimexino with bootloader (as flash usage has got too high for save to flash!)

     1v25 : http.writeHead to accept an empty header
            Fixed issue finding methods on built in classes (0 termination)
            make sure http server with no data still sends headers...
            Start of MINI-HY-2.8" support (all ok, but no SD card yet)
            Reduce RAM usage by consting some arrays that are not modified
            Vector fonts now use polys - 8kb less ROM, and faster rendering
            Start of LCD 'driver' code
            Standard way of handling events, Object.on/emit/removeAllListeners - like Node.js's EventEmitter
            Self-calibrating Microsecond delay (for intermal OneWire/etc)
            OneWire class
            Correct handling of built-in class constructors
            Fix error when parsing a zero-argument function that has been given arguments
            I2C support - currently ONLY tested on STM32F3 board

     1v24 : SDIO-based fat driver on the HY STM32 board
            Added DAC to the HY boards (103xE-based)
            Re-named the fileSystem functions to make them more compatible with node.js (readFile/writeFile/etc)
            Added fs.appendFile
            Removed HTTP from the reference until it is included in some boards

     1v23 : Fix 'ERROR: INTERNAL: stmADCChannel' on STM32VLDISCOVERY/F1 boards when accessing PA0
            Reference now mentions which Espruino version it is for

     1v22 : Important fix - Events got executed in the wrong order if they got queued up

     1v21 : Ensure SPI clock does not stop between bytes
            Added SPI.send4bit and SPI.send8bit
            Made sure the VL board's code fits into available flash
            Smart += that can append to a string rather than cloning it
            dump() prints functions properly, rather than 'var f = function() {}'
            Pageup/down move the cursor to the beginning/end of input
            LCD draw/fill with negative x and y

     1v20 : Add console.log
            Fix automatic usleep for Linux
            Added node.js-style HTTP server for Linux version
            Fixed null-pointer issue when accessing something that doesn't exist on an object
            Added node.js-style HTTP client for Linux version
            Start of bit bashing functionality
            for (i in "ABCD") console.log(i) -> 0,1,2,3
            String array access (but not for writing - doesn't work in JS anyway)
            String String.fromCharCode / charCodeAt
            Added SPI baud rate setting
            Vector font chars 'a' and '4' now work ok
            Fix numeric exception when rendering a poly that has some identical points
            Better digitalPulse (uses timer + interrupts)
            analogWrite can now take an object with a 'frequency' argument for PWM

     1v19 : Fixed issue where var M=Math;M.random() failed
            Fixed issue with var U=USB;U.print("Hello");
            Remove loop iteration limit
            Fix memory leak when a syntax error is in for '(i in arr)'
            Save state of pin on setWatch interrupt (e.state)
            Change setWatch to allow only on rise or fall as an option
            clearWatch() clears all watches

     1v18 : DAC support on F3/F4
            Serial.setup() can also take a second parameter of an object {tx,rx}
            Better support for dump() with echo/setBusyIndicator/etc
            Better dumping of prototypes on built-in vars
            Don't add chars<32 (Except tab) to the input line
            SPI1/2/3/4.setup() to take an object {baud,sck,miso,mosi}
            Better hardware initialisation code (not UARTS auto-init if they are used)
            Fix issues with prototypes
            Peek/poke instructions
            Start of I2C support (not usable yet)
            Added Math. ceil/floor/exp/log

     1v17 : Support for running alongside the Maple bootloader
            Fix parsing of numbers beginning with 0 when forceRadix!=8
            Fixed USART1 on Maple/Olimexino devices

     1v16 : Inlining of jsvLock/UnLock in jsvar.h to improve speed
            Move non-hardware-dependent stuff into jsdevices
            Move jshardware.c into targets/stm32/jshardware.c, create 'targets/linux' and use a single makefile
            For + While loops work without reallocating lex
            Fix AddNativeFunction when function already exists (and tests + saved state)
            Change jsvFindChildFromX to use JsVar* from JsVarRef - saves a lot of lock/unlock
            Handle new Foo() as per spec (return value + init of this+prototype) - still does not cope with non-object prototype
            Beginning of SD card support (works on Olimexino, but not very flexible)
            Fix for parse/eval when given non-strings
            Strings can now contain '\0'
            Jumptable-friendly reserved word check
            Jumptable-friendly builtin functions (massive refactor)
            SPI support
            HY board support, and graphics LCD
            Added fillPoly, and Vector fonts
            Added Registration code
            Fixed some undefined function/array warnings
            Much better HTML function documentation
            Fixed edit() function
            STM32F3 support, and now peripheral stuff is done with a script
            explain what pins are available if a pin is not capable of requested fn
            power on ADCs only when needed
            LCD fillPoly speed improvements, + drawLine
            Add datatype for Pin, so pins written to console by pin name rather than integer value.
            Added Pin.set/Pin.reset
            Change warning about 'undefined.' into an error (foo.reset() had unexpected consequences!)
            Fix parsing of '1.0/-3'!
            Add typeof and instanceof operators
            Ensure that Serial1/SPI1/etc are objects of type 'Serial'/'SPI' - so prototypes can be added

     1v15 : Escaping JSON strings
            Fix parsing of octal numbers in strings (so don't have to be 3 chars long)
            Drastically improved stack usage using small stub functions (at expense of a bit of speed)
            dump() also dumps out prototypes for functions

     1v14 : Fix complaint about pins during setBusyIndicator()
            Increase available memory on OLIMEXINO
            Added function memory() to return memory usage
            setWatch now links to function names (rather than just functions)
            dump() also handles Serial.onData(...)
            Fix issue with JSON printing functions with arguments to console
            prefix builtin variables with '_'
            fix ArrayIndexOf when array contains undefineds
            move all devices into one git repository
            USB on F4
            call onInit function/string if it exists when Espruino powers on
            Compile F4 with -O2 - as we have the program memory for it
            Serial3/4/5/6 on F4
            Serial3 on Olimexino
            Make Serial.onData() clear onData handler

     1v13 : Operations like + on Object/Array convert them to strings rather than error
            var now doesn't error if there is no semi-colon
            Allow new line or line delete in multi-line editing
            add edit(functionName) - which copies function definition into inputline so it can be updated
            When printing lines, delete current inputline and then put it back in idle loop (only if echo=1)
            Support *,/ etc on numpad

     1v12 : Issue when printing lots of data and then disconnect USB
            Hide USB/Serial in Dump()
            add Array.map(fn(x), thisArg)
            For newline, count [] and () (as well as {}) - also knows about comments/strings/etc
            Fix assert fail is setTimeout with non-function
            If space at end of input line, enter still executes
            Removed some hard-coded arrays in favour of JsVar strings
            Fix confusion with jsvIsName/jsvIsString
            Handle numpad end key
            Add code to check stack and stop stack overflow if too much recursion
            Ensure that setTimeout/setWatch store the link to a function, not the function
            Fix nasty ref loop in ref loop GC issue
            Add dotty output
            Fix memory leak when error in jspParseSingleFunction
            Now run Garbage collection if we're idle, and we know we have a few ms spare
            Added setSleepIndicator
            Fix line/col indicator in errors/warnings
            Fix JSON parsing and printing when 'undefined' encountered
            Rewritten object handling code to be way more standard JavaScript compliant
            Array initialisation with 'new Array()', also for Strings
            Added a few more built in functions
            Nice error reporting with line + pointer
            fixed Math.random
            Binary style ops on doubles now work - they are just converted to ints
            Added boolean datatype

     1v11 : Add Math functions
            Add command history (and dynamic history free if low memory)
            Fix broken jsvArrayPop
            Add tests for and fix Array.indexOf
            In-line editing for commands
            Fix bug in basicVarEquals for big strings
            More fixes for low memory conditions
            Multi-line edit for commands (but no newline or line delete yet)
            Handle Home, End + reverse delete keys
            Fix nested for loops not handling interrupts correctly
            Fix AppendString issue when given start value greater than string
            Add 'changeInterval' to allow things created with setInterval to have the frequency changed (eg. stepper motor control)
            Now puts itself to sleep to save power, when it knows nothing is required and it'll be woken up by SysTick before
            Change Math library to avoid putting constants in RAM

     1v10 : Increase FIFO size for VL
            Marginally decrease amount of F4 vars to ensure they all fit in one flash sector
            Allow strings to be longer than the max token size
            '"key" in obj' syntax
            Detect if in FOR or WHILE loop, and if not, disallow break and continue
            Change min setInterval time to 0.1ms - F4 can get close to this
            Better analog pin error message
            USB support on Olimexino/Maple
            Start of multiple COM port support (ioEvent queue)
            Ctrl-C now clears the input line
            Save state of 'echo' into flash with save()
            Add 'setBusyIndicator(pin)' to set pin high when Espruino is busy
            Inbuilt function handling speed improvements
            Allow Serial comms via other UARTS. Serial1/2.onData and print/println
            now inserts elements into arrays in the correct order (GetLength can be (is) now much faster)
            Faster code to work out pins from strings
            Automatically convert IDs in form A#,A##,B#,B## etc into numbers.
            Built-in constants for LED1/BTN/etc.

     1v09 : Enabled 'abs' by default
            Added flash programming to STM32F4
            analogWrite now working!

     1v08 : Add preliminary STM32F4 support
            Allowed test cases to test timers - eg. code in jsinteractive.c
            Fix memory leak for timer
            Fix memory leak for digitalWrite

     1v07 : Fix string charAt
            Fix watch on different pin
            Pass arguments to event handlers - eg. time
            digitalWrite/Read to take arrays of pins, and int for value

     1v06 : Add break + continue
            Add switch statement
            Handle /r, /r/n or just /n for newlines - phone compatible
            Handle different type of delete

     1v05 : Allow setWatch/setTimeout/setInterval with a string
            Handle adding Open bracket then deleting it
            When calling a NAMED function, zero the scopes - this stops scope table overflow

     1v04 : Renamed to Espruino
            Fixed issue with event add when out of memory
            If out of memory happens during a timer, kill all timers<|MERGE_RESOLUTION|>--- conflicted
+++ resolved
@@ -22,11 +22,8 @@
             nRF52: Fix setScanResponse regression from 2v00
             nRF5x: Execute SWI1_IRQHandler when radio turns off instead of on+off. More efficient, fixed multiple advertising.
             Smartibot build added
-<<<<<<< HEAD
-	    ESP32: update EspruinoBuildTools to esp-idf V3.1.3
-=======
+            ESP32: update EspruinoBuildTools to esp-idf V3.1.3
             nRF52: Add FAT Filesystem support to MDBT42Q module
->>>>>>> b4593018
 
      2v01 : ESP32: update to esp-idf V3.1
             Fix issues with Class Extends
