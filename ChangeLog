--- conflicted
+++ resolved
@@ -17,11 +17,8 @@
             nRF5x: Allow 'high speed' watches via 'hispeed' argument to setWatch. Higher power consumption but detects fast (<25us) pulses.
             Bangle.js2: E.showMenu now returns 'scroller', `format` is called with a second argument, font in popup is scaled to fit (fix #2190)
             Fix recent class method regression (24247e4ec9) (fix #2197)
-<<<<<<< HEAD
-            Bangle.js: Add "clockcustom" mode to setUI
-=======
             Bangle.js2: 6x15 font tweaks for better ISO8859-1 support
->>>>>>> e0187f16
+            Bangle.js: Add clock property to "custom" mode in setUI
             
      2v13 : Memory usage improvement: Function scopes no longer stored as an array if they only contain one scope
             Memory usage improvement: The root scope is never stored in the scope list (it's searched by default)
