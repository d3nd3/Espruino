     1v92 : nRF5x: Fix issue where Espruino could crash during save() if the flash got into a strange state
            Added Pin.toggle() function
            Fix implicit casting to bool/number on ArrayBuffers (fix #1030)
            Fix jstExecuteTaskChecker bug, and allow jstExecuteFn to take a userdata argument
            Puck.js: Reduce IR LED to 10% duty cycle
            Puck.js: Allow Puck.IR to take pins for external IR LED (fix #927)
            nRF52: Allow arbitrary NFC data to be specified (fix #1021)
            nRF5x: Allow multiple advertising packets to be set at once with NRF.setAdvertising
            nRF52: Add 'properties' object to BluetoothRemoteGATTCharacteristic
            nRF52: Perform write without response if that is what is required 
            Pico/WiFi: Allow USB HID to work on Windows (from @nailxx)
            Allow Puck.js/nRF52 devices to drive Neopixel/WS281x/APA10x LEDs with require("neopixel").write (fix #1023)
            Fix crash in JSON.stringify for zero-length typed arrays
            Fix precedence of 'void' keyword (fix #1079)
            nRF52: Add BluetoothRemoteGATTCharacteristic.startNotifications (fix #959)
            nRF52: Added BluetoothDevice.gattserverdisconnected event
            nRF5x: Report back reason codes for BLE disconnect
            Added DataView class
            nRF52: char.readValue now returns DataView to be more Web Bluetooth compliant (fix #1091)
            nRF5x: Fix explicit disconnect being able to reboot Puck (fix #1088)
            nRF5x: Respond to conn_params update request, fix puck-puck disconnection after ~65 sec (fix #1089)
            nRF52: Change connection params for central mode so NRF.setLowPowerConnection affects connection speed
            Un-inlining jsvGet*AndUnLock functions to give us a little more free flash
	    ESP8266: RELEASE=1 sets WIFI_DBG and NET_DBG to 0 to shrink firmware size
	    ESP8266: Add Wifi.setAPIP() and Wifi.setIP() 
	    ESP8266: Add i2c clock stretch
	    Fix E.FFT output (enable magnitude when one array specified)
            Puck.js: Correct reading if using analogWrite to red LED and *then* using Puck.light()
            Improved build process for all boards
            Pin.toggle now returns a boolean (fix #1111)
            nRF52: Now use 'high drive' mode for GPIOs
            Puck.js: tweak IR duty cycle, with high drive GPIO range is ~3x more
            nRF52: switch compilation to size optimisation, not speed
            nRF5x: Allow services to be advertised (fix #996)
            JSON.parse now throws an exception if an incorrect value type is found (fix #1117)
            Pipe close event handlers now use 'this' arg - solves auto-closing pipe when piping from HTTP
            nRF5x: stop app_timer NRF_ERROR_INVALID_PARAM errors (trying to sleep for too little time)
<<<<<<< HEAD
            Change name of socket close internal variable so it doesn't conflict with Pipe's close call
=======
            Added flash emulation to Linux port
            Increase max graphics size from 1023 to 32767
	    Add Fat File System to boards with large Flash (ESP32)
            nRF52: Don't get stuck in 'HID Busy' state if a HID send failed
>>>>>>> c3aeae45

     1v91 : Fix recent regression if no Boot Code defined at startup
            Fix handling of return of rejected promise within a promise
            Fix regression where HTTPS without cert/ca or key failed
            nRF52: Making NRF.getPrimaryService/etc more robust
            nRF5x: Add NRF.getAddress() - fix #1001
            Fix bug that caused load() not to clear memory if only E.setBootCode was used
            microbit: Update Espruino with pin polarity, so saved code gets loaded without BTN1 pressed
            Fix bug that caused Bluetooth/TV/USB objects to be added in devices that didn't support them (fix #832)
            nRF52: Increase custom UUID count from 3 to 10
            Adding Global built-in objects like SPI1/Serial1 and Bluetooth to the docs
            Puck.js: Tweak battery percentage calculation to try and make it more linear
            Puck.js: Adjust Puck.light() levels based on battery percentage (and add comments)
            nRF5x: Fix E.hwRand() (fix #1010)
            Ensure tab complete/others include the Object proto even on functions/strings
            nRF5x: Add NRF.restart() to force the restart of the Bluetooth Softdevice if required
            nRF5x: Add E.setLowPowerConnection(bool) to allow continuous connections to Puck.js (fix #995)
            Allow implicit conversion of hexadecimal strings to numbers (fix #1016)
            Allow arrow functions inside nonexecuting functions (fix #1011)

     1v90 : Fixes for Promise.all (passing in non-promises, pre-resolved, and ordering) (fix #976)
            Fix arrow function bug when parsing multiple arguments
            Added more helpful error messages for TLS
            Allow `Modules.addCached` to take a function (makes module loading more memory efficient)
            Re-add Espruino's old `rand` function (so no malloc, and ~1kB RAM, ~3kB ROM saved)
            nRF5x: Ensure 'NRF.sleep' works even when connected
            Fix bug when using >32 bit integers as array indices (fix #984)
            Fix bug when parsing '.catch' while not executing (fix #989)
            Stop PWM 'glitching' when moving from a nonzero value down to 0 (partial #991)
            nRF5x: Add multi-channel hardware PWM (fix #991, fix #972)
            'dump()' now outputs code written with E.setBootCode as well (fix #999)
            nRF5x: Remember advertising information even after softdevice reboot  (fix #997)
            nRF51: Remove heap placeholder on nRF51 as not needed since no malloc. Increase nRF51 var count (fix #985)
            nRF5x: 'connect' event now contains address of device that has connected, and fix docs
            nRF5x: Add a 'NRF.disconnect' function to disconnect a client that has connected to Puck.js
            nRF5x: Fix timing accuracy problems with setWatch

     1v89 : Allow entering of multi-line Templated Literals on the command-line (fix #970)
            Make lexer fail when parsing non-templated strings with newlines in 
            Add 'let' and 'const' keywords - treat them like 'var' for now
            Increased findDevices timeout to 2 seconds
            Allowed 16 bit UUIDs to be specified as simply "ABCD" (no "0x")
            Improved BLE error messages (especially from Promises)
            Fix STM32F1 regression caused by F4 LSE fixes
            Fix comma operator regression caused by recent arrow functions addition
            Remove RTC changes for STM32F1
            nRF5x: Make sure that updateServices(notify) on a non-notifyable service will just error, rather than reset (fix #973)
            nRF5x: Ensure setWatch doesn't reset pin state
            nRF5x: Reset pin states to default on 'reset()'
            nRF5x: Move advertising back to 375ms (more reliable connections)
            Puck: allow Puck.mag to work while magnetometer is on

     1v88 : jshSetEventCallback callbacks now get an argument with the channel number
            Tab complete now offers a much better set of completions (fix #926)
            Fix emitting of events with long names (fix #906)
            Ensure 'af_opendrain' pin mode gets remembered when saving (fix #890)
            Add second Promise.then argument (fix #869)
            Fix 'chained' promises (fix #894)
            Fixed memory leak when automatically converting a simple object to a String
            Added ES6 Template Literals
            Initial commit of ES6 arrow functions
            Add 'opendrain_pullup' pinMode (including emulation on STM32F1)
            Make OneWire use opendrain_pullup (no resistor needed for short runs now)
            Add Software I2C (with opendrain_pullup) (ref #549, fix #29)
            Cope with new escape codes for home and end on Ubuntu 16.04 (27,91,70/72)
            Tweak VGA output back porch to 2ms (so leftmost pixels always on screen)
            Fix regression with 2 concurrent waveforms on different pins (fix #930)
            nRF5x: add updateServices, and allow setServices to be called multiple times (partial #936)
            Added Puck.getBatteryPercentage() utility function
            nRF5x: setServices can now uninitialise SD in order to remove added services
            Added E.lockConsole() for use with E.setPassword()
            Calling jsvRemoveChild at end of array now updates the length (fix #946)
            Allow padding to be specified as 3rd argument of JSON.stringify
            JSON.stringify now dumps typed arrays as arrays (fix #489)
            nRF52: BLE HID support and switchable Nordic UART
            Fix STM32 regression where pinMode was set when it shouldn't have been
            Add Third option to pinMode to allow the pin mode to be set while keeping it 'unforced'
            Save and dump now keep track of whether pin mode had been forced or not
            readFile (and File.read) now uses Flat Strings to allow more memory efficient reads (fix #932)
            nRF5x: Add ability to get RSSI of current connection (fix #928)
            More STM32 changes to LSI->LSE clock switchover to fix RTC misconfiguration on Espruino WiFi
            Move LED + BTN definitions to Symbol Table (allows autocomplete)
            When moving console before printing has started, move all buffer contents as well
            Fix regression where replacing a function starting with 'return' with another would cause errors
            Fix potential issues with Telnet server and return values from netCreateSocket/netAccept on some platforms (fix #931)
            nRF5x: Add Puck.js self-test code, fix issue where analogRead reset pin state
            nRF5x: Change central mode API to mirror Web Bluetooth
            Fix switch fall-through to default (fix #964)
            Started using jsvObjectRemoveChild to remove some internal object properties that are undefined (frees some variables)
            Added E.dumpLockedVars() in non-release builds to help debug memory leaks in libraries
            nRF5x: Added NRF.findDevices as a helper function to easily list BT devices in range
            Console now prints the type of Objects if their constructor is in the root scope
            nRF5x: setScan/findDevices now parses advertising data
            nRF5x: Added Web Bluetooth style requestDevice function
            Add spaces between large tab completes
            Correct the handling of exceptions in promises
            Ensure that exceptions have a 'stack' attribute if they can have children
            nRF5x: Added list of free flash areas
            Make sure Puck.js users can't overwrite bootloader/softdevice (doing so would brick the board)
            Fix micro:bit/nRF51 ctrl-c behaviour (fix #905)
            Simplified process.env on devices with little memory
            nRF5x: fixed serial number reporting
            Move button state setup to jshResetDevices
            Had to remove 'dump()' and SW I2C on devices with very little flash memory (Olimexino/Micro:bit)

     1v87 : Add support for compiling with float-abi=hard (even if it doesn't give us real-world benefits)
            Add shortcut for quick execution of common call types
            Fix BBC micro:bit save() regression from 1v86
            Fix 'lock overflow' when calling methods with 'this' bound (fix #870, fix #885)
            Fix jsvStringIteratorGetCharOrMinusOne for zero-length strings
            Allow tab-completion straight after '.'
            Make sure execution stops for native functions if there's an error when parsing arguments
            NRF5x: remove setName and add functionality to setAdvertising, along with advertising interval
            NRF5x: allow raw advertising data in setAdvertising
            Add E.setPassword - allows Espruino console to be locked
            Fix pin header numbering for BBC micro:bit (it changed for the production version) (fix #896)
            Allow Magnetometer speed to be specified for Puck.js
            Fix out of memory when appending a string to itself
            Allow members of the same name as function arguments to be added to a function (fix #913)
            Fix STM32F4 RTC stopping if reset during first 1 sec of boot, also fix Espruino WiFi board clock startup
            Fix issue where native functions couldn't be replaced by non-native fns (fix #879)
            If statements now return values (fix #909)
            Fix >8 bit SPI when sending single elements with SPI.send (fix #897)
            Sockets now fire 'end' events (fix #886)
            Added Graphics.draw/fillCircle (fix #920)

     1v86 : Compile Telnet server into linux by default, Add '--telnet' command-line option to enable it
            Fix lock 'leak' in Telnet when Telnet is turned off
            Add Telnet serial device to allow redirection
            Create errors for unterminated expressions (fix #814)
            Remove Espruino's built-in strcpy/etc
            Remove Espruino's built-in maths
            Add basic Taylor series sin and atan for when we're trying to save memory
            Refactoring to use global var for lexer - save some memory and increase parse speed
            Add .removeListener (fix #30)
            Added better micro:bit `show()` that works well with Graphics
            Add `require("Flash").getFree()` as multiplatform way to find free flash pages (fix #815)
            Add the ability to set clock frequencies on STM32F4 chips (like Pico) with E.setClock (fix #52)
            `jsvEvaluate` now uses memory area for execution of JS strings (fix #817)
            Add `E.setBootCode` to allow JS scripts to be run without being in RAM (fix #740)
            'Expecting a number or something iterable, got X' changed to exception rather than warning (gives stack trace)
            Drop '.init' and '.fini' symbols, allowing GCC 5.x compilation on STM32
            Ensure that pinMode/digitalWrite is re-constituted properly by dump() and save() (fix #833)
            ESP8266: add stack dump on fatal exception, ./targets/esp8266/printstack can extract a backtrace
            ESP8266: move JswSymPtr and JswSymList to flash to free up gobs of RAM, bump jsvars to 1600
            Fix write to flash when BLE connected on nRF51/2
            Fix potential variable corruption issue when copying objects/arrays containing packed ints
            Fix ESP8266 printLog memory leak (fix #852)
            When parsing from a Native String (E.memoryArea), use Native String for function code too.
            Added built-in Promise implementation
            Fix broken Object.keys/getOwnPropertyNames caused by ESP8266 RAM saving tweaks
            Add Object.g/setPrototypeOf (fix #856)
            Fix memory leak when executing bound function with 'this'
            Fix missing PBKDF2 & AES libs on Pico + Linux caused by an untested ESP8266 commit
            Fix negative Date to string code (fix #854)
            Convert type warnings to exceptions (to provide stack traces for problems)
            Add uncaughtException event (fix #846)
            Stop eval in a switch statement from confusing parsing (Fix #845)
            Fix regression in 'mode' argument of SPI.setup (allows custom CC3000 pins to work)
            Fix '.on' with long event names
            Enable F4Discovery button pull-down. Newer boards don't seem to have one fitted
            Add 'force' to 'Serial.setConsole' - you can force the console to stay in one place
            Fix micro:bit compass problems (fix #864)
            Ensure that Pico can properly enter deep sleep even if USB is never used
            Only inline the very basic variable iterator functions (save enough space to allow Espruino board build again)
            Don't include Promises on devices where flash memory of Scarce (fix Olimexino compile)
            Fix glitches in PWM output when updating Software PWM quickly (fix #865)
            Added `E.kickWatchdog()` to allow you to keep your JavaScript running - not just the interpreter (fix #859)
            Ensure all pins set to AIN on startup
            Fix regression where setWatch would remove pulldown from button if called after reset()
            Reduce amount of flash available for saved code on Original Espruino (until we can get code size down)

     1v85 : Ensure HttpServerResponse.writeHead actually sends the header right away
             - enables WebSocket Server support from JS
            Fix issue where GC'd objects referencing non-GC'd data wouldn't unreference it
            Add E.memoryArea to allow memory addresses to be treated as variables
            Fix STM32F4 LSI clock frequency - should make the Pico's RTC a lot more accurate (fix #776)
            Added HeatShrink compression to saved code (instead of RLE)
            If saving fails, delete command history and try again.
            Make sure `reset()` resets the sleep and busy indicator pins
            Now escape characters >=127 as well (fix #780)
            Add decodeURIComponent (fix #779)
            Allow reset();save() on one line
            Fix potential issue parsing HTTP headers when more data is sent after the header (fix #783)
            Fix broken storage of floating point values when <255 variables
            Fix regression where DACs didn't work on Original Espruino Board
            Improve tab complete's memopry usage
            Added Tab complete and Debug to low-end Nordic uCs
            Limit the number of events processed each time around the idle loop to the number that were in it at the start
             - helps to fix issues with out of memory when receiving big files over ESP8266 serial connection
            Allow different types of network to have different buffer sizes - enlarge JS, Linux and WIZnet buffers
            Fix bug where clearInterval() and setWatch with debounce could cause setWatch to momentarily stop working
            Make HTTP server only close connection after Content-Length bytes received
            Speed up jsvNewFlatStringOfLength by combining it with updating the free var list
            Update the free var list when garbage collecting (makes allocation at the start of memory more likely)
            Don't zero the contents of memory when freeing - speeds up deallocation
            Removal of un-needed zero initialisations for variables
            Only garbage collect on idle if we're low on memory (fix #767)
            Improve malloc behaviour for crypto lib (try and free all command history is first alloc fails)
            Improve HTTPS error messages
            Add READ_FLASH_UINT8, allowing ESP8266 to read&exec strings stored in Flash with E.memoryArea
            Start the RTC up running off LSI, and switch after a few seconds if the LSE has started correctly
            Allow JSV_GET_AS_CHAR_ARRAY to get a pointer to memory in ArrayBuffers or memoryAreas
            Reset PinStateIsManual in reset (fix #765)

     1v84 : Fix device initialisation flags not working when the device number is above 32 (fix #751, #748)
             - this fixes broken SPI when not on standard pins

     1v83 : Moved to size optimisation for Pico (needed to get HTTPS into 384kB)
            Ensure Modules.addCached doesn't reset parse state (fix #723)
            dump() in Espruino Pico now ignored the pull-down for the button (fix #731)
            Warn when "compiled" functions gets into Espruiono (fix #707)
            Fix lost character on Espruino Startup (fix #704)
            Fix duplicated characters when USB+USART IRQs fire at the same time  (fix #635)
            Fixed Serial.find(...)
            Detect UART framing and parity errors and emit them as events on the Serial object
            Fix [] instanceof Object (fix #737)
            Fix regression in jsvCopyNameOnly (Object.getOwnPropertyNames when names are >8 characters long)
            HTTP requests (and sockets) can now emit 'error' event (fix #706)
            Add optional `ca`,`key`, and `cert` for server public key when using HTTPS or TLS (fix #736)

     1v82 : Fix debugger regression (where quit/reset/etc don't exit properly)
            Fix wakeup when setDeepSleep used at startup (fix #645)
            Add `shiftOut` function (fix #631)
            Store line numbers for functions (via `Esc [ 1234 d` escape code before decl) and use in debug + stack traces
            Allow Ctrl-C to break out of tight loops with function calls in
            Add tab -> autocomplete in Console (fix #677)
            Fix I2C repeated start (#390)
            Fix regression in Math.random() - now back between 0 and 1 (fix #656)
            Fix `var a=0;typeof a -> "undefined"` (fix #683)
            Don't store brackets in functions (fix #204)
            Store functions as 'flat strings' if long enough (fix #467)
            Move most functions out of jsvar.h header file - improves code size on devices where they're not inlined
            Fix parse error for switch statements which meant that `switch (a,b)` caused an error
            Fix error message when `LoopbackA.setConsole()` called
            Move SPI/I2C/Serial initialisers to jsvReadConfigObject, will now error on invalid args (fix #413)
            Fix issue where double-buffered waveforms would use the wrong buffer in the callback
            Fix memory leak in tab autocomplete on objects
            Added AES crypto library (Pico only)
            Fix `typeof (new Uint8Array([1, 2, 3, 4]))`
            Store `function(){return ...}` without the return (fix #700)
            Increased simple string usage from 4 chars up to 8
            Swap order of JsVar internals, string usage up to 10 chars
            Add handling for uint32_t,uint64_t,uint32_t case for Raspberry Pi
            Add startup sanity checks for jsnative.c (in non-release builds)
            Added fix for returning floats on Raspberry Pi
            When <1024 JsVars, `lastChild`'s top bits are stored in `flags`, and pack
               is moved such that we get 1 extra character in StringExts
            Allow events of >12 characters length
            Fix regression in flash memory write (introduced via AES merge)
            Fixed instability when resetting after using SD card on non-standard pins
            HTTPS support on Pico (when compiled in)
            Rename USE_HTTPS to USE_TLS, and enable by default for Pico + Linux
            Add 'tls' module with 'connect' - for TLS Socket connections

     1v81 : Fix regression on UART4/5 (bug #559)
            Fix Serial3 on C10/C11 for F103 boards (fix #409)
            Remove Graphics.setColorHSV, add E.HSBtoRGB (fix #554)
            Make jsiDumpState/jsiAppendHardwareInitialisation use callbacks (fix #398)
            Add `E.dumpStr()` to dump current state of interpreter as a string
            Add ReferenceError, and ensure that TypeError gets converted to a string properly
            Actually create ReferenceError for undefined variables
            Fix Object constructor behaviour (fix #561)
            Now remove intervals/watches if they occur within 0.1s of a Ctrl-C on a blank line
            Fix parsing of trailing commas [,,1,,,]
            Treat vertical tab as whitespace
            Make sure we ReferenceError on '+='/etc
            Allow reserved words in record access and structure definitions
            Add Object.defineProperty/defineProperties (even if they ignore most args)
            Fix value returned when redefining an existing function
            Ensure Pico powers down USB in deep sleep - now down to 20uA!
            Fix Exception throw within catch block (fix #566)
            Fix issue where new Array(3.0) wouldn't produce a 3 element array
            Keep track of modified area in Graphics (so modules with `.flip()` can be speeded up)
            Fix `new Date('December 17, 1995 03:24:00')` - check only first 3 chars of month
            Allow Software PWM via `analogWrite(..., {soft:true})`
            Add `encodeURIComponent`
            Make sure `typeof unknown` doesn't ReferenceError
            Fix isNaN behaviour for 2 element array
            Fix jshPopIOEventOfType when element is at the top of queue anyway
            Produce more reasonable behaviour when converting very long strings to ints/floats
            Added built-in JavaScript debugger! See espruino.com/Debugger for details (fix #37)
            Fix crash when using E.getSizeOf() in some cases
            Make sure a TCPIP connection closes even if no data sent
            Make `flash.erasePage` safe if called without arguments (fix #586)
            Add `Pin.getInfo` to see what a Pin can do (for #93)
            Move Pin function code out of jshardware
            Add `E.on('init', ...)` - like `onInit` but allows multiple handlers
            Make sure `dump()` and `E.dumpStr()` dump the contents of Serial as well as events for other objects
            `E.getSizeOf(.., 1)` can now recurse into objects showing the sizes of all their children (fix #579)
            Fix bug when appending to a flat string (fix #614)
            Add `Serial/SPI/I2C.find(pin)` - so we can figure out what device to use based on the pin
            Ensure that when uploading, each command gets checked for errors (rather than right at the end)
            Fix writes on HTTP requests after a timeout, and add chunked encoding if the header is set.
            Added pin info for bit-banded pin addresses (and jshGetPinAddress).

     1v80 : Fix SD card IO that can corrupt SD card on file append since 1v73 (fix #536)
            Fix some potential pointer issues in hashlib
            Make debounced setWatch output state+time information (regression fix #537)
            Shorten some internal property names (faster/less mem is 4 chars or under)
            Change 'internal property' prefix from '>' (fix #540)
            Duplicate properties in an object defn. now cause second to be used (fix #495)
            Make sure `E.unmountSD` doesn't forget custom SD card configs from `E.connectSDCard`
            Added support for USB CK pin (fix #544)
            ES5 parseInt behaviour - don't treat numbers beginning with 0 as octals (fix #538)
            SPI.send now returns Uint8Array when passed an array. Also takes `{data:X, count:Y}` as argument (fix #485)
            Fix `parseFloat(Infinity)` (fix #314)
            Speed up jsvIterateCallback for arraybuffers
            SPI speed improvements, esp for SPI.write (fix #547)
            TV out tidyup, and VGA output can now do line doubling
            Merge in USB HID support for STM32F4 (keeping old USB for the F1)
            Add built-in 'Flash' module to allow Flash memory to be accessed from user code
            Pulled load/save code out of jshardware into jswrap_flash.c
            Remove jsiOneSecondAfterStartup from Linux builds (fix #551)
            Add RLE compression when saving to flash, increase Pico RAM from 3000 to 5000 vars (fix #543)
            Fix `JSON.parse` when not given strings (fix #546)
            Tweak Olimexino board - 700->1k vars, but lowered code flash to 6k
            Disable flash prefetch on Pico (~1% slower, but less power and way more accurate ADC readings) (fix #545)
            Now throw errors when 'in' is used on an invalid datatype (fix #550)
            Updated (inaccurate) docs for Serial.write/print and removed duplicated code
            Changed Pico's device class to 0x02 - now works on older Mac OS 10.6.8
            Change reported USB HID type to 0, from 2 (mouse)
            Improve digitalWrite/etc documentation
            Add `pin.mode` and `pin.getMode` functions (mirroring `pinMode`)
            `Serial.setup` now remembers options if none specified (fix #557)

     1v79 : Fix Mac address parsing for top nibbles
            Make bind reference function internals not copy them. Fix scoped vars in bind (fix #533)
            Use jsvUnlockMany to tidy up code and save some space
            jsiExecuteEventCallback can now take an arbitrary number of arguments
            Allow setTimeout/setInterval to take extra arguments (fix #532)
            Ensure HTTP is closed even when no data handler (fix #535)
            Seed random number from analog input, add W.hwRand and E.srand (fix #534)
            Fix timing bug when setting timeouts from intervals in Deep Sleep
            Reduce timeout for IO (eg. I2C write) on F401 and F4
            Tweaks to keep code size low enough for Olimexino

     1v78 : Fix regression where SPI2/3 weren't working on most pins (fix #525)
            Allow MAC address to be set for WIZnet (fix #527)
            Ensure res.on('close') is called for empty HTTP requests (fix #528)
            Ensure that A9 is never the default pin for USART1 output (fix #526)

     1v77 : Add E.mapInPlace
            Allowed ArrayBuffer Graphics to store pixels MSB-first
            Added faster software SPI path for simple writes
            Make sure filesystem support gets compiled into Espruino Pico
            Fix jsvGetFlatStringPointer to return the correct address
            Fix I2C2/I2C3 on Pico
            Fix issue where garbage collect of a Flat String corrupted the free variable list
            Fix issue where Array.sort on big array with identical elements failed (#515)
            Add 'modules' variable, and set 'this' to 'exports' when parsing a module (fix #520)
            Fix instanceof implementation (and fix mem leak) (fix #523)

     1v76 : Merged in NetworkJS library (for JS networking implementations)
            Ensure that 'wrapped' libraries are killed before timers/watches
            Made 'Field or method doesn't exist' report back the field that doesn't exist
            Added quick and dirty scripts/test262.js runner script
            Fix propogation of Errors and Exceptions through function calls
            Allow parsing of integers > base 16
            Now allow functions with >16 arguments (fix #490)
            Fix assert fail for syntax error in do or while loop
            Maths operations now call Object.valueOf if it's needed
            Fix assert fail when jswrap_object_getOwnPropertyDescriptor called with non-string
            Fix Array.indexOf when array contains non-basic values
            valueOf returns a type error when called on undefined
            Make sure analogRead doesn't overwrite pin state if it was set previously with pinMode
            Make sure pinMode works with ADC input mode
            Tweak event handling - events such as `Serial.on('data'` now set `this` to `Serial`
            Add Function.bind (fix #318)
            Fix SPI.setup memory leak (fix #496)
            Fix assert fail on debug builds on Waveform output (fix #511)
            Added more allowed types of whitespace
            Added String.prototype.trim() (fix #507)
            Allow argument lists in Function() (fix #505)
            Propagate `this` into eval (fix #513)

     1v75 : Fixed issue with Pins/Bools as Array indices
            Fix crash when out of memory while creating built-in object
            Fix continue statement in nested loops (fix #501)
            On Linux, Exit nonzero when an error occurs (fix #499)
            Ensure that pipes 'complete' if the source closes (was previously only the destination)
            Make HTTP/Sockets throttle reads so internal buffers don't get full when piping
            Added http statusCode, statusMessage, and httpVersion

     1v74 : On Espruino Board, allow setTime to use full 64 bits so setTime(Date.parse("...")/1000) works
            Fixed issues with Waveform after 1v72 update to flat strings
            Added 'global' built-in value
            Fix inaccuracy of 'Date.now()' on STM32
            Improve jsvIteratorGetIntegerValue speed for arrays (fix #493)
            Change process.env.EXPORTS to something more useful for compiler
            Fix issue with graphics fill on PCD8544 LCD
            Add TypedArray.slice (from ES6) to help modules that use I2C

     1v73 : Add Uint8ClampedArray, remove code duplication in ArrayBuffer (fix #486)
            Fix regression where accessing certain member names of an undefined variable would cause a crash (fix #488)
            Fix behaviour of char code 16 at beginning of the line (it now doesn't re-add the prompt after processing the line)
            Added jspGetNamedVariable for use in compiled JS
            Fix glitchy time values on the Espruino Board (fix #394)
            Fix getTime()==0 in onInit, which could break timeouts in onInit after a reset (fix #462)
            Refactor Software SPI code into jsspi.c
            Allow filesystem to work on user-defined pins (fix #427)

     1v72 : Stop RTC being reset by hard reset (getTime will now be time since power first applied) (fix #412)
            Allow Function.apply to take typed arrays (fix #442)
            Allow arrays to be passed to digitalPulse so square waves can be created easily
            Force inlining of jsvLock/UnLock on most systems - improves performance a lot
            Fix issues with SPI.write, CS, and out of sync receive bytes
            Fix do..while without trailing semi-colon
            Ensure that &,|,^,etc all have different precedences (without extra recursion)
            Used new semi-recursive parse for expressions
            Fix filled column when fillpoly is off the end of the screen
            Fixed reporting of Serial RX pullup in `dump()`
            Add input thread on Linux, and fix idle and Ctrl+C behaviour (fix #451)
            Stop huge amounts of input events blocking Espruino's timers (fix #452)
            Add ability to use serial ports on Linux with Serial1.setup({path:"/dev/ttyUSB0"})
            Started ability to use SPI from Linux
            Added 'net' library with support for sockets
            Fix JSON parse of negative numbers (fix #456)
            Only keep RTC settings if the relevant oscillator is running (fix #444)
            Finally fixed sporadic compilation problems with '-Os'
            Fixed issues with intervals in onInit (#462)
            Remove libraries from root scope (fix #463)
            Fix pin namings on Nucleo boards
            Fix addition of stdlib's exit on Nucleo debug
            Allow setWatch to execute native functions inside the IRQ
            When dumping typed arrays, use the size if all elements are 0 (fix #448)
            eval() can now access local variables and function arguments (fix #460)
            Added 'flat strings' for typed arrays.
              - these use a continuous chunk of memory so are much faster
            Ensure that we only create as many Serial/I2C/etc items in Symbol table as we need (fix #453)
            Allow modules to return whatever was assigned to exports - not just the original object
            Allowed E.nativeCall (assembler/compiled functions) to execute directly from a flat string
            Working F401 USB VCP bootloader
            Make Press-poweron-release-press boot back into Espruino (this may confuse your OS)
            Assert failures (in non-release builds) now reboot the system on ARM
            Fix issues with freeing of variables not clearing the lock flags (fix #474)
            Make Uint32Array actually return uints (even if they're so big they have to be represented as doubles)
            Allow peek/poke to read and write arrays of values
            Add Boolean constructor (fix #311)
            Fix difference between String() and String(undefined) (fix #312)
            Fix I2C/SPI on F401/F411-based boards (fix #470, fix #473)
            Improved ArrayBuffer write performance
            Massively improved ArrayBuffer Graphics fill performance for bpp<8
            Fix issues with floating point on devices with <1024 vars (using 12 byte JsVar)
            Add ability to change I2C bit rate from I2C.setup
            Added VGA TV output
            Added E.toString (for converting anything into a string)
            Pulled Typed Array creation into its own function
            Added E.toString and E.toUint8Array
            Made I2C.readFrom return a Uint8Array (fix #479)
            Allow multiple byte OneWire reads and writes
            Fix setWatch on F3Discovery (fix #183)
            Ensure that E.getSizeOf() works for ArrayBuffers (fix #484)
            Don't allocate Flat Strings if we can get away with 2 normal string blocks
              - it's actually faster to allocate and uses less memory

     1v71 : Allowed WIZnet + CC3000 to be instantiated on any pins
            Fix break inside loop inside case inside function (fix 428)
            Added fs.stat and File.seek (fix #429, fix #430)
            Allow use of DLE (char 16) on an empty line to turn echo off for *just that line*
            Add XON/XOFF flow control on Serial + USB. This is enabled by default for Serial (fix #20)
            Fix irregular timing on Espruino boards with clock crystal (inc rev 1v4)
            Sort out 'Number()' constructor not being picky enough - parseFloat now parses 'Infinity' (Fix #325, mostly fix #322)
            Stop iterator in FOR loop being called once more after a break
            Fix bug allObjects found with iterating over undefined
            Fix ArrayBuffer.sort issue with element size >1
            Fix network de-initialisation on Linux
            Fix reference count issue caused by removing a timer that had already been removed
            Power up SYSCFG on F2/3/4 parts, allowing watch to work on ports other than A
            Wait after setting the RTC time, to allow registers to update (fix #438, fix #441)
            Now using gcc-arm-none-eabi-4_8-2014q3 for compilation - CodeSourcery stopped being supported

     1v70 : Make pipe remove its drain/close listeners. Stops out of memory for repeated piping.
            Fix parseInt for values too large to go in an int (#406)
            Fix integer maths when result is too large for an integer
            Fix mod operator with NaN/Infinity (fix #315)
            Fix signed array values in PACKED_BIT devices
            Drop JsVar size from 20 bytes to 16, increase Espruino variable count accordingly
            Fix Array.fill on sparse arrays (fix #410)
            Allow I2C repeated start (fixes some odd I2C devices, fix #390)
            Refactoring to use iterators wherever possible
            Merge fs_kill and file_kill to ensure that files always die before the filesystem
            Add `E.unmountSD()` to allow SD cards to be removed once they have been used
            Stop String.split("") adding an empty elementy to the array
            Tidy up linker script, allow F401 to use 3x16kB pages for storing program data
            Fix regression in long timeouts (fix #416)
            Use 'interval' var to specify if we're an interval or not (don't use 'recur' var)
            Stop while/for/etc resetting exception state (fix #419)
            Add  E.getSizeOf (fix #421)
            Fix jsvCountJsVarsUsed for names with values
            Make hidden names smaller to save a few JsVars
            If there's only one function scope, don't define an array and save 2 JsVars
            Fix setInterval on non-F1 boards (fix #415)
            Fix issue where large doubles (> +/- 2^31) were converted to -1 rather than truncated ints
            Fix E.getSizeOf (fix #424)
            Fixed JSON indentation issue
            Made 'pretty' JSON output look a bit better

     1v69 : Fix 1v67's regression of digitalPulse when doing lots of pulses
            Add configurable OneWire search command (for finding DS18B20s with alarm set)

     1v68 : Fix memory leak in String.split
            Fix references to `this` - you can now write `this["LED1"]`
            Fix memory leak when calling toString on a normal object
            Fix memory leak in Graphics.createArrayBuffer
            Fix memory leak when joining arrays containing null
            Fix memory leak when syntax error while getting function arguments
            Fix memory leak test when running on Linux
            Fix memory leak in filesystem file open (when failure)
            Fix memory leak on Syntax error
            Stop multiple exceptions from being reported (eg. Syntax Errors)
            Fix parsing of '!!' when not executing
            Improve Error.toString, and fix bug when an exception was thrown from a function
            Improve jsvObjectGetChild when out of memory
            Switch native function decls from 32 bits to 16
            Swap HY2.4 board to software LCD driver as well, work out pin mappings from PY file
            Fix inaccuracy in setInterval, which had started since 32 bit switch in 1v65
            Store JSWAT_EXECUTE_IMMEDIATELY in a way that will fit in 16 bit function decls
            Allow bit-packing of refs for low memory boards (fix #145)
            Now dump 'debounce' for setWatch
            Make sure that dump() outputs correct JS for undefined variables
            Allow pin counts per port of >31 on Linux-based systems
            Fix issue with lost high-speed events when using setWatch with small debounce
            Fix HTTP client regression
            Fix Date constructor issue (uninitialised variable) (fix #408)
            Fix invalid conversion of large ints to floats on ARM
            Fix reset behaviour for non-standard default Serial ports

     1v67 : Lower size of timer task array of devices with little RAM (fix #401)
            Move hidden lists out of the root scope (fix #357)
            Fixed exception catching
            Fix Serial1 initialisation after 'reset()'
            Fix parsing of try..catch when a serious error (not an exception) occurred
            Stop the utility timer queue filling with WAKEUP tasks if Espruino gets woken up early
            Add ability to specify default Serial TX and RX pins in BOARD.py
            Reduce how many digits of floating point values are normally displayed
            Fixed PWM output on B4 + B5
            Fix regression when using pins as array indices
            Remove negation for CHxN outputs - it seems they don't negate after all. Fixes PWM polarity on A7,B1,B13,B14,B15
            Add pullup to USART RX. Reduces wakeups and random characters on Serial1.
            Add error flags and E.getErrorFlags to report possible issues like buffer overflows and low memory (fix #136)
            I2C timeouts now throw exceptions (fix #403)
            Fix String.prototype.split with non-string args
            Add fake digital pins D0..D7 under linux (helps with testing)
            Rewrite ff_wtoupper and save 650 bytes \o/ (fix #368)
            Update Makefile to make it easier to cross-compile RPi->Espruino board
            Fix HYSTM32_32 LCD at the expense of a bit of speed (fix #137, fix #327)

     1v66 : Ensure that analogWrite(pin,1) works on negated outputs
            Allow multiple Waveform playback on one pin (+ wave fixes)
            Improve dump() for objects and Serial.on('data') (part of #397)
            Fix Date.getSeconds,Milliseconds, and documentation on getMonth (#399)
            Fix memory leak on Serial receive
            Fix all Serial receive characters being 0 if no bytesize is specified

     1v65 : SPI.send/I2C.write/Serial.write can now take variable number of arguments (fix #370)
            Don't check for token matches where we already know what it should be (fix #280)
            Improve file read speed for large reads
            Waveform stability improvements
            Fix Float32Array.set (and improve speed for non-float arrays)
            OneWire library now uses hex strings for addresses rather than 64 bit ints
            Fix issue with uninitialised function arguments (fix #391)
            Fix parseURL for numeric keys in query string (fix #388)
            When running JS files under Linux, do two parses to ensure that Functions are 'hoisted'
            Add Object.create()
            Add Function constructor
            Add Object.getOwnPropertyDescriptor (although it won't return spec-compliant values)
            Add some Stubs for inbuilt Date and Error classes
            Added throw and try..catch..finally (see #40)
            Fixed overriding of builtins with other Builtins
            Added Date.valueOf
            Stop warning about break at the end of 'default' in switch statement
            Switch to 32 bit ints (fix #324)
            Added Array.prototype.reverse, and also for ArrayBuffers (fix #389)
            Swap JsVar fields around so everything is aligned on the correct boundaries
            Merge jsvNewWithFlags and jsvNew - making variable allocation a bit faster
            Fix changeInterval regression after int32 changes
            Remove JSV_NAME flag - paving the way for more efficient variable storage
            Store only 32 bit time for events (work out full 64 bits in event loop)
            Increase event buffer size to 128 (from 64)
            Enabled Graphics + CC3k support in the F3Discovery
            Make `Serial.onData` call back with >1 char (#383)
            Move `Serial.onData(...)` to `Serial.on('data',...)`
            Add Serial.read/available/pipe (fix #383)
            Add HTTP client/server read/available/pipe
            Add documentation for events (and tidy it up for constructors)
            Stop HTTP server closing before all data has been read
            Fixed parsing of multiple shifts
            setWatch now reports the pin back (fix #275)
            Fixed memory leak in g.getPixel with arraybuffers
            Fixed memory leak in "".indexOf(".")
            Fixed ArrayBuffer Graphics where width*height*bpp&7!=0
            Converted parse errors to throw exceptions
            Added Date.parse and Date.toString
            Fix parsing of integers that are too big to fit in an int32 (they're stored as doubles)
            Fix Linux Espruino when no tty is present
            Shave a few bytes off size of jsiDumpState using printf
            url.parse now unescapes the query string (fix #227)

     1v64 : Fix 'a=[2,3,4];delete a[1];'
            Make sure parseInt("0x01",16)==1 and parseInt("0x01")==1 but parseInt("0b01",16)==0
            Fix equality check used in switch, so false !== 0
            Improve Math.pow accuracy for small integer powers (fix #374)
            Make Ctrl-C only interrupt code if it has been running for too long (fix Ctrl-C -> CC3000 restart issues)
            Removed duplication in symbol lookup (fix #372, fix #323, fix #343)
            Fix JSON.stringify with circular references (fix #378)
            Fix String.indexOf when search string is bigger than the string being searched (fix #377)
            Add String.prototype.slice() (fix #376)
            Changed to more compact binary search symbol table (fix #278)
            hasOwnProperty now doesn't check prototypes #24
            Added Object.getOwnPropertyNames (fix #79, fix #158)
            Move 'constructor' into the correct place, be more aware of builtins in prototypes (helps #380)
            Handle __proto__ on builtin object types (eg. [].__proto__) (fix #381)
            Remove indirection of __proto__ (fix #102)
            Properly fix Object.getOwnPropertyNames (fix #380)
            Remove jsvFindChild*Ref (fix #375)
            Added LoopbackA/LoopbackB serial ports (fix #61)
            Fix slowdown when lexing long strings
            Remove Lock/UnLock in jslGetNextCh - should speed it up
            fs.appendFile() now works even if the file doesn't exist (fix #385)
            Support unicode escape sequence (\uXXXX) but crop to 8 bits (fix #386)
            Stop setInterval/etc increasing index numbers (fix #382)
            Clear existing digitalWrites on reset() (fix #231)
            Stop setWatch getting invalid data on load/save/reset (fix #254)

     1v63 : Memory leak when defining functions (fix #359)
            Fix Instance properties overwrite prototype (fix #360)
            Fix `edit(functionName)` without quotes (fix #356)
            Fix 'Uint32Array is not unsigned' (fix #330)
            Ensure Object.keys([9,,undefined,9])==[0,2,3] (partial #349)
            Store array length in the array root node rather than the last element (fix #351 #361)
            Object.keys on array now returns strings (fix #348)
            Remove jsvArrayGetLast (fix #363)
            Fix issue parsing `function() { return }`
            Stop jspNewObject creating a new object name if one already exists
            startup_stm32f10x_hd.s now explicitly sets the stack pointer. Allows Espruino images to use more RAM
            Add BusFault hander, to allow peek and poke to unmapped addresses without HardFaulting the ARM
            Fix edit(...) so that functions themselves (not just the variable) are updated (fix #366)
            Crop lines in errors when > 60 chars (fix #364)
            Improve when stack traces happen for error reporting
            Better error messages, and more efficient handler
            Improving Util Timer rescheduling to try and avoid 64 bit divisions
            Fix a lot of WIZnet W5500 issues (thanks @mgg1010!)
            Add E.reverseByte
            Add HIGH and LOW (fix #371)
            Improve docs for SPI/I2C/Serial.setup
            Force reconnect on CC3000 disconnect (fix #373)
            Added cephdon's streaming file API (fix #12)
            More WIZnet W5500 stability fixes - try and ensure that HTTP server never goes down
            Fix HTTP client Host header when accessing ports!=80

     1v62 : Added ArrayBufferView functions as per ES6 spec (fix #310)
            Added Graphics.setRotation (fix #321)
            Added Graphics.drawImage (fix #198)
            Added E.toArrayBuffer for fast string->array conversion
            Accessing an undefined array/object element now doesn't create it (fix #63)
            Fix fs.unlink returns true if the file does not exist (fix #331)
            Try and improve timer overlays by reordering the alternate function list
            Ensure that PWM output doesn't enable negated/non-negated outputs when it doesn't have to
            Improve console performance when sending long strings
            Initialise Graphics flags Graphics.createCallback - could have caused all kinds of issues
            Now make setInterval > 5s less accurate when setDeepSleep is on (saves ~0.5 sec of non-sleep time)
            Fixed problem when accessing an array with a string in a variable
            Fix issues with `"0" in {0:1}` (and hasOwnProperty)
            Improved interpolate function, and moved it out of ArrayBufferView into E
            Fix Problem with Object.keys on a string (fix #347)
            Fix assert fail when deleting a property that doesn't exist (fix #344)
            Ensure that dump remembers function names if they were in the root scope (fix #338)
            Fix memory leak in fs.readdir
            Ensure that abbreviations in console's '=...' output appear on newline if needed
            Add String.replace (fix #334)
            Make Graphics.drawImage draw bottom line of pixels (fix #329)
            Add Array.shift/unshift (fix #342)
            Fix Defining function after return causes error (fix #326)
            Fix deleting the last element in array (fix #346)
            More helpful I2C error messages (fix #10)
            Fix overriding built-in functions (fix #202)
            Add ES6 Array.prototype.fill (fix #317)
            Modified jsiQueueObjectCallbacks (and Object.emit) to support >2 args
            Added support for SPI LSB-first
            WIZnet improvements (specifically on HTTP server)
            Added WLAN.setIP for CC3000
            Fix String.split issue with last element (fix #352)
            Remove order warning for SPI if no order given (fix #353)
            process.env will now contain the git commit
            Move setInterval/Timeout implementations into jswrap_interactive (makes more sense)
            Add setWatch warning if it's not possible (fix #337)

     1v61 : Fix toString crash for large numbers
            Support floating-point literals without a leading 0 - eg '.5' (fix #296)
            Fix array access with booleans (fix #290)
            Fix "==" issues where only one argument is an array (fix #283)
            Make Array.join ignore null values (fix #289)
            Callback graphics now works even without a fillRect implementation (fix #295)
            ArrayBuffer Graphics now supports 2 and 4 bits as well as 1,8,16,24,32 (fix #301)
            Allowed array.splice to as many arguments as needed
            Make Array.sort() use string compare by default (fix #291, fix #292)
            Allow [,] and [1,2,,4] - (fix #287)
            Stop JSON.stringify using 'undefined' (fix #286)
            function.call can now have more than 4 arguments
            Rewrite native function caller (fix #277)
            Fix conversion of floats to booleans (fix #307)
            Fix parseInt of NaN/Infinity (fix #309)
            Add extra escape codes in strings (fix #304)
            Ensure String.charAt returns empty string for out of range (fix #305)
            Make REPL faster when receiving large amounts of data (fix #303)
            Improved jspeFunctionCall speed, added Named functions (fix #77)
            Allow Array.map.forEach to be applied to Strings and ArrayBuffers (for #310)
            Tweaks to make more Array functions work on non-arrays
            Added Array.reduce
            Allow commas in expressions at end of for loop - `for (;;i++,j++)`
            Fix SPI send with a single number

     1v60 : Fix unary plug on variable not working (fix #268)
            Added DNS with eth.setIP() for W5500
            Fix lock 'leak' when creating Graphics with callbacks
            Small fixes for trigger/timer
            Make dump() + console aware of built-in SPI/I2C/etc
            Add Pin constructor for converting numbers into a pin object
            Added getPinMode
            Fixed I2C saving state (fix #270)
            Add JTAG to ignore list for some boards
            Fix LCD FSMC formatting and report if LCD is unknown
            You can now reference built-in functions. eg. [1,2,3].map(Math.sqrt)
            Add Object.valueOf - help with #187
            Add Object.hasOwnProperty (although it does have some false positives) - #24
            Add software SPI - fix #41
            Fix issue when constructing an ArrayBuffer with a floating point length
            Fix Math.round regression and add checks to ensure it can't happen again
            Fix DEVICE_IS_XXX defines (fix SW SPI regression)
            Fix hardware SPI regression (getting out of sync after ArrayBuffer write)
            Removed non-standard Integer.valueOf - use "A".charCodeAt(0)
            Fix non-standard ArrayBuffer behaviour when constructing an ArrayBuffer from an ArrayBufferView
            Fix `1 in [2,3,4]` behaviour - it searches keys, not values
            Make parseInt(..., >36) return NaN
            Make Number.toString() use lowercase chars for hex
            Fix issues with NaN, negative zero, and Math.round
            Fix equality checks with null
            Fix comparison of integers with empty string/whitespace+number
            Added nativeCall, which allows C/Assembler to be called from JavaScript
            Fix custom font memory leak

     1v59 : (function(){})?1:0 should == 1 (fix #261)
            Fix Math.pow (Fix #260)
            Fix String.split() (Fix #259)
            Added Array.concat (Fix #262)
            Increase RTC/getTime reliability by ensuring overflow can't happen
            Added Math.min/max
            Allow jswrapper to wrap objects with a name >8 characters long (fix #264)
            dump() now doesn't print 'var X = undefined;' - just 'var X;'

     1v58 : Fix Serial.parity
            Fix glitches in jshGetSystemTime
            Added Graphics.setFontCustom for custom fonts
            Added String.lastIndexOf, and made String.indexOf with fromIndex work
            Used non-bold vector font, improve alignment, and make curves lower quality
            I2C can now write any size (as long as it fits on the stack!)
            Try and enlarge fillRects caused by polygons
            Fix === issues, fix #257
            Add Graphics.getColor/getBgColor for Juergen
            Added E.convolve for doing fast calculations with Waveforms
            Allow String.fromCharCode with multiple arguments
            Add builtin_modules to board's JSON
            Added E.FFT for Fast Fourier Transforms
            Added 16 bit read/write to Waveform (and speed up utility timer)
            Fix utility timer - now interrupts just in time

     1v57 : Tweak IRQ priorities to try and make SPI RX more reliable
            Make http default to port 80 if no port is specified in options
            Try and stop issue with System Time suddenly jumping forwards
            Fix assert fail when clearing and adding timeouts from within a timeout
            Fix modulo (actually remainder) operator for floating point values :/

     1v56 : Added atob and btoa (for base64 encode/decode) - fix #244
            Added Array.sort() - fix #220
            fs.writeFile/appendFile now return false if they fail for some reason
            Move Graphics init and idle functions out of jsinterface.c
            Add HttpServer.close
            Ensure that Linux command-line tests keep running if there's something to do
            Epic networking refactor - it should now be possible to support multiple network devices in a single binary
            Now only remove the interval/timeout/watch that's causing the error - not every one
            Change names of functions in callback-based Graphics so they don't conflict with the real ones
            More CC300 reliability - now range check the return value from send+recv, because if there's a timeout it can be wrong
            Fix memory leak in setWatch with debounce
            Fix 'repeat:false' in debounced setWatch
            Make sure 'repeat:false' disables the hardware watch
            Initialise RTC roughly 1 sec after reset, and use external 32kHz oscillator if it exists
            Added E.enableWatchdog (fix #252)
            Fix negative start value for String.substr()
            Fix problem where the RTC's full 32 bits weren't combined properly

     1v55 : Add String.toUpperCase/LowerCase
            Fix E.getAnalogVRef() regression
            Add Math.tan()
            Ensure Double/Integer have Number as a prototype (fixes: Number.prototype.n=function();(5.0).n() )
            ||/&& now doesn't use booleans (fix #251)
            More resilient parseInt behaviour
            Allow data listener for HTTP POST (fix #226)
            Stop JSON.parse using eval (fix #249, fix #208)
            `.toString` is now called when a String is needed from an Object (fix #57)
            Fixed reference count error when looking for functions in an Object's prototype
            Fix issues with Numbers as Strings in maths (eg. '-5'|0)
            Make sure NaN|0 == 0 (and not some huge number)
            Ensure that [1.23]*1.0 == 1.23 (fix #91)
            Don't pull in cos (use sin(x+PI/2))
            Try and save flash memory on Olimexino board

     1v54 : Add 4x6 font (instead of 8x8)
            Fix occasional instability with Waveform read/write
            Refactor JSON to improve speed and code size (using cbprintf)
            Now print special 'short' JSON for console.log (and the REPL) (fix #47)
            JSON.stringify now doesn't print functions (fix #207)
            Refectoring jsparse.c to name functions after their JS Grammar names
            IF statement now accepts commas
            Ensure that undefined+0 == NaN (only worked for floats previously)
            Fix assert fail (issue unlocking when executing built-in functions)
            Fix setInterval regression in dump (and tidy up code)
            FS lib now resets when issuing the reset() command (fix #200)

     1v53 : Attempt to deal with the case where CC3000 crashes on initialization
            Fix regression with setInterval/timeout and saving
            Fix issue with saving Serial baud rates
            Added ArrayBuffer.set
            Use jswrapper.c for executing idle/init/kill events for libraries (cleans up jsinteractive.c)
            Added beta 'Waveform' API to allow simple audio output
            Improved non-deep-sleep power draw by allowing Espruino to wake itself on the Utility timer (rather than SysTick)
            Allowed Waveform API to output on both DAC and PWM
            Improve auto-generated documentation
            Speed up ArrayBuffer.set and allow Strings to be used properly
            Fix jsvArrayJoin if memory runs out
            Added E.sum and E.variance array operations
            Added Waveform Analog Input

     1v52 : Fix memory leak in Array.slice
            Fix broken Serial initialisation (partial fix for #241)
            Add fs.unlink (for deleting files)
            Fix url parsing when there are two slashes
            Fix recent changeInterval regression
            Making CC3000 recover properly in the case of repeated HTTP GET
            Add alternate function remapping for Serial and improve Serial.setup error reporting, fix #241
            Added preliminary WIZnet W5500 support (see http://www.espruino.com/WIZnet)
            Alt Enter (27 + 10) now always inserts a newline: (eg. for `if (X) \n Y`)
            Fix digitalPulse with not a number
            Make digitalPulse(... 0) wait until the last pulse is complete
            Stop Espruino sending out so many carriage return characters (fix #243)
            Added 'delete' keyword (fix #39)

     1v51 : Added debounce to setWatch (fix #14)
            Tidy up timeout/watch code and now store an integer for interval
            Fix crash in url.parse (string free)
            Fix Modules.addCached bug which means that Modules.removeAllModules created a memory leak
            Fix regression introducted by fix for #199
            Added 'Esc,[,2,K' escape sequence for clearing lines. Much safer than Ctrl+C which tends to break out of execution.
            Fix bootloader (broken by LTO in 1v49)
            Added Number.toFixed
            Make number.toString(base) work for floating point (fix #232)
            Fix Linux jshSleep so that timeouts are handled at <10ms if required (fixes test056)
            Now use jshardware's SPI for SD filesystems - more multiplatform
            Now ref thisVar, which stops it being repurposed into a Name for array accesses (fix #233)
            Fix Linux halting when there is one long timeout but no other activity
            fs.readFile returns 'undefined' if file is not found. Also make readdir return undefined on failure (fix #229)
            Remove disk_timerproc in SD card implementation
            Upgrade fatfs to R0.10a
            Tweak jsinteractive.c to help reduce code size
            Finally added Long filename support for FatFS (fix #78)
            Epic refactor to remove JsParse (fix #17)
            Implement faster Graphics ArrayBuffer fill (affects vector fonts + clear)
            Stop repeated analogWrite with messing up PWM waveform (fix #56)
            Swap open and close brackets in bitmap font (fix #191)
            Graphics arraybuffer/callback now accepts 16bpp
            Added ability to specify a JS function for Graphics fillRect
            Graphics setPixel(x,y,undefined) to use foreground colour (fix #215)
            Make sure that interruptions are handled better while drawing to graphics
            Make sure that stack overflow errors are handled more tidily (and increase limit for warning)
            Increase available stack on Espruino Board
            Stop FatFS using insane amounts of RAM
            High res timer (now to 1/2^23) using SysTick with RTC as a base (fix #168)
            Added 'Infinity' constant
            Fixed type equality check between int and float (should treat them as the same)
            Fix parsing of '018' - it's not Octal after all (but 017 is)
            More accurate values for PI and E
            Fix charCodeAt being signed (should be unsigned)
            When casting Strings to booleans, so s.length!=0
            Guess initial values for average SysTick time - means that getTime is more accurate for the first 1-2 seconds after startup
            setWatch now reports lastTime - time of last state change #238
            analogWrite now respects pinMode (fix #234)
            Add Open Drain support to pinMode (fix #225)
            Fix calling Number([value]) always returns undefined (fix #186)
            When disconnected from the net, make sure we free all HTTP clients/servers
            Completely remove IRQs from CC3k code
            Speed up CC3k code, try and make it automatically power cycle it on timeouts
            Fix SPI MISO on F4 board
            Move CC3000 to SPI3 (same pins) so SPI1 can be used for other things
            Compile CC3000 support in for the F4 (untested)
            Process.env now reports board serial # and current console device (se we can throttle for Bluetooth) (fix #219)
            General bugfixing for low memory situations
            Make string free non-recursive
            Fix issue where fs.readFile of a big file would cause Espruino to crash
            Fix memory test harness

     1v50 : Fix broken Web IDE caused by change to printing JSON for console.log (part of #206)
            Fix bug when trying to stringify {5:5}
            Allow {1:2} to be parsed (fix #199)
            Added SPI RX IRQ. Caved in and used a few bytes for buffers, made SPI significantly more reliable

     1v49 : Change compiler flags to allow link-time optimisation
            Increase buffer sizes on Linux
            Increase buffer sizes on boards with >= 20kB RAM
            Made Startup banner smaller
            Less printing when loading from flash
            Don't display startup banner if loading from flash (an easy way to fix #213)
            Fix HTTP response code of 0 (fix #212)
            Add timeouts to TI's CC3000 driver
            Add timeouts for SPI, and other timeouts now interrupt execution
            Lower USB interrupt priority, remove pesky PriorityGroupConfig that was breaking other IRQ priorities
            Until we sort out SPI RX and IRQs, lower default SPI baud rate to stop timeouts
            console.log and print output JSON now (part of #206)
            Added handling of query in url.parse - still not fully compatible though (fix #205)

     1v48 : Fix issue where the size of command history is being reported wrong and so process.memory().free is reported wrong too
            We now loop without a seek to position inside the string (much faster if loop is not near the start of a fn) (fix #53)
            Faster string iteration which doesn't involve incrementing it->index
            Swapped to jumptable to lexer (should be a bit faster)
            Added the 'E' class, with getAnalogVRef and getTemperature (fix #60)
            Deprecated Math.clip (not in spec) and introduced E.clip
            Fixed bug in common.py that meant that ifndefs in JSON were sometimes not obeyed (better mem usage on small chips)
            Fix deep sleep breaking ADCs

     1v47 : Fix issue with dump() and input_pullup not being quoted
            Fix regression that broke OneWire in Espruino Board (#197)
            Fix clock speed issue on SPI1 (https://github.com/espruino/EspruinoDocs/issues/18)
            Don't interrupt on USB ESOF or ERR  - allows 'normal' sleep without interrupting every 1ms (fix #195)
            Remove pointless KickStarter line printed on startup
            Added bootloader hack to Python bootloader

     1v46 : Fix parseFloat("") not returning NaN, and parseFloat(" \t 5 £$%^&(*$") returning NaN
            Added isNaN() function (fix #184)
            Fix parse order for 'typeof' (fix #172)
            Added Number object (fix #165)
            Bounded ftoa (stops crash when printing Number.MAX_VALUE) - helps with #185
            Added Array.isArray() (fix #160)
            Add do...while (fix #151)
            Stop Espruino board from crashing if you try to create a web server without a connected CC3k (fix #182)
            Remove Array.contains as it's not in the spec (use indexOf instead if you need it) (fix #161)
            Fix nasty bug where adding/removing intervals/timeouts while in one could cause issues
            Fix bug when printing 1.999999999 and similar (fix #190)
            Remove need for pow for exponentiation. Not great but it fixes some tests that failed on FP inaccuracies
            Change polarity of setSleepIndicator (fix #194)
            Allow array.push with multiple arguments (fix #189)
            Speed up array access by searching from the end backwards if we think the number is in the last half (fix #46)

     1v45 : Fix parseFloat("foo") not returning NaN (and assert) - fix #149
            Remove Integer.parseInt
            Fix parseInt("bar") - fix #150
            Ensure that maths ops with null do treat it as 0 rather than a string - fix #156
            Fix digitalPulse length (properly!) - fix #154
            Making sure that undefined gets cast to NaN
            Fix Array.indexOf() returns undefined instead of -1 - fix #155
            Moved memory() to process.memory() - added more info too
            Try and improve handling of PWM timer speeds
            Fixed varying SPI baud rates depending on device
            Makefile changes for OSX compile

     1v44 : Modified build system to store binary names in the python definition
            Fix nasty regression involving losing code at the end of Strings
            Fix segfault when pinMode is called on an invalid pin
            Now disable interrupts during 4 bit SPI send - it's just too much otherwise
            Detect unfinished block comments in console (fix #138)
            Fix flash write on most 10XxB boards
            Fix PWM output on all STM32 boards
            General hardware tidy in prep for more intelligent device management
            Run initialisation code before setWatch, to make sure pullup/down is set beforehand
            Change 'Pin' datatype to be an unsigned char - makes tests easier
            Now use the hardware RTC for keeping system time. Allows proper deep sleep on Espruino board
            FINALLY - fix the USB VCP lost characters issue (#94)

     1v43 : Added 'Modules' object with support for adding/removing cached modules
            Allow product ID to be changed via Makefile
            Fix documentation (and old-fashined Parsing style) for JSON
            build_jswrapper now outputs errors to stderr (more compatible with default (silent) build process)
            Fix issue when parsing quotes in strings
            Added void operator for closure minification compatibility
            Ensure that return takes the comma operator
            Fix issue where printing Infinity would crash Espruino (fix #129)
            Finally some working (extremely beta) cc3000 code
            Added jsvObjectGet/SetChild to simplify some wrappers
            'http' now uses JsVars for storage (so is suitable for non-linux devices)
            Turned 'http' into a library
            Added process.version and process.env (fix #131)
            Changed handling of 2nd arg of << so that precedence is correct
            Fixed handling of 'for (;;)'
            Fix lock leak in Module handling
            Update ST's library for the STM32F1
            Update ST's VCP implementation
            Added prefix operator (fix #130)
            Allow espruino for linux to be run with '#!' in scripts
            Fix indexOf on final element of strings (fix #133)
            Remove JSV_PARENTINFO, as it turns out JS doesn't keep track of function scopes anyway (fix #109)
            Make 'this' a keyword (now faster, more memory efficient)
            Make 'Hardware' (root) the default value of 'this'
            Add jsvArrayPushAndUnLock and modified code to use it (fix #135)
            Now remember I2C state (partial fix for #13)
            Replace 'pow' function with a smaller version - save ~2kb
            Shaved another 1200 bytes off jslTokenAsString
            Now store Pin state (fix for #13 on F1 parts, F4 still looks broken)
            Added Graphics.stringWidth
            Added internal Printf function
	           Misc speed and code size improvements
            This version has gone to Seeed for use on the KickStarter boards

     1v42 : [ebirger] allowing 'new' with no brackets
            Allow built-in functions with variable numbers of arguments (fix #83)
            Implement 'String' constructor in the normal way (fix #110)
            Fix regression with parsing constructors while not executing
            Allow multiple arguments to print and console.log (fix #92)
            Make 'arguments' array available in functions (fix #100)
            Fix an assert fail, and handle some potential memory leaks
            Don't show __proto__ and constructor with for..in, keys(), or JSON.stringify
            Make 'trace()' output more readable debug data for complex structures
            Fix memory leak whe parsing functions iwht variable numbers of arguments - fix #115
            Defined NaN
            Stop 'new undefined()' crashing Espruino - fix #120
            Get A13/A14 working on Espruino board (these were JTAG)
            Get bootloader size direct from Python (remove hard-coding)
	           Fix '~' operator when acting on variables
            Made bootloader a bit more error tolerate (CRC on write)
            Added %=, /=, and *= operators (fix #121)
            Allowed Object.toString() to take a radix argument for integers (fix #125)
            Fix error message issue - broken strncat (fix #124)
            Add comma operator (fix #122)
            Added some basic code for STM32F429IDISCOVERY - not currently working though
            This version is the one sent off on the Test Harness (so will probably appear on boards)

     1v41 : Fix Olimexino compile (https://github.com/espruino/Espruino/issues/6)
            [ebirger] Member constructors (eg. new a.b() )
            [ebirger] Ensuring integers with radix specifiers can still be parsed if a radix is specified
            Fix for tests/test_json_arraybuffer_001.js - iteration of arraybuffers of length==1
            Add Object.keys(...)
            More arraybuffer iteration fixes
            On linux, use built-in stringToFloat to aid debugging. Handle exponentials, fix #31
            'make serialflash' is now works correctly for Espruino Boards with bootloader
            setWatch(..A0);setWatch(..A0);clearWatch(1) does not now kill the other watch, fix #25
            One-based setTimeout/setWatch, fix #3
            Added Function.call and Function.apply, fix #54
            'http' and 'fs' are now libraries that need to be 'require'd, fix #8
            Updated pin info for STM32F103xC/D/E chips, fix #84
            Fixed linker script for STM32F4 (discovery board now works)
            Object prototypes are now Objects, fix #101
            Board docs now specify '3.3v' only pins fix #104
            Add Array.forEach
            Fix searching down >1 prototype to find functions (one more issue posted in #99)
            Fix "12345"/5 type issues (fix #90)
            'Consting' some string functions
            Fixing arrays with string indices that are actually numbers \o/ (fix #19)
            Released onto website

     1v40 : Ensure that LCD.prototype.setPixel = function actually works
            Refactor LCD driver code to allow lcdInit (and start of making it non-platform-specific)
            Built 'LCD' support into linux/raspi/carambola
            Add initial SPI.send(ArrayBuffer) support - even if NO VALUES RETURNED
            Start of built-in Nokia 5110 LCD support
            Remove GPIO clock removal on sleep for now (it kills setWatch)
            Fix (sub)ArrayBuffer problems (test100.js)
            Added setDeepSleep - still beta put power consumption drops to 1mA
            Fix broken name for httpCRq.write
            Changed LCD to Graphics - added ability to render to ArrayBuffer
            Fix 8 char built-in class names
            Adding preliminary Sony SmartWatch support
            Adding preliminary support for completely bare 36 pin chip
            Fixing pin defs for Espruino board rev 1v1
            Added proper SDL/ArrayBuffer and JS Callback graphics support
            Added "ifdef" ability in build_jswrapper
            Take JSVAR_CACHE_SIZE out of jsutils and put it in the board config file
            Added JSV_PARENTINFO which will allow us to do things like setTimeout(foo.bar,10)
            Fixed arrays in non-executes streams - 'if (0) print([1,2,3]);'
            Added 'require' function loading modules from node_modules on SD card
            Added module cache to stop modules being re-loaded
            Renamed internal vars to start with '>' - much easier to distinguish for 'dump'/etc
            Only use parentInfo on functions
            Load all tests in test dir - don't do them by number
            Added 'zigzag' ordering for ArrayBuffer Graphics
            Added 'vertical_byte' ordering for ArrayBuffer Graphics
            toJSON now ignores 'hidden' object elements
            Special-case jsvArrayBufferIteratorSetIntegerValue
            Make SPI output an ArrayBuffer
            Use best out of 3 for DelayMicroseconds calibration - something seems flaky right after bootup
	           Lines now drawn from p1 to p2 inclusive
	           Events now use jshPushIOWatchEvent (should cut down on code) also fixed bug with watching pin #11
	           Now remember if pinMode was set or not
       	    Transform ```code``` in JSON into a code tag in the documentation
            Graphics now supports FSMC for HY boards again
            Drawing vector fonts is now roughly the right size and position (still not 100%)
            Remove registration code
            Adding MPL licence
            Remove Arduino bit manipulation functions - nobody seems to use them anyway
            # of flash pages/etc now comes from board info
            [ebirger] Supply the correct arguments to Array.map
            [ebirger] Method calls and membership evaluation should be done on all factors (ee. [1,2,3].foo())
            [ebirger] When running multiple tests, only set up terminal once or it breaks the terminal window on exit
            Added STM32-style USB CDC bootloader for Espruino Boards
            Added scripts/create_espruino_image.sh to package up bootloader and espruino into one binary
            SHIPPED on Impatient developer boards

     1v39 : Added Bitwise NOT operator
            Added Raspberry Pi version to ZIP (with HTTP support)
            Fixed load/save on Linux Devices
            Added pinMode function (to allow pull-ups/pull-downs to be turned on)
            SPI.send4bit/send8bit will now not mess up the final element
            changeInterval now clears up stored up callbacks (eg, setInterval(.., 0.01)...wait...changeInterval(...,20)
            Ctrl-C no longer prints anything, which avoids lockups
            No longer print "Execution Interrupted" if nothing was interrupted!
            Added >>>= >>= and <<=
            When entering text interactively, ensure that there are no trailing spaces

     1v38 : Tweaks for Arduino IDE compile
            Removed '(char #)' from stack trace, as a bit pointless now
            Added better reporting of execution location when Ctrl-C pressed
            Urgent fix for non-working Olimexino since 1v33
            Fix string comparison when strings contain "\0"
            Added LED1/2/OSC/SD/etc to Olimexino Board docs

     1v37 : Urgent fix - power saving code made it difficult to re-flash Espruino (now only apply this to Espruino Board)

     1v36 : Fix documentation for Array.pop()
            Added some much better board documentation
            Fixed DAC output on F3
            Fixed DAC output on devices where PWM is also available and the alternate function is less than the DAC's

     1v35 : Attempt to reduce power consumption when sleeping by turning off GPIO, and setting GPIOs to AIN on reset
            Fix F3 issue where ADC/DAC weren't picked up properly
            Tidy up register text and add KickStarter mention
            var a = {}; a[LED1]=0; - not converted to String
            JSON (and hence dump()) now dumps ArrayBuffer correctly

     1v34 : Faster jshFromDeviceString
            Preliminary support for flow control on Serial receive
            Speed improvements by removing jsvGetRef from jsvUnLock
            fast 4 byte pre-check in jsvFindChildFromString
            Skip lock/unlock in FindChildFromString to help increase speed
            When we unplug USB, only go to the default console device IF that is the device we're currently on
            Support for custom Espruino board
            Added ArrayBufferView.interpolate
            16 bit SPI send for send4bit/sevrnd8bit (better reliability on low-end chips)
            Fix JSON dump of typed array
            Added Math.clip(x, min, max)
            When saving on flash, don't do jslTokenAsString properly
            B3/B4 move from alternate fn
            Fix incorrect reporting of analog pins
            Fix I2C.readFrom on STM32F1/4
            Make 1/2 == 0.5 (was being sensible before, but now follow JS spec)
            Ctrl-C while in timer fn clears timers (but not outside it)
            Fixed broken clearInterval from within setInterval
            Hopefully fixed issue on SSD1289 LCD controller
            Trigger wheel handler to use interrupts
            2D arraybuffer interpolation
            Added Math.wrap, fixed a lot of trigger issues
            Fixed SysTick priority/preempt problems
            Slowed the SysTick timer back down for everything
            Fix Int8Array signedness on F4 boards
            Refactored source code tree

     1v33 : fix character encoding issue of "\16"+"1" != "\161"
            Refactoring of ArrayBuffer into iterator, and addition of a general purpose iterator
            Fancier assert for debugging
            jsvArrayJoin to use new iterator
            for (i in ...) to use new iterator
            I2C and SPI use new iterator
            Serial.write() - to allow single ints to easily be written
            changeInterval assert fail when given a function by accident
            added peek8/poke8/peek16/poke16
            memory() now takes account of command history size
            memory() on ARM reports the end address of the stack - so it can be used as a scratchpad with peek and poke
            Try and reduce code size by not inlining several functions
            No refs for StringExts - so we get one more byte per JsVar (~5%) more storage efficiency
            Move from jsvIsBuiltInFunction to computer-generated jswIsBuiltInFunction
            When creating Objects, check for built-in function BEFORE creating an Object class for it
            Built process now checks that flash usage is under the allowed value
            Added short compare to jswHandleFunctionCall to reduce code size
            Added 3 byte compare (4 byte read and AND off top byte) - faster, less code
            Auto-generate jsvGetBasicObjectName from docs
            No longer using refs for storing whether free or not - use flags with JSV_UNUSED and get one extra var with 8 bit refs
            Switch to using STRING_0...STRING_MAX in flags, rather than specific bits in JsVarFlags - allows more that 15 chars to be used per JsVar
            Make ArrayBuffers actually be ArrayBufferViews - saves on extra string-handling code at expense of one var
            Make sure Uint8Array,etc inherits from ArrayBufferView
            Fix issue where a '\0' coming in from serial was not put in e.data properly
            Don't inline some functions when we're trying to save on flash
            Re-use sin for cos, pow for sqrt to reduce code size

     1v32 : Fixed embarassing issue with 0.999=="0.A"
            Added and checked Pin.writeAtTime on STM32
            Now don't allocate events array - just allocate directly, which saves memory and is faster (although slighty out of order)
            Docs: now Alphabetically sorted, and class instances not listed by accident
            Fix issue where Ctrl-C on ANY Serial port caused execution to be interrupted
            Updated busy indicator to cope with recent change to not allocate events in an array
            Fixed I2C on HY 2.4 board - I2C needed hard reset
            Added basic ArrayBuffers/TypedArray support
            Fix memory leak when error created with [] on a non-array/object
            Improved hyperlinking in documentation
            Fix I2C receive bug on F4
            Increased VL board's input buffer size

     1v31 : Fix PWM output on TIMER1/8 pins of the STM32F4
            Fix PWM output for negated timers
            memory() now runs a GC pass
            Fixed multiple occurrence of functions in reference

     1v30 : STM32F1: fixed AF issue meant peripherals would never return from AF mode
            STM32F1: When given an invalid pin, now reports if pins are 'af' or not
            Updated SPI.setup docs to mention that you can't mix AF and non-AF
            If one SPI pin is specified but others aren't, only that pin will be set up
            Added Olimexino hack so SPI1.setup works as expected
            Allow using [] on a function
            Fix precedence issue, so var a = function() { return 1; }(); works
            Update SPI documentation
            for (i in f) can now iterate over functions
            Optional argument to trace() for object to start tracing from
            Small steps towards ArrayBuffers
            Added smart edit that checks for internal functions, and uses Function.replaceWith
            Added Function.replaceWith to replace the internals of a function while keeping the scope

     1v29 : Some hacky sysfs-based IO for running on Linux
            HTTP Callbacks are now stored as names so they can be changed on the fly (Linux only)
            Successful compile for Carambola
            Filesystem support on Linux
            Switch to variable size ref counter (marginally more efficient on very small devices, safe on Linux)
            Linux now has unlimited memory available
            Added linux/sysfs 'setWatch' (non-irq driven, so very noddy)
            Checked jswrapper check from using multi-char constants to a #define
            Improve pin suggestions for SPI/I2C/USART
            Auto-initialise USART with default values when setConsole is used
            Support for new Graphics LCD types
            3.2" VCT6 board support

     1v28 : Faster LCD fillrect for HY 2.8
            Fix for multi-byte SPI writes on HY board at 1Mhz (touchscreen control bug)
            Fix issue with delayMicrosecond calibration on HY (and hence OneWire)
            Fixed digitalPulse on STM32VLDISCOVERY

     1v27 : Fixed problem with OneWire constructor execution
            Added |=, &= and ^=
            Added Array.splice()
            Faster, more ROM-efficient built-in symbol table
            Fix for potential issue when using field accessor on an undefined var

     1v26 : I2C Support on STM32F1 and STM32F4 boards too
            Emergency cut in variables for Olimexino with bootloader (as flash usage has got too high for save to flash!)

     1v25 : http.writeHead to accept an empty header
            Fixed issue finding methods on built in classes (0 termination)
            make sure http server with no data still sends headers...
            Start of MINI-HY-2.8" support (all ok, but no SD card yet)
            Reduce RAM usage by consting some arrays that are not modified
            Vector fonts now use polys - 8kb less ROM, and faster rendering
            Start of LCD 'driver' code
            Standard way of handling events, Object.on/emit/removeAllListeners - like Node.js's EventEmitter
            Self-calibrating Microsecond delay (for intermal OneWire/etc)
            OneWire class
            Correct handling of built-in class constructors
            Fix error when parsing a zero-argument function that has been given arguments
            I2C support - currently ONLY tested on STM32F3 board

     1v24 : SDIO-based fat driver on the HY STM32 board
            Added DAC to the HY boards (103xE-based)
            Re-named the fileSystem functions to make them more compatible with node.js (readFile/writeFile/etc)
            Added fs.appendFile
            Removed HTTP from the reference until it is included in some boards

     1v23 : Fix 'ERROR: INTERNAL: stmADCChannel' on STM32VLDISCOVERY/F1 boards when accessing PA0
            Reference now mentions which Espruino version it is for

     1v22 : Important fix - Events got executed in the wrong order if they got queued up

     1v21 : Ensure SPI clock does not stop between bytes
            Added SPI.send4bit and SPI.send8bit
            Made sure the VL board's code fits into available flash
            Smart += that can append to a string rather than cloning it
            dump() prints functions properly, rather than 'var f = function() {}'
            Pageup/down move the cursor to the beginning/end of input
            LCD draw/fill with negative x and y

     1v20 : Add console.log
            Fix automatic usleep for Linux
            Added node.js-style HTTP server for Linux version
            Fixed null-pointer issue when accessing something that doesn't exist on an object
            Added node.js-style HTTP client for Linux version
            Start of bit bashing functionality
            for (i in "ABCD") console.log(i) -> 0,1,2,3
            String array access (but not for writing - doesn't work in JS anyway)
            String String.fromCharCode / charCodeAt
            Added SPI baud rate setting
            Vector font chars 'a' and '4' now work ok
            Fix numeric exception when rendering a poly that has some identical points
            Better digitalPulse (uses timer + interrupts)
            analogWrite can now take an object with a 'frequency' argument for PWM

     1v19 : Fixed issue where var M=Math;M.random() failed
            Fixed issue with var U=USB;U.print("Hello");
            Remove loop iteration limit
            Fix memory leak when a syntax error is in for '(i in arr)'
            Save state of pin on setWatch interrupt (e.state)
            Change setWatch to allow only on rise or fall as an option
            clearWatch() clears all watches

     1v18 : DAC support on F3/F4
            Serial.setup() can also take a second parameter of an object {tx,rx}
            Better support for dump() with echo/setBusyIndicator/etc
            Better dumping of prototypes on built-in vars
            Don't add chars<32 (Except tab) to the input line
            SPI1/2/3/4.setup() to take an object {baud,sck,miso,mosi}
            Better hardware initialisation code (not UARTS auto-init if they are used)
            Fix issues with prototypes
            Peek/poke instructions
            Start of I2C support (not usable yet)
            Added Math. ceil/floor/exp/log

     1v17 : Support for running alongside the Maple bootloader
            Fix parsing of numbers beginning with 0 when forceRadix!=8
            Fixed USART1 on Maple/Olimexino devices

     1v16 : Inlining of jsvLock/UnLock in jsvar.h to improve speed
            Move non-hardware-dependent stuff into jsdevices
            Move jshardware.c into targets/stm32/jshardware.c, create 'targets/linux' and use a single makefile
            For + While loops work without reallocating lex
            Fix AddNativeFunction when function already exists (and tests + saved state)
            Change jsvFindChildFromX to use JsVar* from JsVarRef - saves a lot of lock/unlock
            Handle new Foo() as per spec (return value + init of this+prototype) - still does not cope with non-object prototype
            Beginning of SD card support (works on Olimexino, but not very flexible)
            Fix for parse/eval when given non-strings
            Strings can now contain '\0'
            Jumptable-friendly reserved word check
            Jumptable-friendly builtin functions (massive refactor)
            SPI support
            HY board support, and graphics LCD
            Added fillPoly, and Vector fonts
            Added Registration code
            Fixed some undefined function/array warnings
            Much better HTML function documentation
            Fixed edit() function
            STM32F3 support, and now peripheral stuff is done with a script
            explain what pins are available if a pin is not capable of requested fn
            power on ADCs only when needed
            LCD fillPoly speed improvements, + drawLine
            Add datatype for Pin, so pins written to console by pin name rather than integer value.
            Added Pin.set/Pin.reset
            Change warning about 'undefined.' into an error (foo.reset() had unexpected consequences!)
            Fix parsing of '1.0/-3'!
            Add typeof and instanceof operators
            Ensure that Serial1/SPI1/etc are objects of type 'Serial'/'SPI' - so prototypes can be added

     1v15 : Escaping JSON strings
            Fix parsing of octal numbers in strings (so don't have to be 3 chars long)
            Drastically improved stack usage using small stub functions (at expense of a bit of speed)
            dump() also dumps out prototypes for functions

     1v14 : Fix complaint about pins during setBusyIndicator()
            Increase available memory on OLIMEXINO
            Added function memory() to return memory usage
            setWatch now links to function names (rather than just functions)
            dump() also handles Serial.onData(...)
            Fix issue with JSON printing functions with arguments to console
            prefix builtin variables with '_'
            fix ArrayIndexOf when array contains undefineds
            move all devices into one git repository
            USB on F4
            call onInit function/string if it exists when Espruino powers on
            Compile F4 with -O2 - as we have the program memory for it
            Serial3/4/5/6 on F4
            Serial3 on Olimexino
            Make Serial.onData() clear onData handler

     1v13 : Operations like + on Object/Array convert them to strings rather than error
            var now doesn't error if there is no semi-colon
            Allow new line or line delete in multi-line editing
            add edit(functionName) - which copies function definition into inputline so it can be updated
            When printing lines, delete current inputline and then put it back in idle loop (only if echo=1)
            Support *,/ etc on numpad

     1v12 : Issue when printing lots of data and then disconnect USB
            Hide USB/Serial in Dump()
            add Array.map(fn(x), thisArg)
            For newline, count [] and () (as well as {}) - also knows about comments/strings/etc
            Fix assert fail is setTimeout with non-function
            If space at end of input line, enter still executes
            Removed some hard-coded arrays in favour of JsVar strings
            Fix confusion with jsvIsName/jsvIsString
            Handle numpad end key
            Add code to check stack and stop stack overflow if too much recursion
            Ensure that setTimeout/setWatch store the link to a function, not the function
            Fix nasty ref loop in ref loop GC issue
            Add dotty output
            Fix memory leak when error in jspParseSingleFunction
            Now run Garbage collection if we're idle, and we know we have a few ms spare
            Added setSleepIndicator
            Fix line/col indicator in errors/warnings
            Fix JSON parsing and printing when 'undefined' encountered
            Rewritten object handling code to be way more standard JavaScript compliant
            Array initialisation with 'new Array()', also for Strings
            Added a few more built in functions
            Nice error reporting with line + pointer
            fixed Math.random
            Binary style ops on doubles now work - they are just converted to ints
            Added boolean datatype

     1v11 : Add Math functions
            Add command history (and dynamic history free if low memory)
            Fix broken jsvArrayPop
            Add tests for and fix Array.indexOf
            In-line editing for commands
            Fix bug in basicVarEquals for big strings
            More fixes for low memory conditions
            Multi-line edit for commands (but no newline or line delete yet)
            Handle Home, End + reverse delete keys
            Fix nested for loops not handling interrupts correctly
            Fix AppendString issue when given start value greater than string
            Add 'changeInterval' to allow things created with setInterval to have the frequency changed (eg. stepper motor control)
            Now puts itself to sleep to save power, when it knows nothing is required and it'll be woken up by SysTick before
            Change Math library to avoid putting constants in RAM

     1v10 : Increase FIFO size for VL
            Marginally decrease amount of F4 vars to ensure they all fit in one flash sector
            Allow strings to be longer than the max token size
            '"key" in obj' syntax
            Detect if in FOR or WHILE loop, and if not, disallow break and continue
            Change min setInterval time to 0.1ms - F4 can get close to this
            Better analog pin error message
            USB support on Olimexino/Maple
            Start of multiple COM port support (ioEvent queue)
            Ctrl-C now clears the input line
            Save state of 'echo' into flash with save()
            Add 'setBusyIndicator(pin)' to set pin high when Espruino is busy
            Inbuilt function handling speed improvements
            Allow Serial comms via other UARTS. Serial1/2.onData and print/println
            now inserts elements into arrays in the correct order (GetLength can be (is) now much faster)
            Faster code to work out pins from strings
            Automatically convert IDs in form A#,A##,B#,B## etc into numbers.
            Built-in constants for LED1/BTN/etc.

     1v09 : Enabled 'abs' by default
            Added flash programming to STM32F4
            analogWrite now working!

     1v08 : Add preliminary STM32F4 support
            Allowed test cases to test timers - eg. code in jsinteractive.c
            Fix memory leak for timer
            Fix memory leak for digitalWrite

     1v07 : Fix string charAt
            Fix watch on different pin
            Pass arguments to event handlers - eg. time
            digitalWrite/Read to take arrays of pins, and int for value

     1v06 : Add break + continue
            Add switch statement
            Handle /r, /r/n or just /n for newlines - phone compatible
            Handle different type of delete

     1v05 : Allow setWatch/setTimeout/setInterval with a string
            Handle adding Open bracket then deleting it
            When calling a NAMED function, zero the scopes - this stops scope table overflow

     1v04 : Renamed to Espruino
            Fixed issue with event add when out of memory
            If out of memory happens during a timer, kill all timers<|MERGE_RESOLUTION|>--- conflicted
+++ resolved
@@ -35,14 +35,11 @@
             JSON.parse now throws an exception if an incorrect value type is found (fix #1117)
             Pipe close event handlers now use 'this' arg - solves auto-closing pipe when piping from HTTP
             nRF5x: stop app_timer NRF_ERROR_INVALID_PARAM errors (trying to sleep for too little time)
-<<<<<<< HEAD
-            Change name of socket close internal variable so it doesn't conflict with Pipe's close call
-=======
             Added flash emulation to Linux port
             Increase max graphics size from 1023 to 32767
 	    Add Fat File System to boards with large Flash (ESP32)
             nRF52: Don't get stuck in 'HID Busy' state if a HID send failed
->>>>>>> c3aeae45
+            Change name of socket close internal variable so it doesn't conflict with Pipe's close call
 
      1v91 : Fix recent regression if no Boot Code defined at startup
             Fix handling of return of rejected promise within a promise
