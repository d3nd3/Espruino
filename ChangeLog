--- conflicted
+++ resolved
@@ -1,10 +1,7 @@
           : Fix XON/OFF thresholds to be based off the correct buffer size
-<<<<<<< HEAD
-            Bangle.js2: Allow configuring device privacy to use random BLE addresses
-=======
             Bangle.js2: Added BANGLE2_IFLASH target for firmware using internal flash for js files (currently only partially working)
             Storage: If using internal+external, automatically put .bootcde and any libs in internal (as well as .js and .boot0)
->>>>>>> 957eafff
+            Bangle.js2: Allow configuring device privacy to use random BLE addresses
          
      2v22 : Graphics: Ensure floodFill sets modified area correctly
             nRF52: Lower expected BLE XTAL accuracy to 50ppm (can improve BLE stability on some Bangle.js 2)
