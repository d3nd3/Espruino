     1v42 : [ebirger] allowing 'new' with no brackets
            Allow built-in functions with variable numbers of arguments (fix #83)  
            Implement 'String' constructor in the normal way (fix #110)
            Fix regression with parsing constructors while not executing
            Allow multiple arguments to print and console.log (fix #92)
            Make 'arguments' array available in functions (fix #100)
            Fix an assert fail, and handle some potential memory leaks
            Don't show __proto__ and constructor with for..in, keys(), or JSON.stringify
            Make 'trace()' output more readable debug data for complex structures 
<<<<<<< HEAD
            Stop 'new undefined()' crashing Espruino - fix #120
=======
            Fix memory leak whe parsing functions iwht variable numbers of arguments - fix #115
            Defined NaN
>>>>>>> 4d6a6e1d

     1v41 : Fix Olimexino compile (https://github.com/espruino/Espruino/issues/6)
            [ebirger] Member constructors (eg. new a.b() )
            [ebirger] Ensuring integers with radix specifiers can still be parsed if a radix is specified
            Fix for tests/test_json_arraybuffer_001.js - iteration of arraybuffers of length==1
            Add Object.keys(...)
            More arraybuffer iteration fixes
            On linux, use built-in stringToFloat to aid debugging. Handle exponentials, fix #31
            'make serialflash' is now works correctly for Espruino Boards with bootloader
            setWatch(..A0);setWatch(..A0);clearWatch(1) does not now kill the other watch, fix #25
            One-based setTimeout/setWatch, fix #3
            Added Function.call and Function.apply, fix #54
            'http' and 'fs' are now libraries that need to be 'require'd, fix #8
            Updated pin info for STM32F103xC/D/E chips, fix #84
            Fixed linker script for STM32F4 (discovery board now works)
            Object prototypes are now Objects, fix #101
            Board docs now specify '3.3v' only pins fix #104
            Add Array.forEach
            Fix searching down >1 prototype to find functions (one more issue posted in #99) 
            Fix "12345"/5 type issues (fix #90)
            'Consting' some string functions
            Fixing arrays with string indices that are actually numbers \o/ (fix #19)
            Released onto website

     1v40 : Ensure that LCD.prototype.setPixel = function actually works
            Refactor LCD driver code to allow lcdInit (and start of making it non-platform-specific)
            Built 'LCD' support into linux/raspi/carambola
            Add initial SPI.send(ArrayBuffer) support - even if NO VALUES RETURNED
            Start of built-in Nokia 5110 LCD support
            Remove GPIO clock removal on sleep for now (it kills setWatch)
            Fix (sub)ArrayBuffer problems (test100.js)
            Added setDeepSleep - still beta put power consumption drops to 1mA
            Fix broken name for httpCRq.write
            Changed LCD to Graphics - added ability to render to ArrayBuffer
            Fix 8 char built-in class names
            Adding preliminary Sony SmartWatch support
            Adding preliminary support for completely bare 36 pin chip
            Fixing pin defs for Espruino board rev 1v1
            Added proper SDL/ArrayBuffer and JS Callback graphics support
            Added "ifdef" ability in build_jswrapper
            Take JSVAR_CACHE_SIZE out of jsutils and put it in the board config file
            Added JSV_PARENTINFO which will allow us to do things like setTimeout(foo.bar,10)		
            Fixed arrays in non-executes streams - 'if (0) print([1,2,3]);'
            Added 'require' function loading modules from node_modules on SD card
            Added module cache to stop modules being re-loaded
            Renamed internal vars to start with '>' - much easier to distinguish for 'dump'/etc
            Only use parentInfo on functions
            Load all tests in test dir - don't do them by number
            Added 'zigzag' ordering for ArrayBuffer Graphics
            Added 'vertical_byte' ordering for ArrayBuffer Graphics
            toJSON now ignores 'hidden' object elements
            Special-case jsvArrayBufferIteratorSetIntegerValue
            Make SPI output an ArrayBuffer
            Use best out of 3 for DelayMicroseconds calibration - something seems flaky right after bootup
	    Lines now drawn from p1 to p2 inclusive
	    Events now use jshPushIOWatchEvent (should cut down on code) also fixed bug with watching pin #11
	    Now remember if pinMode was set or not
	    Transform ```code``` in JSON into a code tag in the documentation
            Graphics now supports FSMC for HY boards again
            Drawing vector fonts is now roughly the right size and position (still not 100%)
            Remove registration code
            Adding MPL licence
            Remove Arduino bit manipulation functions - nobody seems to use them anyway
            # of flash pages/etc now comes from board info            
            [ebirger] Supply the correct arguments to Array.map
            [ebirger] Method calls and membership evaluation should be done on all factors (ee. [1,2,3].foo())
            [ebirger] When running multiple tests, only set up terminal once or it breaks the terminal window on exit
            Added STM32-style USB CDC bootloader for Espruino Boards
            Added scripts/create_espruino_image.sh to package up bootloader and espruino into one binary
            SHIPPED on Impatient developer boards

     1v39 : Added Bitwise NOT operator
            Added Raspberry Pi version to ZIP (with HTTP support)
            Fixed load/save on Linux Devices
            Added pinMode function (to allow pull-ups/pull-downs to be turned on)
            SPI.send4bit/send8bit will now not mess up the final element
            changeInterval now clears up stored up callbacks (eg, setInterval(.., 0.01)...wait...changeInterval(...,20)
            Ctrl-C no longer prints anything, which avoids lockups
            No longer print "Execution Interrupted" if nothing was interrupted!
            Added >>>= >>= and <<=
            When entering text interactively, ensure that there are no trailing spaces

     1v38 : Tweaks for Arduino IDE compile
            Removed '(char #)' from stack trace, as a bit pointless now
            Added better reporting of execution location when Ctrl-C pressed
            Urgent fix for non-working Olimexino since 1v33
            Fix string comparison when strings contain "\0"
            Added LED1/2/OSC/SD/etc to Olimexino Board docs

     1v37 : Urgent fix - power saving code made it difficult to re-flash Espruino (now only apply this to Espruino Board)

     1v36 : Fix documentation for Array.pop()
            Added some much better board documentation
            Fixed DAC output on F3
            Fixed DAC output on devices where PWM is also available and the alternate function is less than the DAC's

     1v35 : Attempt to reduce power consumption when sleeping by turning off GPIO, and setting GPIOs to AIN on reset
            Fix F3 issue where ADC/DAC weren't picked up properly
            Tidy up register text and add KickStarter mention
            var a = {}; a[LED1]=0; - not converted to String
            JSON (and hence dump()) now dumps ArrayBuffer correctly

     1v34 : Faster jshFromDeviceString
            Preliminary support for flow control on Serial receive
            Speed improvements by removing jsvGetRef from jsvUnLock
            fast 4 byte pre-check in jsvFindChildFromString
            Skip lock/unlock in FindChildFromString to help increase speed
            When we unplug USB, only go to the default console device IF that is the device we're currently on
            Support for custom Espruino board
            Added ArrayBufferView.interpolate
            16 bit SPI send for send4bit/sevrnd8bit (better reliability on low-end chips)
            Fix JSON dump of typed array
            Added Math.clip(x, min, max)
            When saving on flash, don't do jslTokenAsString properly
            B3/B4 move from alternate fn
            Fix incorrect reporting of analog pins
            Fix I2C.readFrom on STM32F1/4
            Make 1/2 == 0.5 (was being sensible before, but now follow JS spec)
            Ctrl-C while in timer fn clears timers (but not outside it)
            Fixed broken clearInterval from within setInterval
            Hopefully fixed issue on SSD1289 LCD controller
            Trigger wheel handler to use interrupts
            2D arraybuffer interpolation
            Added Math.wrap, fixed a lot of trigger issues
            Fixed SysTick priority/preempt problems
            Slowed the SysTick timer back down for everything       
            Fix Int8Array signedness on F4 boards 
            Refactored source code tree

     1v33 : fix character encoding issue of "\16"+"1" != "\161"
            Refactoring of ArrayBuffer into iterator, and addition of a general purpose iterator
            Fancier assert for debugging
            jsvArrayJoin to use new iterator
            for (i in ...) to use new iterator
            I2C and SPI use new iterator
            Serial.write() - to allow single ints to easily be written
            changeInterval assert fail when given a function by accident
            added peek8/poke8/peek16/poke16
            memory() now takes account of command history size
            memory() on ARM reports the end address of the stack - so it can be used as a scratchpad with peek and poke
            Try and reduce code size by not inlining several functions
            No refs for StringExts - so we get one more byte per JsVar (~5%) more storage efficiency
            Move from jsvIsBuiltInFunction to computer-generated jswIsBuiltInFunction
            When creating Objects, check for built-in function BEFORE creating an Object class for it
            Built process now checks that flash usage is under the allowed value
            Added short compare to jswHandleFunctionCall to reduce code size
            Added 3 byte compare (4 byte read and AND off top byte) - faster, less code
            Auto-generate jsvGetBasicObjectName from docs
            No longer using refs for storing whether free or not - use flags with JSV_UNUSED and get one extra var with 8 bit refs
            Switch to using STRING_0...STRING_MAX in flags, rather than specific bits in JsVarFlags - allows more that 15 chars to be used per JsVar
            Make ArrayBuffers actually be ArrayBufferViews - saves on extra string-handling code at expense of one var
            Make sure Uint8Array,etc inherits from ArrayBufferView
            Fix issue where a '\0' coming in from serial was not put in e.data properly
            Don't inline some functions when we're trying to save on flash
            Re-use sin for cos, pow for sqrt to reduce code size

     1v32 : Fixed embarassing issue with 0.999=="0.A"
            Added and checked Pin.writeAtTime on STM32
            Now don't allocate events array - just allocate directly, which saves memory and is faster (although slighty out of order)
            Docs: now Alphabetically sorted, and class instances not listed by accident
            Fix issue where Ctrl-C on ANY Serial port caused execution to be interrupted
            Updated busy indicator to cope with recent change to not allocate events in an array
            Fixed I2C on HY 2.4 board - I2C needed hard reset
            Added basic ArrayBuffers/TypedArray support
            Fix memory leak when error created with [] on a non-array/object
            Improved hyperlinking in documentation
            Fix I2C receive bug on F4
            Increased VL board's input buffer size

     1v31 : Fix PWM output on TIMER1/8 pins of the STM32F4
            Fix PWM output for negated timers
            memory() now runs a GC pass
            Fixed multiple occurrence of functions in reference

     1v30 : STM32F1: fixed AF issue meant peripherals would never return from AF mode
            STM32F1: When given an invalid pin, now reports if pins are 'af' or not
            Updated SPI.setup docs to mention that you can't mix AF and non-AF
            If one SPI pin is specified but others aren't, only that pin will be set up
            Added Olimexino hack so SPI1.setup works as expected
            Allow using [] on a function
            Fix precedence issue, so var a = function() { return 1; }(); works
            Update SPI documentation
            for (i in f) can now iterate over functions     
            Optional argument to trace() for object to start tracing from        
            Small steps towards ArrayBuffers
            Added smart edit that checks for internal functions, and uses Function.replaceWith
            Added Function.replaceWith to replace the internals of a function while keeping the scope

     1v29 : Some hacky sysfs-based IO for running on Linux
            HTTP Callbacks are now stored as names so they can be changed on the fly (Linux only)
            Successful compile for Carambola 
            Filesystem support on Linux
            Switch to variable size ref counter (marginally more efficient on very small devices, safe on Linux)
            Linux now has unlimited memory available
            Added linux/sysfs 'setWatch' (non-irq driven, so very noddy)
            Checked jswrapper check from using multi-char constants to a #define
            Improve pin suggestions for SPI/I2C/USART
            Auto-initialise USART with default values when setConsole is used
            Support for new Graphics LCD types
            3.2" VCT6 board support
 
     1v28 : Faster LCD fillrect for HY 2.8
            Fix for multi-byte SPI writes on HY board at 1Mhz (touchscreen control bug)
            Fix issue with delayMicrosecond calibration on HY (and hence OneWire)
            Fixed digitalPulse on STM32VLDISCOVERY

     1v27 : Fixed problem with OneWire constructor execution
            Added |=, &= and ^=
            Added Array.splice()
            Faster, more ROM-efficient built-in symbol table
            Fix for potential issue when using field accessor on an undefined var

     1v26 : I2C Support on STM32F1 and STM32F4 boards too
            Emergency cut in variables for Olimexino with bootloader (as flash usage has got too high for save to flash!)

     1v25 : http.writeHead to accept an empty header
            Fixed issue finding methods on built in classes (0 termination)
            make sure http server with no data still sends headers...
            Start of MINI-HY-2.8" support (all ok, but no SD card yet)
            Reduce RAM usage by consting some arrays that are not modified
            Vector fonts now use polys - 8kb less ROM, and faster rendering
            Start of LCD 'driver' code
            Standard way of handling events, Object.on/emit/removeAllListeners - like Node.js's EventEmitter
            Self-calibrating Microsecond delay (for intermal OneWire/etc)
            OneWire class
            Correct handling of built-in class constructors
            Fix error when parsing a zero-argument function that has been given arguments
            I2C support - currently ONLY tested on STM32F3 board

     1v24 : SDIO-based fat driver on the HY STM32 board
            Added DAC to the HY boards (103xE-based)
            Re-named the fileSystem functions to make them more compatible with node.js (readFile/writeFile/etc)
            Added fs.appendFile
            Removed HTTP from the reference until it is included in some boards

     1v23 : Fix 'ERROR: INTERNAL: stmADCChannel' on STM32VLDISCOVERY/F1 boards when accessing PA0
            Reference now mentions which Espruino version it is for

     1v22 : Important fix - Events got executed in the wrong order if they got queued up

     1v21 : Ensure SPI clock does not stop between bytes
            Added SPI.send4bit and SPI.send8bit
            Made sure the VL board's code fits into available flash
            Smart += that can append to a string rather than cloning it
            dump() prints functions properly, rather than 'var f = function() {}'
            Pageup/down move the cursor to the beginning/end of input
            LCD draw/fill with negative x and y

     1v20 : Add console.log
            Fix automatic usleep for Linux
            Added node.js-style HTTP server for Linux version
            Fixed null-pointer issue when accessing something that doesn't exist on an object
            Added node.js-style HTTP client for Linux version
            Start of bit bashing functionality
            for (i in "ABCD") console.log(i) -> 0,1,2,3
            String array access (but not for writing - doesn't work in JS anyway)
            String String.fromCharCode / charCodeAt
            Added SPI baud rate setting
            Vector font chars 'a' and '4' now work ok
            Fix numeric exception when rendering a poly that has some identical points
            Better digitalPulse (uses timer + interrupts)
            analogWrite can now take an object with a 'frequency' argument for PWM

     1v19 : Fixed issue where var M=Math;M.random() failed
            Fixed issue with var U=USB;U.print("Hello");
            Remove loop iteration limit
            Fix memory leak when a syntax error is in for '(i in arr)'
            Save state of pin on setWatch interrupt (e.state)
            Change setWatch to allow only on rise or fall as an option
            clearWatch() clears all watches

     1v18 : DAC support on F3/F4
            Serial.setup() can also take a second parameter of an object {tx,rx}
            Better support for dump() with echo/setBusyIndicator/etc
            Better dumping of prototypes on built-in vars
            Don't add chars<32 (Except tab) to the input line
            SPI1/2/3/4.setup() to take an object {baud,sck,miso,mosi}
            Better hardware initialisation code (not UARTS auto-init if they are used)
            Fix issues with prototypes
            Peek/poke instructions
            Start of I2C support (not usable yet)
            Added Math. ceil/floor/exp/log

     1v17 : Support for running alongside the Maple bootloader
            Fix parsing of numbers beginning with 0 when forceRadix!=8
            Fixed USART1 on Maple/Olimexino devices

     1v16 : Inlining of jsvLock/UnLock in jsvar.h to improve speed
            Move non-hardware-dependent stuff into jsdevices
            Move jshardware.c into targets/stm32/jshardware.c, create 'targets/linux' and use a single makefile
            For + While loops work without reallocating lex 
            Fix AddNativeFunction when function already exists (and tests + saved state)
            Change jsvFindChildFromX to use JsVar* from JsVarRef - saves a lot of lock/unlock
            Handle new Foo() as per spec (return value + init of this+prototype) - still does not cope with non-object prototype
            Beginning of SD card support (works on Olimexino, but not very flexible)
            Fix for parse/eval when given non-strings
            Strings can now contain '\0'
            Jumptable-friendly reserved word check
            Jumptable-friendly builtin functions (massive refactor)
            SPI support
            HY board support, and graphics LCD
            Added fillPoly, and Vector fonts
            Added Registration code
            Fixed some undefined function/array warnings
            Much better HTML function documentation
            Fixed edit() function
            STM32F3 support, and now peripheral stuff is done with a script
            explain what pins are available if a pin is not capable of requested fn
            power on ADCs only when needed
            LCD fillPoly speed improvements, + drawLine
            Add datatype for Pin, so pins written to console by pin name rather than integer value.
            Added Pin.set/Pin.reset
            Change warning about 'undefined.' into an error (foo.reset() had unexpected consequences!)
            Fix parsing of '1.0/-3'!
            Add typeof and instanceof operators
            Ensure that Serial1/SPI1/etc are objects of type 'Serial'/'SPI' - so prototypes can be added

     1v15 : Escaping JSON strings
            Fix parsing of octal numbers in strings (so don't have to be 3 chars long)
            Drastically improved stack usage using small stub functions (at expense of a bit of speed)
            dump() also dumps out prototypes for functions

     1v14 : Fix complaint about pins during setBusyIndicator()
            Increase available memory on OLIMEXINO
            Added function memory() to return memory usage
            setWatch now links to function names (rather than just functions)
            dump() also handles Serial.onData(...)
            Fix issue with JSON printing functions with arguments to console
            prefix builtin variables with '_'
            fix ArrayIndexOf when array contains undefineds
            move all devices into one git repository
            USB on F4
            call onInit function/string if it exists when Espruino powers on
            Compile F4 with -O2 - as we have the program memory for it
            Serial3/4/5/6 on F4
            Serial3 on Olimexino
            Make Serial.onData() clear onData handler

     1v13 : Operations like + on Object/Array convert them to strings rather than error
            var now doesn't error if there is no semi-colon
            Allow new line or line delete in multi-line editing
            add edit(functionName) - which copies function definition into inputline so it can be updated
            When printing lines, delete current inputline and then put it back in idle loop (only if echo=1)
            Support *,/ etc on numpad

     1v12 : Issue when printing lots of data and then disconnect USB
            Hide USB/Serial in Dump()
            add Array.map(fn(x), thisArg)
            For newline, count [] and () (as well as {}) - also knows about comments/strings/etc
            Fix assert fail is setTimeout with non-function
            If space at end of input line, enter still executes
            Removed some hard-coded arrays in favour of JsVar strings
            Fix confusion with jsvIsName/jsvIsString
            Handle numpad end key
            Add code to check stack and stop stack overflow if too much recursion
            Ensure that setTimeout/setWatch store the link to a function, not the function
            Fix nasty ref loop in ref loop GC issue
            Add dotty output
            Fix memory leak when error in jspParseSingleFunction
            Now run Garbage collection if we're idle, and we know we have a few ms spare
            Added setSleepIndicator
            Fix line/col indicator in errors/warnings
            Fix JSON parsing and printing when 'undefined' encountered
            Rewritten object handling code to be way more standard JavaScript compliant
            Array initialisation with 'new Array()', also for Strings
            Added a few more built in functions
            Nice error reporting with line + pointer
            fixed Math.random
            Binary style ops on doubles now work - they are just converted to ints
            Added boolean datatype

     1v11 : Add Math functions
            Add command history (and dynamic history free if low memory)
            Fix broken jsvArrayPop
            Add tests for and fix Array.indexOf
            In-line editing for commands
            Fix bug in basicVarEquals for big strings
            More fixes for low memory conditions
            Multi-line edit for commands (but no newline or line delete yet)
            Handle Home, End + reverse delete keys
            Fix nested for loops not handling interrupts correctly
            Fix AppendString issue when given start value greater than string
            Add 'changeInterval' to allow things created with setInterval to have the frequency changed (eg. stepper motor control)
            Now puts itself to sleep to save power, when it knows nothing is required and it'll be woken up by SysTick before
            Change Math library to avoid putting constants in RAM

     1v10 : Increase FIFO size for VL
            Marginally decrease amount of F4 vars to ensure they all fit in one flash sector
            Allow strings to be longer than the max token size
            '"key" in obj' syntax
            Detect if in FOR or WHILE loop, and if not, disallow break and continue
            Change min setInterval time to 0.1ms - F4 can get close to this
            Better analog pin error message
            USB support on Olimexino/Maple
            Start of multiple COM port support (ioEvent queue)
            Ctrl-C now clears the input line
            Save state of 'echo' into flash with save()
            Add 'setBusyIndicator(pin)' to set pin high when Espruino is busy
            Inbuilt function handling speed improvements
            Allow Serial comms via other UARTS. Serial1/2.onData and print/println
            now inserts elements into arrays in the correct order (GetLength can be (is) now much faster)
            Faster code to work out pins from strings
            Automatically convert IDs in form A#,A##,B#,B## etc into numbers.
            Built-in constants for LED1/BTN/etc.

     1v09 : Enabled 'abs' by default
            Added flash programming to STM32F4
            analogWrite now working!

     1v08 : Add preliminary STM32F4 support
            Allowed test cases to test timers - eg. code in jsinteractive.c
            Fix memory leak for timer
            Fix memory leak for digitalWrite

     1v07 : Fix string charAt
            Fix watch on different pin
            Pass arguments to event handlers - eg. time
            digitalWrite/Read to take arrays of pins, and int for value

     1v06 : Add break + continue
            Add switch statement
            Handle /r, /r/n or just /n for newlines - phone compatible                            
            Handle different type of delete

     1v05 : Allow setWatch/setTimeout/setInterval with a string
            Handle adding Open bracket then deleting it
            When calling a NAMED function, zero the scopes - this stops scope table overflow

     1v04 : Renamed to Espruino
            Fixed issue with event add when out of memory
            If out of memory happens during a timer, kill all timers
<|MERGE_RESOLUTION|>--- conflicted
+++ resolved
@@ -7,12 +7,9 @@
             Fix an assert fail, and handle some potential memory leaks
             Don't show __proto__ and constructor with for..in, keys(), or JSON.stringify
             Make 'trace()' output more readable debug data for complex structures 
-<<<<<<< HEAD
-            Stop 'new undefined()' crashing Espruino - fix #120
-=======
             Fix memory leak whe parsing functions iwht variable numbers of arguments - fix #115
             Defined NaN
->>>>>>> 4d6a6e1d
+            Stop 'new undefined()' crashing Espruino - fix #120
 
      1v41 : Fix Olimexino compile (https://github.com/espruino/Espruino/issues/6)
             [ebirger] Member constructors (eg. new a.b() )
