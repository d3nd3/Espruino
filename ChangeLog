     1v92 : nRF5x: Fix issue where Espruino could crash during save() if the flash got into a strange state
            Added Pin.toggle() function
            Fix implicit casting to bool/number on ArrayBuffers (fix #1030)
            Fix jstExecuteTaskChecker bug, and allow jstExecuteFn to take a userdata argument
            Puck.js: Reduce IR LED to 10% duty cycle
            Puck.js: Allow Puck.IR to take pins for external IR LED (fix #927)
            nRF52: Allow arbitrary NFC data to be specified (fix #1021)
            nRF5x: Allow multiple advertising packets to be set at once with NRF.setAdvertising
            nRF52: Add 'properties' object to BluetoothRemoteGATTCharacteristic
            nRF52: Perform write without response if that is what is required 
            Pico/WiFi: Allow USB HID to work on Windows (from @nailxx)
            Allow Puck.js/nRF52 devices to drive Neopixel/WS281x/APA10x LEDs with require("neopixel").write (fix #1023)
            Fix crash in JSON.stringify for zero-length typed arrays
            Fix precedence of 'void' keyword (fix #1079)
            nRF52: Add BluetoothRemoteGATTCharacteristic.startNotifications (fix #959)
            nRF52: Added BluetoothDevice.gattserverdisconnected event
            nRF5x: Report back reason codes for BLE disconnect
            Added DataView class
            nRF52: char.readValue now returns DataView to be more Web Bluetooth compliant (fix #1091)
            nRF5x: Fix explicit disconnect being able to reboot Puck (fix #1088)
            nRF5x: Respond to conn_params update request, fix puck-puck disconnection after ~65 sec (fix #1089)
            nRF52: Change connection params for central mode so NRF.setLowPowerConnection affects connection speed
            Un-inlining jsvGet*AndUnLock functions to give us a little more free flash
	    ESP8266: RELEASE=1 sets WIFI_DBG and NET_DBG to 0 to shrink firmware size
	    ESP8266: Add Wifi.setAPIP() and Wifi.setIP() 
	    ESP8266: Add i2c clock stretch
	    Fix E.FFT output (enable magnitude when one array specified)
            Puck.js: Correct reading if using analogWrite to red LED and *then* using Puck.light()
            Improved build process for all boards
            Pin.toggle now returns a boolean (fix #1111)
            nRF52: Now use 'high drive' mode for GPIOs
            Puck.js: tweak IR duty cycle, with high drive GPIO range is ~3x more
            nRF52: switch compilation to size optimisation, not speed
            nRF5x: Allow services to be advertised (fix #996)
            JSON.parse now throws an exception if an incorrect value type is found (fix #1117)
            Pipe close event handlers now use 'this' arg - solves auto-closing pipe when piping from HTTP
            nRF5x: stop app_timer NRF_ERROR_INVALID_PARAM errors (trying to sleep for too little time)
            Added flash emulation to Linux port
            Increase max graphics size from 1023 to 32767
	    Add Fat File System to boards with large Flash (ESP32)
            nRF52: Don't get stuck in 'HID Busy' state if a HID send failed
<<<<<<< HEAD
            nRF52: Fix upgrade from older firmwares if saved code is in flash, reduce virtual pages to 2
=======
            Change name of socket close internal variable so it doesn't conflict with Pipe's close call
            Stop pipe from causing errors if fields of the requested names exist but aren't functions
>>>>>>> 9ba8b149

     1v91 : Fix recent regression if no Boot Code defined at startup
            Fix handling of return of rejected promise within a promise
            Fix regression where HTTPS without cert/ca or key failed
            nRF52: Making NRF.getPrimaryService/etc more robust
            nRF5x: Add NRF.getAddress() - fix #1001
            Fix bug that caused load() not to clear memory if only E.setBootCode was used
            microbit: Update Espruino with pin polarity, so saved code gets loaded without BTN1 pressed
            Fix bug that caused Bluetooth/TV/USB objects to be added in devices that didn't support them (fix #832)
            nRF52: Increase custom UUID count from 3 to 10
            Adding Global built-in objects like SPI1/Serial1 and Bluetooth to the docs
            Puck.js: Tweak battery percentage calculation to try and make it more linear
            Puck.js: Adjust Puck.light() levels based on battery percentage (and add comments)
            nRF5x: Fix E.hwRand() (fix #1010)
            Ensure tab complete/others include the Object proto even on functions/strings
            nRF5x: Add NRF.restart() to force the restart of the Bluetooth Softdevice if required
            nRF5x: Add E.setLowPowerConnection(bool) to allow continuous connections to Puck.js (fix #995)
            Allow implicit conversion of hexadecimal strings to numbers (fix #1016)
            Allow arrow functions inside nonexecuting functions (fix #1011)

     1v90 : Fixes for Promise.all (passing in non-promises, pre-resolved, and ordering) (fix #976)
            Fix arrow function bug when parsing multiple arguments
            Added more helpful error messages for TLS
            Allow `Modules.addCached` to take a function (makes module loading more memory efficient)
            Re-add Espruino's old `rand` function (so no malloc, and ~1kB RAM, ~3kB ROM saved)
            nRF5x: Ensure 'NRF.sleep' works even when connected
            Fix bug when using >32 bit integers as array indices (fix #984)
            Fix bug when parsing '.catch' while not executing (fix #989)
            Stop PWM 'glitching' when moving from a nonzero value down to 0 (partial #991)
            nRF5x: Add multi-channel hardware PWM (fix #991, fix #972)
            'dump()' now outputs code written with E.setBootCode as well (fix #999)
            nRF5x: Remember advertising information even after softdevice reboot  (fix #997)
            nRF51: Remove heap placeholder on nRF51 as not needed since no malloc. Increase nRF51 var count (fix #985)
            nRF5x: 'connect' event now contains address of device that has connected, and fix docs
            nRF5x: Add a 'NRF.disconnect' function to disconnect a client that has connected to Puck.js
            nRF5x: Fix timing accuracy problems with setWatch

     1v89 : Allow entering of multi-line Templated Literals on the command-line (fix #970)
            Make lexer fail when parsing non-templated strings with newlines in 
            Add 'let' and 'const' keywords - treat them like 'var' for now
            Increased findDevices timeout to 2 seconds
            Allowed 16 bit UUIDs to be specified as simply "ABCD" (no "0x")
            Improved BLE error messages (especially from Promises)
            Fix STM32F1 regression caused by F4 LSE fixes
            Fix comma operator regression caused by recent arrow functions addition
            Remove RTC changes for STM32F1
            nRF5x: Make sure that updateServices(notify) on a non-notifyable service will just error, rather than reset (fix #973)
            nRF5x: Ensure setWatch doesn't reset pin state
            nRF5x: Reset pin states to default on 'reset()'
            nRF5x: Move advertising back to 375ms (more reliable connections)
            Puck: allow Puck.mag to work while magnetometer is on

     1v88 : jshSetEventCallback callbacks now get an argument with the channel number
            Tab complete now offers a much better set of completions (fix #926)
            Fix emitting of events with long names (fix #906)
            Ensure 'af_opendrain' pin mode gets remembered when saving (fix #890)
            Add second Promise.then argument (fix #869)
            Fix 'chained' promises (fix #894)
            Fixed memory leak when automatically converting a simple object to a String
            Added ES6 Template Literals
            Initial commit of ES6 arrow functions
            Add 'opendrain_pullup' pinMode (including emulation on STM32F1)
            Make OneWire use opendrain_pullup (no resistor needed for short runs now)
            Add Software I2C (with opendrain_pullup) (ref #549, fix #29)
            Cope with new escape codes for home and end on Ubuntu 16.04 (27,91,70/72)
            Tweak VGA output back porch to 2ms (so leftmost pixels always on screen)
            Fix regression with 2 concurrent waveforms on different pins (fix #930)
            nRF5x: add updateServices, and allow setServices to be called multiple times (partial #936)
            Added Puck.getBatteryPercentage() utility function
            nRF5x: setServices can now uninitialise SD in order to remove added services
            Added E.lockConsole() for use with E.setPassword()
            Calling jsvRemoveChild at end of array now updates the length (fix #946)
            Allow padding to be specified as 3rd argument of JSON.stringify
            JSON.stringify now dumps typed arrays as arrays (fix #489)
            nRF52: BLE HID support and switchable Nordic UART
            Fix STM32 regression where pinMode was set when it shouldn't have been
            Add Third option to pinMode to allow the pin mode to be set while keeping it 'unforced'
            Save and dump now keep track of whether pin mode had been forced or not
            readFile (and File.read) now uses Flat Strings to allow more memory efficient reads (fix #932)
            nRF5x: Add ability to get RSSI of current connection (fix #928)
            More STM32 changes to LSI->LSE clock switchover to fix RTC misconfiguration on Espruino WiFi
            Move LED + BTN definitions to Symbol Table (allows autocomplete)
            When moving console before printing has started, move all buffer contents as well
            Fix regression where replacing a function starting with 'return' with another would cause errors
            Fix potential issues with Telnet server and return values from netCreateSocket/netAccept on some platforms (fix #931)
            nRF5x: Add Puck.js self-test code, fix issue where analogRead reset pin state
            nRF5x: Change central mode API to mirror Web Bluetooth
            Fix switch fall-through to default (fix #964)
            Started using jsvObjectRemoveChild to remove some internal object properties that are undefined (frees some variables)
            Added E.dumpLockedVars() in non-release builds to help debug memory leaks in libraries
            nRF5x: Added NRF.findDevices as a helper function to easily list BT devices in range
            Console now prints the type of Objects if their constructor is in the root scope
            nRF5x: setScan/findDevices now parses advertising data
            nRF5x: Added Web Bluetooth style requestDevice function
            Add spaces between large tab completes
            Correct the handling of exceptions in promises
            Ensure that exceptions have a 'stack' attribute if they can have children
            nRF5x: Added list of free flash areas
            Make sure Puck.js users can't overwrite bootloader/softdevice (doing so would brick the board)
            Fix micro:bit/nRF51 ctrl-c behaviour (fix #905)
            Simplified process.env on devices with little memory
            nRF5x: fixed serial number reporting
            Move button state setup to jshResetDevices
            Had to remove 'dump()' and SW I2C on devices with very little flash memory (Olimexino/Micro:bit)

     1v87 : Add support for compiling with float-abi=hard (even if it doesn't give us real-world benefits)
            Add shortcut for quick execution of common call types
            Fix BBC micro:bit save() regression from 1v86
            Fix 'lock overflow' when calling methods with 'this' bound (fix #870, fix #885)
            Fix jsvStringIteratorGetCharOrMinusOne for zero-length strings
            Allow tab-completion straight after '.'
            Make sure execution stops for native functions if there's an error when parsing arguments
            NRF5x: remove setName and add functionality to setAdvertising, along with advertising interval
            NRF5x: allow raw advertising data in setAdvertising
            Add E.setPassword - allows Espruino console to be locked
            Fix pin header numbering for BBC micro:bit (it changed for the production version) (fix #896)
            Allow Magnetometer speed to be specified for Puck.js
            Fix out of memory when appending a string to itself
            Allow members of the same name as function arguments to be added to a function (fix #913)
            Fix STM32F4 RTC stopping if reset during first 1 sec of boot, also fix Espruino WiFi board clock startup
            Fix issue where native functions couldn't be replaced by non-native fns (fix #879)
            If statements now return values (fix #909)
            Fix >8 bit SPI when sending single elements with SPI.send (fix #897)
            Sockets now fire 'end' events (fix #886)
            Added Graphics.draw/fillCircle (fix #920)

     1v86 : Compile Telnet server into linux by default, Add '--telnet' command-line option to enable it
            Fix lock 'leak' in Telnet when Telnet is turned off
            Add Telnet serial device to allow redirection
            Create errors for unterminated expressions (fix #814)
            Remove Espruino's built-in strcpy/etc
            Remove Espruino's built-in maths
            Add basic Taylor series sin and atan for when we're trying to save memory
            Refactoring to use global var for lexer - save some memory and increase parse speed
            Add .removeListener (fix #30)
            Added better micro:bit `show()` that works well with Graphics
            Add `require("Flash").getFree()` as multiplatform way to find free flash pages (fix #815)
            Add the ability to set clock frequencies on STM32F4 chips (like Pico) with E.setClock (fix #52)
            `jsvEvaluate` now uses memory area for execution of JS strings (fix #817)
            Add `E.setBootCode` to allow JS scripts to be run without being in RAM (fix #740)
            'Expecting a number or something iterable, got X' changed to exception rather than warning (gives stack trace)
            Drop '.init' and '.fini' symbols, allowing GCC 5.x compilation on STM32
            Ensure that pinMode/digitalWrite is re-constituted properly by dump() and save() (fix #833)
            ESP8266: add stack dump on fatal exception, ./targets/esp8266/printstack can extract a backtrace
            ESP8266: move JswSymPtr and JswSymList to flash to free up gobs of RAM, bump jsvars to 1600
            Fix write to flash when BLE connected on nRF51/2
            Fix potential variable corruption issue when copying objects/arrays containing packed ints
            Fix ESP8266 printLog memory leak (fix #852)
            When parsing from a Native String (E.memoryArea), use Native String for function code too.
            Added built-in Promise implementation
            Fix broken Object.keys/getOwnPropertyNames caused by ESP8266 RAM saving tweaks
            Add Object.g/setPrototypeOf (fix #856)
            Fix memory leak when executing bound function with 'this'
            Fix missing PBKDF2 & AES libs on Pico + Linux caused by an untested ESP8266 commit
            Fix negative Date to string code (fix #854)
            Convert type warnings to exceptions (to provide stack traces for problems)
            Add uncaughtException event (fix #846)
            Stop eval in a switch statement from confusing parsing (Fix #845)
            Fix regression in 'mode' argument of SPI.setup (allows custom CC3000 pins to work)
            Fix '.on' with long event names
            Enable F4Discovery button pull-down. Newer boards don't seem to have one fitted
            Add 'force' to 'Serial.setConsole' - you can force the console to stay in one place
            Fix micro:bit compass problems (fix #864)
            Ensure that Pico can properly enter deep sleep even if USB is never used
            Only inline the very basic variable iterator functions (save enough space to allow Espruino board build again)
            Don't include Promises on devices where flash memory of Scarce (fix Olimexino compile)
            Fix glitches in PWM output when updating Software PWM quickly (fix #865)
            Added `E.kickWatchdog()` to allow you to keep your JavaScript running - not just the interpreter (fix #859)
            Ensure all pins set to AIN on startup
            Fix regression where setWatch would remove pulldown from button if called after reset()
            Reduce amount of flash available for saved code on Original Espruino (until we can get code size down)

     1v85 : Ensure HttpServerResponse.writeHead actually sends the header right away
             - enables WebSocket Server support from JS
            Fix issue where GC'd objects referencing non-GC'd data wouldn't unreference it
            Add E.memoryArea to allow memory addresses to be treated as variables
            Fix STM32F4 LSI clock frequency - should make the Pico's RTC a lot more accurate (fix #776)
            Added HeatShrink compression to saved code (instead of RLE)
            If saving fails, delete command history and try again.
            Make sure `reset()` resets the sleep and busy indicator pins
            Now escape characters >=127 as well (fix #780)
            Add decodeURIComponent (fix #779)
            Allow reset();save() on one line
            Fix potential issue parsing HTTP headers when more data is sent after the header (fix #783)
            Fix broken storage of floating point values when <255 variables
            Fix regression where DACs didn't work on Original Espruino Board
            Improve tab complete's memopry usage
            Added Tab complete and Debug to low-end Nordic uCs
            Limit the number of events processed each time around the idle loop to the number that were in it at the start
             - helps to fix issues with out of memory when receiving big files over ESP8266 serial connection
            Allow different types of network to have different buffer sizes - enlarge JS, Linux and WIZnet buffers
            Fix bug where clearInterval() and setWatch with debounce could cause setWatch to momentarily stop working
            Make HTTP server only close connection after Content-Length bytes received
            Speed up jsvNewFlatStringOfLength by combining it with updating the free var list
            Update the free var list when garbage collecting (makes allocation at the start of memory more likely)
            Don't zero the contents of memory when freeing - speeds up deallocation
            Removal of un-needed zero initialisations for variables
            Only garbage collect on idle if we're low on memory (fix #767)
            Improve malloc behaviour for crypto lib (try and free all command history is first alloc fails)
            Improve HTTPS error messages
            Add READ_FLASH_UINT8, allowing ESP8266 to read&exec strings stored in Flash with E.memoryArea
            Start the RTC up running off LSI, and switch after a few seconds if the LSE has started correctly
            Allow JSV_GET_AS_CHAR_ARRAY to get a pointer to memory in ArrayBuffers or memoryAreas
            Reset PinStateIsManual in reset (fix #765)

     1v84 : Fix device initialisation flags not working when the device number is above 32 (fix #751, #748)
             - this fixes broken SPI when not on standard pins

     1v83 : Moved to size optimisation for Pico (needed to get HTTPS into 384kB)
            Ensure Modules.addCached doesn't reset parse state (fix #723)
            dump() in Espruino Pico now ignored the pull-down for the button (fix #731)
            Warn when "compiled" functions gets into Espruiono (fix #707)
            Fix lost character on Espruino Startup (fix #704)
            Fix duplicated characters when USB+USART IRQs fire at the same time  (fix #635)
            Fixed Serial.find(...)
            Detect UART framing and parity errors and emit them as events on the Serial object
            Fix [] instanceof Object (fix #737)
            Fix regression in jsvCopyNameOnly (Object.getOwnPropertyNames when names are >8 characters long)
            HTTP requests (and sockets) can now emit 'error' event (fix #706)
            Add optional `ca`,`key`, and `cert` for server public key when using HTTPS or TLS (fix #736)

     1v82 : Fix debugger regression (where quit/reset/etc don't exit properly)
            Fix wakeup when setDeepSleep used at startup (fix #645)
            Add `shiftOut` function (fix #631)
            Store line numbers for functions (via `Esc [ 1234 d` escape code before decl) and use in debug + stack traces
            Allow Ctrl-C to break out of tight loops with function calls in
            Add tab -> autocomplete in Console (fix #677)
            Fix I2C repeated start (#390)
            Fix regression in Math.random() - now back between 0 and 1 (fix #656)
            Fix `var a=0;typeof a -> "undefined"` (fix #683)
            Don't store brackets in functions (fix #204)
            Store functions as 'flat strings' if long enough (fix #467)
            Move most functions out of jsvar.h header file - improves code size on devices where they're not inlined
            Fix parse error for switch statements which meant that `switch (a,b)` caused an error
            Fix error message when `LoopbackA.setConsole()` called
            Move SPI/I2C/Serial initialisers to jsvReadConfigObject, will now error on invalid args (fix #413)
            Fix issue where double-buffered waveforms would use the wrong buffer in the callback
            Fix memory leak in tab autocomplete on objects
            Added AES crypto library (Pico only)
            Fix `typeof (new Uint8Array([1, 2, 3, 4]))`
            Store `function(){return ...}` without the return (fix #700)
            Increased simple string usage from 4 chars up to 8
            Swap order of JsVar internals, string usage up to 10 chars
            Add handling for uint32_t,uint64_t,uint32_t case for Raspberry Pi
            Add startup sanity checks for jsnative.c (in non-release builds)
            Added fix for returning floats on Raspberry Pi
            When <1024 JsVars, `lastChild`'s top bits are stored in `flags`, and pack
               is moved such that we get 1 extra character in StringExts
            Allow events of >12 characters length
            Fix regression in flash memory write (introduced via AES merge)
            Fixed instability when resetting after using SD card on non-standard pins
            HTTPS support on Pico (when compiled in)
            Rename USE_HTTPS to USE_TLS, and enable by default for Pico + Linux
            Add 'tls' module with 'connect' - for TLS Socket connections

     1v81 : Fix regression on UART4/5 (bug #559)
            Fix Serial3 on C10/C11 for F103 boards (fix #409)
            Remove Graphics.setColorHSV, add E.HSBtoRGB (fix #554)
            Make jsiDumpState/jsiAppendHardwareInitialisation use callbacks (fix #398)
            Add `E.dumpStr()` to dump current state of interpreter as a string
            Add ReferenceError, and ensure that TypeError gets converted to a string properly
            Actually create ReferenceError for undefined variables
            Fix Object constructor behaviour (fix #561)
            Now remove intervals/watches if they occur within 0.1s of a Ctrl-C on a blank line
            Fix parsing of trailing commas [,,1,,,]
            Treat vertical tab as whitespace
            Make sure we ReferenceError on '+='/etc
            Allow reserved words in record access and structure definitions
            Add Object.defineProperty/defineProperties (even if they ignore most args)
            Fix value returned when redefining an existing function
            Ensure Pico powers down USB in deep sleep - now down to 20uA!
            Fix Exception throw within catch block (fix #566)
            Fix issue where new Array(3.0) wouldn't produce a 3 element array
            Keep track of modified area in Graphics (so modules with `.flip()` can be speeded up)
            Fix `new Date('December 17, 1995 03:24:00')` - check only first 3 chars of month
            Allow Software PWM via `analogWrite(..., {soft:true})`
            Add `encodeURIComponent`
            Make sure `typeof unknown` doesn't ReferenceError
            Fix isNaN behaviour for 2 element array
            Fix jshPopIOEventOfType when element is at the top of queue anyway
            Produce more reasonable behaviour when converting very long strings to ints/floats
            Added built-in JavaScript debugger! See espruino.com/Debugger for details (fix #37)
            Fix crash when using E.getSizeOf() in some cases
            Make sure a TCPIP connection closes even if no data sent
            Make `flash.erasePage` safe if called without arguments (fix #586)
            Add `Pin.getInfo` to see what a Pin can do (for #93)
            Move Pin function code out of jshardware
            Add `E.on('init', ...)` - like `onInit` but allows multiple handlers
            Make sure `dump()` and `E.dumpStr()` dump the contents of Serial as well as events for other objects
            `E.getSizeOf(.., 1)` can now recurse into objects showing the sizes of all their children (fix #579)
            Fix bug when appending to a flat string (fix #614)
            Add `Serial/SPI/I2C.find(pin)` - so we can figure out what device to use based on the pin
            Ensure that when uploading, each command gets checked for errors (rather than right at the end)
            Fix writes on HTTP requests after a timeout, and add chunked encoding if the header is set.
            Added pin info for bit-banded pin addresses (and jshGetPinAddress).

     1v80 : Fix SD card IO that can corrupt SD card on file append since 1v73 (fix #536)
            Fix some potential pointer issues in hashlib
            Make debounced setWatch output state+time information (regression fix #537)
            Shorten some internal property names (faster/less mem is 4 chars or under)
            Change 'internal property' prefix from '>' (fix #540)
            Duplicate properties in an object defn. now cause second to be used (fix #495)
            Make sure `E.unmountSD` doesn't forget custom SD card configs from `E.connectSDCard`
            Added support for USB CK pin (fix #544)
            ES5 parseInt behaviour - don't treat numbers beginning with 0 as octals (fix #538)
            SPI.send now returns Uint8Array when passed an array. Also takes `{data:X, count:Y}` as argument (fix #485)
            Fix `parseFloat(Infinity)` (fix #314)
            Speed up jsvIterateCallback for arraybuffers
            SPI speed improvements, esp for SPI.write (fix #547)
            TV out tidyup, and VGA output can now do line doubling
            Merge in USB HID support for STM32F4 (keeping old USB for the F1)
            Add built-in 'Flash' module to allow Flash memory to be accessed from user code
            Pulled load/save code out of jshardware into jswrap_flash.c
            Remove jsiOneSecondAfterStartup from Linux builds (fix #551)
            Add RLE compression when saving to flash, increase Pico RAM from 3000 to 5000 vars (fix #543)
            Fix `JSON.parse` when not given strings (fix #546)
            Tweak Olimexino board - 700->1k vars, but lowered code flash to 6k
            Disable flash prefetch on Pico (~1% slower, but less power and way more accurate ADC readings) (fix #545)
            Now throw errors when 'in' is used on an invalid datatype (fix #550)
            Updated (inaccurate) docs for Serial.write/print and removed duplicated code
            Changed Pico's device class to 0x02 - now works on older Mac OS 10.6.8
            Change reported USB HID type to 0, from 2 (mouse)
            Improve digitalWrite/etc documentation
            Add `pin.mode` and `pin.getMode` functions (mirroring `pinMode`)
            `Serial.setup` now remembers options if none specified (fix #557)

     1v79 : Fix Mac address parsing for top nibbles
            Make bind reference function internals not copy them. Fix scoped vars in bind (fix #533)
            Use jsvUnlockMany to tidy up code and save some space
            jsiExecuteEventCallback can now take an arbitrary number of arguments
            Allow setTimeout/setInterval to take extra arguments (fix #532)
            Ensure HTTP is closed even when no data handler (fix #535)
            Seed random number from analog input, add W.hwRand and E.srand (fix #534)
            Fix timing bug when setting timeouts from intervals in Deep Sleep
            Reduce timeout for IO (eg. I2C write) on F401 and F4
            Tweaks to keep code size low enough for Olimexino

     1v78 : Fix regression where SPI2/3 weren't working on most pins (fix #525)
            Allow MAC address to be set for WIZnet (fix #527)
            Ensure res.on('close') is called for empty HTTP requests (fix #528)
            Ensure that A9 is never the default pin for USART1 output (fix #526)

     1v77 : Add E.mapInPlace
            Allowed ArrayBuffer Graphics to store pixels MSB-first
            Added faster software SPI path for simple writes
            Make sure filesystem support gets compiled into Espruino Pico
            Fix jsvGetFlatStringPointer to return the correct address
            Fix I2C2/I2C3 on Pico
            Fix issue where garbage collect of a Flat String corrupted the free variable list
            Fix issue where Array.sort on big array with identical elements failed (#515)
            Add 'modules' variable, and set 'this' to 'exports' when parsing a module (fix #520)
            Fix instanceof implementation (and fix mem leak) (fix #523)

     1v76 : Merged in NetworkJS library (for JS networking implementations)
            Ensure that 'wrapped' libraries are killed before timers/watches
            Made 'Field or method doesn't exist' report back the field that doesn't exist
            Added quick and dirty scripts/test262.js runner script
            Fix propogation of Errors and Exceptions through function calls
            Allow parsing of integers > base 16
            Now allow functions with >16 arguments (fix #490)
            Fix assert fail for syntax error in do or while loop
            Maths operations now call Object.valueOf if it's needed
            Fix assert fail when jswrap_object_getOwnPropertyDescriptor called with non-string
            Fix Array.indexOf when array contains non-basic values
            valueOf returns a type error when called on undefined
            Make sure analogRead doesn't overwrite pin state if it was set previously with pinMode
            Make sure pinMode works with ADC input mode
            Tweak event handling - events such as `Serial.on('data'` now set `this` to `Serial`
            Add Function.bind (fix #318)
            Fix SPI.setup memory leak (fix #496)
            Fix assert fail on debug builds on Waveform output (fix #511)
            Added more allowed types of whitespace
            Added String.prototype.trim() (fix #507)
            Allow argument lists in Function() (fix #505)
            Propagate `this` into eval (fix #513)

     1v75 : Fixed issue with Pins/Bools as Array indices
            Fix crash when out of memory while creating built-in object
            Fix continue statement in nested loops (fix #501)
            On Linux, Exit nonzero when an error occurs (fix #499)
            Ensure that pipes 'complete' if the source closes (was previously only the destination)
            Make HTTP/Sockets throttle reads so internal buffers don't get full when piping
            Added http statusCode, statusMessage, and httpVersion

     1v74 : On Espruino Board, allow setTime to use full 64 bits so setTime(Date.parse("...")/1000) works
            Fixed issues with Waveform after 1v72 update to flat strings
            Added 'global' built-in value
            Fix inaccuracy of 'Date.now()' on STM32
            Improve jsvIteratorGetIntegerValue speed for arrays (fix #493)
            Change process.env.EXPORTS to something more useful for compiler
            Fix issue with graphics fill on PCD8544 LCD
            Add TypedArray.slice (from ES6) to help modules that use I2C

     1v73 : Add Uint8ClampedArray, remove code duplication in ArrayBuffer (fix #486)
            Fix regression where accessing certain member names of an undefined variable would cause a crash (fix #488)
            Fix behaviour of char code 16 at beginning of the line (it now doesn't re-add the prompt after processing the line)
            Added jspGetNamedVariable for use in compiled JS
            Fix glitchy time values on the Espruino Board (fix #394)
            Fix getTime()==0 in onInit, which could break timeouts in onInit after a reset (fix #462)
            Refactor Software SPI code into jsspi.c
            Allow filesystem to work on user-defined pins (fix #427)

     1v72 : Stop RTC being reset by hard reset (getTime will now be time since power first applied) (fix #412)
            Allow Function.apply to take typed arrays (fix #442)
            Allow arrays to be passed to digitalPulse so square waves can be created easily
            Force inlining of jsvLock/UnLock on most systems - improves performance a lot
            Fix issues with SPI.write, CS, and out of sync receive bytes
            Fix do..while without trailing semi-colon
            Ensure that &,|,^,etc all have different precedences (without extra recursion)
            Used new semi-recursive parse for expressions
            Fix filled column when fillpoly is off the end of the screen
            Fixed reporting of Serial RX pullup in `dump()`
            Add input thread on Linux, and fix idle and Ctrl+C behaviour (fix #451)
            Stop huge amounts of input events blocking Espruino's timers (fix #452)
            Add ability to use serial ports on Linux with Serial1.setup({path:"/dev/ttyUSB0"})
            Started ability to use SPI from Linux
            Added 'net' library with support for sockets
            Fix JSON parse of negative numbers (fix #456)
            Only keep RTC settings if the relevant oscillator is running (fix #444)
            Finally fixed sporadic compilation problems with '-Os'
            Fixed issues with intervals in onInit (#462)
            Remove libraries from root scope (fix #463)
            Fix pin namings on Nucleo boards
            Fix addition of stdlib's exit on Nucleo debug
            Allow setWatch to execute native functions inside the IRQ
            When dumping typed arrays, use the size if all elements are 0 (fix #448)
            eval() can now access local variables and function arguments (fix #460)
            Added 'flat strings' for typed arrays.
              - these use a continuous chunk of memory so are much faster
            Ensure that we only create as many Serial/I2C/etc items in Symbol table as we need (fix #453)
            Allow modules to return whatever was assigned to exports - not just the original object
            Allowed E.nativeCall (assembler/compiled functions) to execute directly from a flat string
            Working F401 USB VCP bootloader
            Make Press-poweron-release-press boot back into Espruino (this may confuse your OS)
            Assert failures (in non-release builds) now reboot the system on ARM
            Fix issues with freeing of variables not clearing the lock flags (fix #474)
            Make Uint32Array actually return uints (even if they're so big they have to be represented as doubles)
            Allow peek/poke to read and write arrays of values
            Add Boolean constructor (fix #311)
            Fix difference between String() and String(undefined) (fix #312)
            Fix I2C/SPI on F401/F411-based boards (fix #470, fix #473)
            Improved ArrayBuffer write performance
            Massively improved ArrayBuffer Graphics fill performance for bpp<8
            Fix issues with floating point on devices with <1024 vars (using 12 byte JsVar)
            Add ability to change I2C bit rate from I2C.setup
            Added VGA TV output
            Added E.toString (for converting anything into a string)
            Pulled Typed Array creation into its own function
            Added E.toString and E.toUint8Array
            Made I2C.readFrom return a Uint8Array (fix #479)
            Allow multiple byte OneWire reads and writes
            Fix setWatch on F3Discovery (fix #183)
            Ensure that E.getSizeOf() works for ArrayBuffers (fix #484)
            Don't allocate Flat Strings if we can get away with 2 normal string blocks
              - it's actually faster to allocate and uses less memory

     1v71 : Allowed WIZnet + CC3000 to be instantiated on any pins
            Fix break inside loop inside case inside function (fix 428)
            Added fs.stat and File.seek (fix #429, fix #430)
            Allow use of DLE (char 16) on an empty line to turn echo off for *just that line*
            Add XON/XOFF flow control on Serial + USB. This is enabled by default for Serial (fix #20)
            Fix irregular timing on Espruino boards with clock crystal (inc rev 1v4)
            Sort out 'Number()' constructor not being picky enough - parseFloat now parses 'Infinity' (Fix #325, mostly fix #322)
            Stop iterator in FOR loop being called once more after a break
            Fix bug allObjects found with iterating over undefined
            Fix ArrayBuffer.sort issue with element size >1
            Fix network de-initialisation on Linux
            Fix reference count issue caused by removing a timer that had already been removed
            Power up SYSCFG on F2/3/4 parts, allowing watch to work on ports other than A
            Wait after setting the RTC time, to allow registers to update (fix #438, fix #441)
            Now using gcc-arm-none-eabi-4_8-2014q3 for compilation - CodeSourcery stopped being supported

     1v70 : Make pipe remove its drain/close listeners. Stops out of memory for repeated piping.
            Fix parseInt for values too large to go in an int (#406)
            Fix integer maths when result is too large for an integer
            Fix mod operator with NaN/Infinity (fix #315)
            Fix signed array values in PACKED_BIT devices
            Drop JsVar size from 20 bytes to 16, increase Espruino variable count accordingly
            Fix Array.fill on sparse arrays (fix #410)
            Allow I2C repeated start (fixes some odd I2C devices, fix #390)
            Refactoring to use iterators wherever possible
            Merge fs_kill and file_kill to ensure that files always die before the filesystem
            Add `E.unmountSD()` to allow SD cards to be removed once they have been used
            Stop String.split("") adding an empty elementy to the array
            Tidy up linker script, allow F401 to use 3x16kB pages for storing program data
            Fix regression in long timeouts (fix #416)
            Use 'interval' var to specify if we're an interval or not (don't use 'recur' var)
            Stop while/for/etc resetting exception state (fix #419)
            Add  E.getSizeOf (fix #421)
            Fix jsvCountJsVarsUsed for names with values
            Make hidden names smaller to save a few JsVars
            If there's only one function scope, don't define an array and save 2 JsVars
            Fix setInterval on non-F1 boards (fix #415)
            Fix issue where large doubles (> +/- 2^31) were converted to -1 rather than truncated ints
            Fix E.getSizeOf (fix #424)
            Fixed JSON indentation issue
            Made 'pretty' JSON output look a bit better

     1v69 : Fix 1v67's regression of digitalPulse when doing lots of pulses
            Add configurable OneWire search command (for finding DS18B20s with alarm set)

     1v68 : Fix memory leak in String.split
            Fix references to `this` - you can now write `this["LED1"]`
            Fix memory leak when calling toString on a normal object
            Fix memory leak in Graphics.createArrayBuffer
            Fix memory leak when joining arrays containing null
            Fix memory leak when syntax error while getting function arguments
            Fix memory leak test when running on Linux
            Fix memory leak in filesystem file open (when failure)
            Fix memory leak on Syntax error
            Stop multiple exceptions from being reported (eg. Syntax Errors)
            Fix parsing of '!!' when not executing
            Improve Error.toString, and fix bug when an exception was thrown from a function
            Improve jsvObjectGetChild when out of memory
            Switch native function decls from 32 bits to 16
            Swap HY2.4 board to software LCD driver as well, work out pin mappings from PY file
            Fix inaccuracy in setInterval, which had started since 32 bit switch in 1v65
            Store JSWAT_EXECUTE_IMMEDIATELY in a way that will fit in 16 bit function decls
            Allow bit-packing of refs for low memory boards (fix #145)
            Now dump 'debounce' for setWatch
            Make sure that dump() outputs correct JS for undefined variables
            Allow pin counts per port of >31 on Linux-based systems
            Fix issue with lost high-speed events when using setWatch with small debounce
            Fix HTTP client regression
            Fix Date constructor issue (uninitialised variable) (fix #408)
            Fix invalid conversion of large ints to floats on ARM
            Fix reset behaviour for non-standard default Serial ports

     1v67 : Lower size of timer task array of devices with little RAM (fix #401)
            Move hidden lists out of the root scope (fix #357)
            Fixed exception catching
            Fix Serial1 initialisation after 'reset()'
            Fix parsing of try..catch when a serious error (not an exception) occurred
            Stop the utility timer queue filling with WAKEUP tasks if Espruino gets woken up early
            Add ability to specify default Serial TX and RX pins in BOARD.py
            Reduce how many digits of floating point values are normally displayed
            Fixed PWM output on B4 + B5
            Fix regression when using pins as array indices
            Remove negation for CHxN outputs - it seems they don't negate after all. Fixes PWM polarity on A7,B1,B13,B14,B15
            Add pullup to USART RX. Reduces wakeups and random characters on Serial1.
            Add error flags and E.getErrorFlags to report possible issues like buffer overflows and low memory (fix #136)
            I2C timeouts now throw exceptions (fix #403)
            Fix String.prototype.split with non-string args
            Add fake digital pins D0..D7 under linux (helps with testing)
            Rewrite ff_wtoupper and save 650 bytes \o/ (fix #368)
            Update Makefile to make it easier to cross-compile RPi->Espruino board
            Fix HYSTM32_32 LCD at the expense of a bit of speed (fix #137, fix #327)

     1v66 : Ensure that analogWrite(pin,1) works on negated outputs
            Allow multiple Waveform playback on one pin (+ wave fixes)
            Improve dump() for objects and Serial.on('data') (part of #397)
            Fix Date.getSeconds,Milliseconds, and documentation on getMonth (#399)
            Fix memory leak on Serial receive
            Fix all Serial receive characters being 0 if no bytesize is specified

     1v65 : SPI.send/I2C.write/Serial.write can now take variable number of arguments (fix #370)
            Don't check for token matches where we already know what it should be (fix #280)
            Improve file read speed for large reads
            Waveform stability improvements
            Fix Float32Array.set (and improve speed for non-float arrays)
            OneWire library now uses hex strings for addresses rather than 64 bit ints
            Fix issue with uninitialised function arguments (fix #391)
            Fix parseURL for numeric keys in query string (fix #388)
            When running JS files under Linux, do two parses to ensure that Functions are 'hoisted'
            Add Object.create()
            Add Function constructor
            Add Object.getOwnPropertyDescriptor (although it won't return spec-compliant values)
            Add some Stubs for inbuilt Date and Error classes
            Added throw and try..catch..finally (see #40)
            Fixed overriding of builtins with other Builtins
            Added Date.valueOf
            Stop warning about break at the end of 'default' in switch statement
            Switch to 32 bit ints (fix #324)
            Added Array.prototype.reverse, and also for ArrayBuffers (fix #389)
            Swap JsVar fields around so everything is aligned on the correct boundaries
            Merge jsvNewWithFlags and jsvNew - making variable allocation a bit faster
            Fix changeInterval regression after int32 changes
            Remove JSV_NAME flag - paving the way for more efficient variable storage
            Store only 32 bit time for events (work out full 64 bits in event loop)
            Increase event buffer size to 128 (from 64)
            Enabled Graphics + CC3k support in the F3Discovery
            Make `Serial.onData` call back with >1 char (#383)
            Move `Serial.onData(...)` to `Serial.on('data',...)`
            Add Serial.read/available/pipe (fix #383)
            Add HTTP client/server read/available/pipe
            Add documentation for events (and tidy it up for constructors)
            Stop HTTP server closing before all data has been read
            Fixed parsing of multiple shifts
            setWatch now reports the pin back (fix #275)
            Fixed memory leak in g.getPixel with arraybuffers
            Fixed memory leak in "".indexOf(".")
            Fixed ArrayBuffer Graphics where width*height*bpp&7!=0
            Converted parse errors to throw exceptions
            Added Date.parse and Date.toString
            Fix parsing of integers that are too big to fit in an int32 (they're stored as doubles)
            Fix Linux Espruino when no tty is present
            Shave a few bytes off size of jsiDumpState using printf
            url.parse now unescapes the query string (fix #227)

     1v64 : Fix 'a=[2,3,4];delete a[1];'
            Make sure parseInt("0x01",16)==1 and parseInt("0x01")==1 but parseInt("0b01",16)==0
            Fix equality check used in switch, so false !== 0
            Improve Math.pow accuracy for small integer powers (fix #374)
            Make Ctrl-C only interrupt code if it has been running for too long (fix Ctrl-C -> CC3000 restart issues)
            Removed duplication in symbol lookup (fix #372, fix #323, fix #343)
            Fix JSON.stringify with circular references (fix #378)
            Fix String.indexOf when search string is bigger than the string being searched (fix #377)
            Add String.prototype.slice() (fix #376)
            Changed to more compact binary search symbol table (fix #278)
            hasOwnProperty now doesn't check prototypes #24
            Added Object.getOwnPropertyNames (fix #79, fix #158)
            Move 'constructor' into the correct place, be more aware of builtins in prototypes (helps #380)
            Handle __proto__ on builtin object types (eg. [].__proto__) (fix #381)
            Remove indirection of __proto__ (fix #102)
            Properly fix Object.getOwnPropertyNames (fix #380)
            Remove jsvFindChild*Ref (fix #375)
            Added LoopbackA/LoopbackB serial ports (fix #61)
            Fix slowdown when lexing long strings
            Remove Lock/UnLock in jslGetNextCh - should speed it up
            fs.appendFile() now works even if the file doesn't exist (fix #385)
            Support unicode escape sequence (\uXXXX) but crop to 8 bits (fix #386)
            Stop setInterval/etc increasing index numbers (fix #382)
            Clear existing digitalWrites on reset() (fix #231)
            Stop setWatch getting invalid data on load/save/reset (fix #254)

     1v63 : Memory leak when defining functions (fix #359)
            Fix Instance properties overwrite prototype (fix #360)
            Fix `edit(functionName)` without quotes (fix #356)
            Fix 'Uint32Array is not unsigned' (fix #330)
            Ensure Object.keys([9,,undefined,9])==[0,2,3] (partial #349)
            Store array length in the array root node rather than the last element (fix #351 #361)
            Object.keys on array now returns strings (fix #348)
            Remove jsvArrayGetLast (fix #363)
            Fix issue parsing `function() { return }`
            Stop jspNewObject creating a new object name if one already exists
            startup_stm32f10x_hd.s now explicitly sets the stack pointer. Allows Espruino images to use more RAM
            Add BusFault hander, to allow peek and poke to unmapped addresses without HardFaulting the ARM
            Fix edit(...) so that functions themselves (not just the variable) are updated (fix #366)
            Crop lines in errors when > 60 chars (fix #364)
            Improve when stack traces happen for error reporting
            Better error messages, and more efficient handler
            Improving Util Timer rescheduling to try and avoid 64 bit divisions
            Fix a lot of WIZnet W5500 issues (thanks @mgg1010!)
            Add E.reverseByte
            Add HIGH and LOW (fix #371)
            Improve docs for SPI/I2C/Serial.setup
            Force reconnect on CC3000 disconnect (fix #373)
            Added cephdon's streaming file API (fix #12)
            More WIZnet W5500 stability fixes - try and ensure that HTTP server never goes down
            Fix HTTP client Host header when accessing ports!=80

     1v62 : Added ArrayBufferView functions as per ES6 spec (fix #310)
            Added Graphics.setRotation (fix #321)
            Added Graphics.drawImage (fix #198)
            Added E.toArrayBuffer for fast string->array conversion
            Accessing an undefined array/object element now doesn't create it (fix #63)
            Fix fs.unlink returns true if the file does not exist (fix #331)
            Try and improve timer overlays by reordering the alternate function list
            Ensure that PWM output doesn't enable negated/non-negated outputs when it doesn't have to
            Improve console performance when sending long strings
            Initialise Graphics flags Graphics.createCallback - could have caused all kinds of issues
            Now make setInterval > 5s less accurate when setDeepSleep is on (saves ~0.5 sec of non-sleep time)
            Fixed problem when accessing an array with a string in a variable
            Fix issues with `"0" in {0:1}` (and hasOwnProperty)
            Improved interpolate function, and moved it out of ArrayBufferView into E
            Fix Problem with Object.keys on a string (fix #347)
            Fix assert fail when deleting a property that doesn't exist (fix #344)
            Ensure that dump remembers function names if they were in the root scope (fix #338)
            Fix memory leak in fs.readdir
            Ensure that abbreviations in console's '=...' output appear on newline if needed
            Add String.replace (fix #334)
            Make Graphics.drawImage draw bottom line of pixels (fix #329)
            Add Array.shift/unshift (fix #342)
            Fix Defining function after return causes error (fix #326)
            Fix deleting the last element in array (fix #346)
            More helpful I2C error messages (fix #10)
            Fix overriding built-in functions (fix #202)
            Add ES6 Array.prototype.fill (fix #317)
            Modified jsiQueueObjectCallbacks (and Object.emit) to support >2 args
            Added support for SPI LSB-first
            WIZnet improvements (specifically on HTTP server)
            Added WLAN.setIP for CC3000
            Fix String.split issue with last element (fix #352)
            Remove order warning for SPI if no order given (fix #353)
            process.env will now contain the git commit
            Move setInterval/Timeout implementations into jswrap_interactive (makes more sense)
            Add setWatch warning if it's not possible (fix #337)

     1v61 : Fix toString crash for large numbers
            Support floating-point literals without a leading 0 - eg '.5' (fix #296)
            Fix array access with booleans (fix #290)
            Fix "==" issues where only one argument is an array (fix #283)
            Make Array.join ignore null values (fix #289)
            Callback graphics now works even without a fillRect implementation (fix #295)
            ArrayBuffer Graphics now supports 2 and 4 bits as well as 1,8,16,24,32 (fix #301)
            Allowed array.splice to as many arguments as needed
            Make Array.sort() use string compare by default (fix #291, fix #292)
            Allow [,] and [1,2,,4] - (fix #287)
            Stop JSON.stringify using 'undefined' (fix #286)
            function.call can now have more than 4 arguments
            Rewrite native function caller (fix #277)
            Fix conversion of floats to booleans (fix #307)
            Fix parseInt of NaN/Infinity (fix #309)
            Add extra escape codes in strings (fix #304)
            Ensure String.charAt returns empty string for out of range (fix #305)
            Make REPL faster when receiving large amounts of data (fix #303)
            Improved jspeFunctionCall speed, added Named functions (fix #77)
            Allow Array.map.forEach to be applied to Strings and ArrayBuffers (for #310)
            Tweaks to make more Array functions work on non-arrays
            Added Array.reduce
            Allow commas in expressions at end of for loop - `for (;;i++,j++)`
            Fix SPI send with a single number

     1v60 : Fix unary plug on variable not working (fix #268)
            Added DNS with eth.setIP() for W5500
            Fix lock 'leak' when creating Graphics with callbacks
            Small fixes for trigger/timer
            Make dump() + console aware of built-in SPI/I2C/etc
            Add Pin constructor for converting numbers into a pin object
            Added getPinMode
            Fixed I2C saving state (fix #270)
            Add JTAG to ignore list for some boards
            Fix LCD FSMC formatting and report if LCD is unknown
            You can now reference built-in functions. eg. [1,2,3].map(Math.sqrt)
            Add Object.valueOf - help with #187
            Add Object.hasOwnProperty (although it does have some false positives) - #24
            Add software SPI - fix #41
            Fix issue when constructing an ArrayBuffer with a floating point length
            Fix Math.round regression and add checks to ensure it can't happen again
            Fix DEVICE_IS_XXX defines (fix SW SPI regression)
            Fix hardware SPI regression (getting out of sync after ArrayBuffer write)
            Removed non-standard Integer.valueOf - use "A".charCodeAt(0)
            Fix non-standard ArrayBuffer behaviour when constructing an ArrayBuffer from an ArrayBufferView
            Fix `1 in [2,3,4]` behaviour - it searches keys, not values
            Make parseInt(..., >36) return NaN
            Make Number.toString() use lowercase chars for hex
            Fix issues with NaN, negative zero, and Math.round
            Fix equality checks with null
            Fix comparison of integers with empty string/whitespace+number
            Added nativeCall, which allows C/Assembler to be called from JavaScript
            Fix custom font memory leak

     1v59 : (function(){})?1:0 should == 1 (fix #261)
            Fix Math.pow (Fix #260)
            Fix String.split() (Fix #259)
            Added Array.concat (Fix #262)
            Increase RTC/getTime reliability by ensuring overflow can't happen
            Added Math.min/max
            Allow jswrapper to wrap objects with a name >8 characters long (fix #264)
            dump() now doesn't print 'var X = undefined;' - just 'var X;'

     1v58 : Fix Serial.parity
            Fix glitches in jshGetSystemTime
            Added Graphics.setFontCustom for custom fonts
            Added String.lastIndexOf, and made String.indexOf with fromIndex work
            Used non-bold vector font, improve alignment, and make curves lower quality
            I2C can now write any size (as long as it fits on the stack!)
            Try and enlarge fillRects caused by polygons
            Fix === issues, fix #257
            Add Graphics.getColor/getBgColor for Juergen
            Added E.convolve for doing fast calculations with Waveforms
            Allow String.fromCharCode with multiple arguments
            Add builtin_modules to board's JSON
            Added E.FFT for Fast Fourier Transforms
            Added 16 bit read/write to Waveform (and speed up utility timer)
            Fix utility timer - now interrupts just in time

     1v57 : Tweak IRQ priorities to try and make SPI RX more reliable
            Make http default to port 80 if no port is specified in options
            Try and stop issue with System Time suddenly jumping forwards
            Fix assert fail when clearing and adding timeouts from within a timeout
            Fix modulo (actually remainder) operator for floating point values :/

     1v56 : Added atob and btoa (for base64 encode/decode) - fix #244
            Added Array.sort() - fix #220
            fs.writeFile/appendFile now return false if they fail for some reason
            Move Graphics init and idle functions out of jsinterface.c
            Add HttpServer.close
            Ensure that Linux command-line tests keep running if there's something to do
            Epic networking refactor - it should now be possible to support multiple network devices in a single binary
            Now only remove the interval/timeout/watch that's causing the error - not every one
            Change names of functions in callback-based Graphics so they don't conflict with the real ones
            More CC300 reliability - now range check the return value from send+recv, because if there's a timeout it can be wrong
            Fix memory leak in setWatch with debounce
            Fix 'repeat:false' in debounced setWatch
            Make sure 'repeat:false' disables the hardware watch
            Initialise RTC roughly 1 sec after reset, and use external 32kHz oscillator if it exists
            Added E.enableWatchdog (fix #252)
            Fix negative start value for String.substr()
            Fix problem where the RTC's full 32 bits weren't combined properly

     1v55 : Add String.toUpperCase/LowerCase
            Fix E.getAnalogVRef() regression
            Add Math.tan()
            Ensure Double/Integer have Number as a prototype (fixes: Number.prototype.n=function();(5.0).n() )
            ||/&& now doesn't use booleans (fix #251)
            More resilient parseInt behaviour
            Allow data listener for HTTP POST (fix #226)
            Stop JSON.parse using eval (fix #249, fix #208)
            `.toString` is now called when a String is needed from an Object (fix #57)
            Fixed reference count error when looking for functions in an Object's prototype
            Fix issues with Numbers as Strings in maths (eg. '-5'|0)
            Make sure NaN|0 == 0 (and not some huge number)
            Ensure that [1.23]*1.0 == 1.23 (fix #91)
            Don't pull in cos (use sin(x+PI/2))
            Try and save flash memory on Olimexino board

     1v54 : Add 4x6 font (instead of 8x8)
            Fix occasional instability with Waveform read/write
            Refactor JSON to improve speed and code size (using cbprintf)
            Now print special 'short' JSON for console.log (and the REPL) (fix #47)
            JSON.stringify now doesn't print functions (fix #207)
            Refectoring jsparse.c to name functions after their JS Grammar names
            IF statement now accepts commas
            Ensure that undefined+0 == NaN (only worked for floats previously)
            Fix assert fail (issue unlocking when executing built-in functions)
            Fix setInterval regression in dump (and tidy up code)
            FS lib now resets when issuing the reset() command (fix #200)

     1v53 : Attempt to deal with the case where CC3000 crashes on initialization
            Fix regression with setInterval/timeout and saving
            Fix issue with saving Serial baud rates
            Added ArrayBuffer.set
            Use jswrapper.c for executing idle/init/kill events for libraries (cleans up jsinteractive.c)
            Added beta 'Waveform' API to allow simple audio output
            Improved non-deep-sleep power draw by allowing Espruino to wake itself on the Utility timer (rather than SysTick)
            Allowed Waveform API to output on both DAC and PWM
            Improve auto-generated documentation
            Speed up ArrayBuffer.set and allow Strings to be used properly
            Fix jsvArrayJoin if memory runs out
            Added E.sum and E.variance array operations
            Added Waveform Analog Input

     1v52 : Fix memory leak in Array.slice
            Fix broken Serial initialisation (partial fix for #241)
            Add fs.unlink (for deleting files)
            Fix url parsing when there are two slashes
            Fix recent changeInterval regression
            Making CC3000 recover properly in the case of repeated HTTP GET
            Add alternate function remapping for Serial and improve Serial.setup error reporting, fix #241
            Added preliminary WIZnet W5500 support (see http://www.espruino.com/WIZnet)
            Alt Enter (27 + 10) now always inserts a newline: (eg. for `if (X) \n Y`)
            Fix digitalPulse with not a number
            Make digitalPulse(... 0) wait until the last pulse is complete
            Stop Espruino sending out so many carriage return characters (fix #243)
            Added 'delete' keyword (fix #39)

     1v51 : Added debounce to setWatch (fix #14)
            Tidy up timeout/watch code and now store an integer for interval
            Fix crash in url.parse (string free)
            Fix Modules.addCached bug which means that Modules.removeAllModules created a memory leak
            Fix regression introducted by fix for #199
            Added 'Esc,[,2,K' escape sequence for clearing lines. Much safer than Ctrl+C which tends to break out of execution.
            Fix bootloader (broken by LTO in 1v49)
            Added Number.toFixed
            Make number.toString(base) work for floating point (fix #232)
            Fix Linux jshSleep so that timeouts are handled at <10ms if required (fixes test056)
            Now use jshardware's SPI for SD filesystems - more multiplatform
            Now ref thisVar, which stops it being repurposed into a Name for array accesses (fix #233)
            Fix Linux halting when there is one long timeout but no other activity
            fs.readFile returns 'undefined' if file is not found. Also make readdir return undefined on failure (fix #229)
            Remove disk_timerproc in SD card implementation
            Upgrade fatfs to R0.10a
            Tweak jsinteractive.c to help reduce code size
            Finally added Long filename support for FatFS (fix #78)
            Epic refactor to remove JsParse (fix #17)
            Implement faster Graphics ArrayBuffer fill (affects vector fonts + clear)
            Stop repeated analogWrite with messing up PWM waveform (fix #56)
            Swap open and close brackets in bitmap font (fix #191)
            Graphics arraybuffer/callback now accepts 16bpp
            Added ability to specify a JS function for Graphics fillRect
            Graphics setPixel(x,y,undefined) to use foreground colour (fix #215)
            Make sure that interruptions are handled better while drawing to graphics
            Make sure that stack overflow errors are handled more tidily (and increase limit for warning)
            Increase available stack on Espruino Board
            Stop FatFS using insane amounts of RAM
            High res timer (now to 1/2^23) using SysTick with RTC as a base (fix #168)
            Added 'Infinity' constant
            Fixed type equality check between int and float (should treat them as the same)
            Fix parsing of '018' - it's not Octal after all (but 017 is)
            More accurate values for PI and E
            Fix charCodeAt being signed (should be unsigned)
            When casting Strings to booleans, so s.length!=0
            Guess initial values for average SysTick time - means that getTime is more accurate for the first 1-2 seconds after startup
            setWatch now reports lastTime - time of last state change #238
            analogWrite now respects pinMode (fix #234)
            Add Open Drain support to pinMode (fix #225)
            Fix calling Number([value]) always returns undefined (fix #186)
            When disconnected from the net, make sure we free all HTTP clients/servers
            Completely remove IRQs from CC3k code
            Speed up CC3k code, try and make it automatically power cycle it on timeouts
            Fix SPI MISO on F4 board
            Move CC3000 to SPI3 (same pins) so SPI1 can be used for other things
            Compile CC3000 support in for the F4 (untested)
            Process.env now reports board serial # and current console device (se we can throttle for Bluetooth) (fix #219)
            General bugfixing for low memory situations
            Make string free non-recursive
            Fix issue where fs.readFile of a big file would cause Espruino to crash
            Fix memory test harness

     1v50 : Fix broken Web IDE caused by change to printing JSON for console.log (part of #206)
            Fix bug when trying to stringify {5:5}
            Allow {1:2} to be parsed (fix #199)
            Added SPI RX IRQ. Caved in and used a few bytes for buffers, made SPI significantly more reliable

     1v49 : Change compiler flags to allow link-time optimisation
            Increase buffer sizes on Linux
            Increase buffer sizes on boards with >= 20kB RAM
            Made Startup banner smaller
            Less printing when loading from flash
            Don't display startup banner if loading from flash (an easy way to fix #213)
            Fix HTTP response code of 0 (fix #212)
            Add timeouts to TI's CC3000 driver
            Add timeouts for SPI, and other timeouts now interrupt execution
            Lower USB interrupt priority, remove pesky PriorityGroupConfig that was breaking other IRQ priorities
            Until we sort out SPI RX and IRQs, lower default SPI baud rate to stop timeouts
            console.log and print output JSON now (part of #206)
            Added handling of query in url.parse - still not fully compatible though (fix #205)

     1v48 : Fix issue where the size of command history is being reported wrong and so process.memory().free is reported wrong too
            We now loop without a seek to position inside the string (much faster if loop is not near the start of a fn) (fix #53)
            Faster string iteration which doesn't involve incrementing it->index
            Swapped to jumptable to lexer (should be a bit faster)
            Added the 'E' class, with getAnalogVRef and getTemperature (fix #60)
            Deprecated Math.clip (not in spec) and introduced E.clip
            Fixed bug in common.py that meant that ifndefs in JSON were sometimes not obeyed (better mem usage on small chips)
            Fix deep sleep breaking ADCs

     1v47 : Fix issue with dump() and input_pullup not being quoted
            Fix regression that broke OneWire in Espruino Board (#197)
            Fix clock speed issue on SPI1 (https://github.com/espruino/EspruinoDocs/issues/18)
            Don't interrupt on USB ESOF or ERR  - allows 'normal' sleep without interrupting every 1ms (fix #195)
            Remove pointless KickStarter line printed on startup
            Added bootloader hack to Python bootloader

     1v46 : Fix parseFloat("") not returning NaN, and parseFloat(" \t 5 £$%^&(*$") returning NaN
            Added isNaN() function (fix #184)
            Fix parse order for 'typeof' (fix #172)
            Added Number object (fix #165)
            Bounded ftoa (stops crash when printing Number.MAX_VALUE) - helps with #185
            Added Array.isArray() (fix #160)
            Add do...while (fix #151)
            Stop Espruino board from crashing if you try to create a web server without a connected CC3k (fix #182)
            Remove Array.contains as it's not in the spec (use indexOf instead if you need it) (fix #161)
            Fix nasty bug where adding/removing intervals/timeouts while in one could cause issues
            Fix bug when printing 1.999999999 and similar (fix #190)
            Remove need for pow for exponentiation. Not great but it fixes some tests that failed on FP inaccuracies
            Change polarity of setSleepIndicator (fix #194)
            Allow array.push with multiple arguments (fix #189)
            Speed up array access by searching from the end backwards if we think the number is in the last half (fix #46)

     1v45 : Fix parseFloat("foo") not returning NaN (and assert) - fix #149
            Remove Integer.parseInt
            Fix parseInt("bar") - fix #150
            Ensure that maths ops with null do treat it as 0 rather than a string - fix #156
            Fix digitalPulse length (properly!) - fix #154
            Making sure that undefined gets cast to NaN
            Fix Array.indexOf() returns undefined instead of -1 - fix #155
            Moved memory() to process.memory() - added more info too
            Try and improve handling of PWM timer speeds
            Fixed varying SPI baud rates depending on device
            Makefile changes for OSX compile

     1v44 : Modified build system to store binary names in the python definition
            Fix nasty regression involving losing code at the end of Strings
            Fix segfault when pinMode is called on an invalid pin
            Now disable interrupts during 4 bit SPI send - it's just too much otherwise
            Detect unfinished block comments in console (fix #138)
            Fix flash write on most 10XxB boards
            Fix PWM output on all STM32 boards
            General hardware tidy in prep for more intelligent device management
            Run initialisation code before setWatch, to make sure pullup/down is set beforehand
            Change 'Pin' datatype to be an unsigned char - makes tests easier
            Now use the hardware RTC for keeping system time. Allows proper deep sleep on Espruino board
            FINALLY - fix the USB VCP lost characters issue (#94)

     1v43 : Added 'Modules' object with support for adding/removing cached modules
            Allow product ID to be changed via Makefile
            Fix documentation (and old-fashined Parsing style) for JSON
            build_jswrapper now outputs errors to stderr (more compatible with default (silent) build process)
            Fix issue when parsing quotes in strings
            Added void operator for closure minification compatibility
            Ensure that return takes the comma operator
            Fix issue where printing Infinity would crash Espruino (fix #129)
            Finally some working (extremely beta) cc3000 code
            Added jsvObjectGet/SetChild to simplify some wrappers
            'http' now uses JsVars for storage (so is suitable for non-linux devices)
            Turned 'http' into a library
            Added process.version and process.env (fix #131)
            Changed handling of 2nd arg of << so that precedence is correct
            Fixed handling of 'for (;;)'
            Fix lock leak in Module handling
            Update ST's library for the STM32F1
            Update ST's VCP implementation
            Added prefix operator (fix #130)
            Allow espruino for linux to be run with '#!' in scripts
            Fix indexOf on final element of strings (fix #133)
            Remove JSV_PARENTINFO, as it turns out JS doesn't keep track of function scopes anyway (fix #109)
            Make 'this' a keyword (now faster, more memory efficient)
            Make 'Hardware' (root) the default value of 'this'
            Add jsvArrayPushAndUnLock and modified code to use it (fix #135)
            Now remember I2C state (partial fix for #13)
            Replace 'pow' function with a smaller version - save ~2kb
            Shaved another 1200 bytes off jslTokenAsString
            Now store Pin state (fix for #13 on F1 parts, F4 still looks broken)
            Added Graphics.stringWidth
            Added internal Printf function
	           Misc speed and code size improvements
            This version has gone to Seeed for use on the KickStarter boards

     1v42 : [ebirger] allowing 'new' with no brackets
            Allow built-in functions with variable numbers of arguments (fix #83)
            Implement 'String' constructor in the normal way (fix #110)
            Fix regression with parsing constructors while not executing
            Allow multiple arguments to print and console.log (fix #92)
            Make 'arguments' array available in functions (fix #100)
            Fix an assert fail, and handle some potential memory leaks
            Don't show __proto__ and constructor with for..in, keys(), or JSON.stringify
            Make 'trace()' output more readable debug data for complex structures
            Fix memory leak whe parsing functions iwht variable numbers of arguments - fix #115
            Defined NaN
            Stop 'new undefined()' crashing Espruino - fix #120
            Get A13/A14 working on Espruino board (these were JTAG)
            Get bootloader size direct from Python (remove hard-coding)
	           Fix '~' operator when acting on variables
            Made bootloader a bit more error tolerate (CRC on write)
            Added %=, /=, and *= operators (fix #121)
            Allowed Object.toString() to take a radix argument for integers (fix #125)
            Fix error message issue - broken strncat (fix #124)
            Add comma operator (fix #122)
            Added some basic code for STM32F429IDISCOVERY - not currently working though
            This version is the one sent off on the Test Harness (so will probably appear on boards)

     1v41 : Fix Olimexino compile (https://github.com/espruino/Espruino/issues/6)
            [ebirger] Member constructors (eg. new a.b() )
            [ebirger] Ensuring integers with radix specifiers can still be parsed if a radix is specified
            Fix for tests/test_json_arraybuffer_001.js - iteration of arraybuffers of length==1
            Add Object.keys(...)
            More arraybuffer iteration fixes
            On linux, use built-in stringToFloat to aid debugging. Handle exponentials, fix #31
            'make serialflash' is now works correctly for Espruino Boards with bootloader
            setWatch(..A0);setWatch(..A0);clearWatch(1) does not now kill the other watch, fix #25
            One-based setTimeout/setWatch, fix #3
            Added Function.call and Function.apply, fix #54
            'http' and 'fs' are now libraries that need to be 'require'd, fix #8
            Updated pin info for STM32F103xC/D/E chips, fix #84
            Fixed linker script for STM32F4 (discovery board now works)
            Object prototypes are now Objects, fix #101
            Board docs now specify '3.3v' only pins fix #104
            Add Array.forEach
            Fix searching down >1 prototype to find functions (one more issue posted in #99)
            Fix "12345"/5 type issues (fix #90)
            'Consting' some string functions
            Fixing arrays with string indices that are actually numbers \o/ (fix #19)
            Released onto website

     1v40 : Ensure that LCD.prototype.setPixel = function actually works
            Refactor LCD driver code to allow lcdInit (and start of making it non-platform-specific)
            Built 'LCD' support into linux/raspi/carambola
            Add initial SPI.send(ArrayBuffer) support - even if NO VALUES RETURNED
            Start of built-in Nokia 5110 LCD support
            Remove GPIO clock removal on sleep for now (it kills setWatch)
            Fix (sub)ArrayBuffer problems (test100.js)
            Added setDeepSleep - still beta put power consumption drops to 1mA
            Fix broken name for httpCRq.write
            Changed LCD to Graphics - added ability to render to ArrayBuffer
            Fix 8 char built-in class names
            Adding preliminary Sony SmartWatch support
            Adding preliminary support for completely bare 36 pin chip
            Fixing pin defs for Espruino board rev 1v1
            Added proper SDL/ArrayBuffer and JS Callback graphics support
            Added "ifdef" ability in build_jswrapper
            Take JSVAR_CACHE_SIZE out of jsutils and put it in the board config file
            Added JSV_PARENTINFO which will allow us to do things like setTimeout(foo.bar,10)
            Fixed arrays in non-executes streams - 'if (0) print([1,2,3]);'
            Added 'require' function loading modules from node_modules on SD card
            Added module cache to stop modules being re-loaded
            Renamed internal vars to start with '>' - much easier to distinguish for 'dump'/etc
            Only use parentInfo on functions
            Load all tests in test dir - don't do them by number
            Added 'zigzag' ordering for ArrayBuffer Graphics
            Added 'vertical_byte' ordering for ArrayBuffer Graphics
            toJSON now ignores 'hidden' object elements
            Special-case jsvArrayBufferIteratorSetIntegerValue
            Make SPI output an ArrayBuffer
            Use best out of 3 for DelayMicroseconds calibration - something seems flaky right after bootup
	           Lines now drawn from p1 to p2 inclusive
	           Events now use jshPushIOWatchEvent (should cut down on code) also fixed bug with watching pin #11
	           Now remember if pinMode was set or not
       	    Transform ```code``` in JSON into a code tag in the documentation
            Graphics now supports FSMC for HY boards again
            Drawing vector fonts is now roughly the right size and position (still not 100%)
            Remove registration code
            Adding MPL licence
            Remove Arduino bit manipulation functions - nobody seems to use them anyway
            # of flash pages/etc now comes from board info
            [ebirger] Supply the correct arguments to Array.map
            [ebirger] Method calls and membership evaluation should be done on all factors (ee. [1,2,3].foo())
            [ebirger] When running multiple tests, only set up terminal once or it breaks the terminal window on exit
            Added STM32-style USB CDC bootloader for Espruino Boards
            Added scripts/create_espruino_image.sh to package up bootloader and espruino into one binary
            SHIPPED on Impatient developer boards

     1v39 : Added Bitwise NOT operator
            Added Raspberry Pi version to ZIP (with HTTP support)
            Fixed load/save on Linux Devices
            Added pinMode function (to allow pull-ups/pull-downs to be turned on)
            SPI.send4bit/send8bit will now not mess up the final element
            changeInterval now clears up stored up callbacks (eg, setInterval(.., 0.01)...wait...changeInterval(...,20)
            Ctrl-C no longer prints anything, which avoids lockups
            No longer print "Execution Interrupted" if nothing was interrupted!
            Added >>>= >>= and <<=
            When entering text interactively, ensure that there are no trailing spaces

     1v38 : Tweaks for Arduino IDE compile
            Removed '(char #)' from stack trace, as a bit pointless now
            Added better reporting of execution location when Ctrl-C pressed
            Urgent fix for non-working Olimexino since 1v33
            Fix string comparison when strings contain "\0"
            Added LED1/2/OSC/SD/etc to Olimexino Board docs

     1v37 : Urgent fix - power saving code made it difficult to re-flash Espruino (now only apply this to Espruino Board)

     1v36 : Fix documentation for Array.pop()
            Added some much better board documentation
            Fixed DAC output on F3
            Fixed DAC output on devices where PWM is also available and the alternate function is less than the DAC's

     1v35 : Attempt to reduce power consumption when sleeping by turning off GPIO, and setting GPIOs to AIN on reset
            Fix F3 issue where ADC/DAC weren't picked up properly
            Tidy up register text and add KickStarter mention
            var a = {}; a[LED1]=0; - not converted to String
            JSON (and hence dump()) now dumps ArrayBuffer correctly

     1v34 : Faster jshFromDeviceString
            Preliminary support for flow control on Serial receive
            Speed improvements by removing jsvGetRef from jsvUnLock
            fast 4 byte pre-check in jsvFindChildFromString
            Skip lock/unlock in FindChildFromString to help increase speed
            When we unplug USB, only go to the default console device IF that is the device we're currently on
            Support for custom Espruino board
            Added ArrayBufferView.interpolate
            16 bit SPI send for send4bit/sevrnd8bit (better reliability on low-end chips)
            Fix JSON dump of typed array
            Added Math.clip(x, min, max)
            When saving on flash, don't do jslTokenAsString properly
            B3/B4 move from alternate fn
            Fix incorrect reporting of analog pins
            Fix I2C.readFrom on STM32F1/4
            Make 1/2 == 0.5 (was being sensible before, but now follow JS spec)
            Ctrl-C while in timer fn clears timers (but not outside it)
            Fixed broken clearInterval from within setInterval
            Hopefully fixed issue on SSD1289 LCD controller
            Trigger wheel handler to use interrupts
            2D arraybuffer interpolation
            Added Math.wrap, fixed a lot of trigger issues
            Fixed SysTick priority/preempt problems
            Slowed the SysTick timer back down for everything
            Fix Int8Array signedness on F4 boards
            Refactored source code tree

     1v33 : fix character encoding issue of "\16"+"1" != "\161"
            Refactoring of ArrayBuffer into iterator, and addition of a general purpose iterator
            Fancier assert for debugging
            jsvArrayJoin to use new iterator
            for (i in ...) to use new iterator
            I2C and SPI use new iterator
            Serial.write() - to allow single ints to easily be written
            changeInterval assert fail when given a function by accident
            added peek8/poke8/peek16/poke16
            memory() now takes account of command history size
            memory() on ARM reports the end address of the stack - so it can be used as a scratchpad with peek and poke
            Try and reduce code size by not inlining several functions
            No refs for StringExts - so we get one more byte per JsVar (~5%) more storage efficiency
            Move from jsvIsBuiltInFunction to computer-generated jswIsBuiltInFunction
            When creating Objects, check for built-in function BEFORE creating an Object class for it
            Built process now checks that flash usage is under the allowed value
            Added short compare to jswHandleFunctionCall to reduce code size
            Added 3 byte compare (4 byte read and AND off top byte) - faster, less code
            Auto-generate jsvGetBasicObjectName from docs
            No longer using refs for storing whether free or not - use flags with JSV_UNUSED and get one extra var with 8 bit refs
            Switch to using STRING_0...STRING_MAX in flags, rather than specific bits in JsVarFlags - allows more that 15 chars to be used per JsVar
            Make ArrayBuffers actually be ArrayBufferViews - saves on extra string-handling code at expense of one var
            Make sure Uint8Array,etc inherits from ArrayBufferView
            Fix issue where a '\0' coming in from serial was not put in e.data properly
            Don't inline some functions when we're trying to save on flash
            Re-use sin for cos, pow for sqrt to reduce code size

     1v32 : Fixed embarassing issue with 0.999=="0.A"
            Added and checked Pin.writeAtTime on STM32
            Now don't allocate events array - just allocate directly, which saves memory and is faster (although slighty out of order)
            Docs: now Alphabetically sorted, and class instances not listed by accident
            Fix issue where Ctrl-C on ANY Serial port caused execution to be interrupted
            Updated busy indicator to cope with recent change to not allocate events in an array
            Fixed I2C on HY 2.4 board - I2C needed hard reset
            Added basic ArrayBuffers/TypedArray support
            Fix memory leak when error created with [] on a non-array/object
            Improved hyperlinking in documentation
            Fix I2C receive bug on F4
            Increased VL board's input buffer size

     1v31 : Fix PWM output on TIMER1/8 pins of the STM32F4
            Fix PWM output for negated timers
            memory() now runs a GC pass
            Fixed multiple occurrence of functions in reference

     1v30 : STM32F1: fixed AF issue meant peripherals would never return from AF mode
            STM32F1: When given an invalid pin, now reports if pins are 'af' or not
            Updated SPI.setup docs to mention that you can't mix AF and non-AF
            If one SPI pin is specified but others aren't, only that pin will be set up
            Added Olimexino hack so SPI1.setup works as expected
            Allow using [] on a function
            Fix precedence issue, so var a = function() { return 1; }(); works
            Update SPI documentation
            for (i in f) can now iterate over functions
            Optional argument to trace() for object to start tracing from
            Small steps towards ArrayBuffers
            Added smart edit that checks for internal functions, and uses Function.replaceWith
            Added Function.replaceWith to replace the internals of a function while keeping the scope

     1v29 : Some hacky sysfs-based IO for running on Linux
            HTTP Callbacks are now stored as names so they can be changed on the fly (Linux only)
            Successful compile for Carambola
            Filesystem support on Linux
            Switch to variable size ref counter (marginally more efficient on very small devices, safe on Linux)
            Linux now has unlimited memory available
            Added linux/sysfs 'setWatch' (non-irq driven, so very noddy)
            Checked jswrapper check from using multi-char constants to a #define
            Improve pin suggestions for SPI/I2C/USART
            Auto-initialise USART with default values when setConsole is used
            Support for new Graphics LCD types
            3.2" VCT6 board support

     1v28 : Faster LCD fillrect for HY 2.8
            Fix for multi-byte SPI writes on HY board at 1Mhz (touchscreen control bug)
            Fix issue with delayMicrosecond calibration on HY (and hence OneWire)
            Fixed digitalPulse on STM32VLDISCOVERY

     1v27 : Fixed problem with OneWire constructor execution
            Added |=, &= and ^=
            Added Array.splice()
            Faster, more ROM-efficient built-in symbol table
            Fix for potential issue when using field accessor on an undefined var

     1v26 : I2C Support on STM32F1 and STM32F4 boards too
            Emergency cut in variables for Olimexino with bootloader (as flash usage has got too high for save to flash!)

     1v25 : http.writeHead to accept an empty header
            Fixed issue finding methods on built in classes (0 termination)
            make sure http server with no data still sends headers...
            Start of MINI-HY-2.8" support (all ok, but no SD card yet)
            Reduce RAM usage by consting some arrays that are not modified
            Vector fonts now use polys - 8kb less ROM, and faster rendering
            Start of LCD 'driver' code
            Standard way of handling events, Object.on/emit/removeAllListeners - like Node.js's EventEmitter
            Self-calibrating Microsecond delay (for intermal OneWire/etc)
            OneWire class
            Correct handling of built-in class constructors
            Fix error when parsing a zero-argument function that has been given arguments
            I2C support - currently ONLY tested on STM32F3 board

     1v24 : SDIO-based fat driver on the HY STM32 board
            Added DAC to the HY boards (103xE-based)
            Re-named the fileSystem functions to make them more compatible with node.js (readFile/writeFile/etc)
            Added fs.appendFile
            Removed HTTP from the reference until it is included in some boards

     1v23 : Fix 'ERROR: INTERNAL: stmADCChannel' on STM32VLDISCOVERY/F1 boards when accessing PA0
            Reference now mentions which Espruino version it is for

     1v22 : Important fix - Events got executed in the wrong order if they got queued up

     1v21 : Ensure SPI clock does not stop between bytes
            Added SPI.send4bit and SPI.send8bit
            Made sure the VL board's code fits into available flash
            Smart += that can append to a string rather than cloning it
            dump() prints functions properly, rather than 'var f = function() {}'
            Pageup/down move the cursor to the beginning/end of input
            LCD draw/fill with negative x and y

     1v20 : Add console.log
            Fix automatic usleep for Linux
            Added node.js-style HTTP server for Linux version
            Fixed null-pointer issue when accessing something that doesn't exist on an object
            Added node.js-style HTTP client for Linux version
            Start of bit bashing functionality
            for (i in "ABCD") console.log(i) -> 0,1,2,3
            String array access (but not for writing - doesn't work in JS anyway)
            String String.fromCharCode / charCodeAt
            Added SPI baud rate setting
            Vector font chars 'a' and '4' now work ok
            Fix numeric exception when rendering a poly that has some identical points
            Better digitalPulse (uses timer + interrupts)
            analogWrite can now take an object with a 'frequency' argument for PWM

     1v19 : Fixed issue where var M=Math;M.random() failed
            Fixed issue with var U=USB;U.print("Hello");
            Remove loop iteration limit
            Fix memory leak when a syntax error is in for '(i in arr)'
            Save state of pin on setWatch interrupt (e.state)
            Change setWatch to allow only on rise or fall as an option
            clearWatch() clears all watches

     1v18 : DAC support on F3/F4
            Serial.setup() can also take a second parameter of an object {tx,rx}
            Better support for dump() with echo/setBusyIndicator/etc
            Better dumping of prototypes on built-in vars
            Don't add chars<32 (Except tab) to the input line
            SPI1/2/3/4.setup() to take an object {baud,sck,miso,mosi}
            Better hardware initialisation code (not UARTS auto-init if they are used)
            Fix issues with prototypes
            Peek/poke instructions
            Start of I2C support (not usable yet)
            Added Math. ceil/floor/exp/log

     1v17 : Support for running alongside the Maple bootloader
            Fix parsing of numbers beginning with 0 when forceRadix!=8
            Fixed USART1 on Maple/Olimexino devices

     1v16 : Inlining of jsvLock/UnLock in jsvar.h to improve speed
            Move non-hardware-dependent stuff into jsdevices
            Move jshardware.c into targets/stm32/jshardware.c, create 'targets/linux' and use a single makefile
            For + While loops work without reallocating lex
            Fix AddNativeFunction when function already exists (and tests + saved state)
            Change jsvFindChildFromX to use JsVar* from JsVarRef - saves a lot of lock/unlock
            Handle new Foo() as per spec (return value + init of this+prototype) - still does not cope with non-object prototype
            Beginning of SD card support (works on Olimexino, but not very flexible)
            Fix for parse/eval when given non-strings
            Strings can now contain '\0'
            Jumptable-friendly reserved word check
            Jumptable-friendly builtin functions (massive refactor)
            SPI support
            HY board support, and graphics LCD
            Added fillPoly, and Vector fonts
            Added Registration code
            Fixed some undefined function/array warnings
            Much better HTML function documentation
            Fixed edit() function
            STM32F3 support, and now peripheral stuff is done with a script
            explain what pins are available if a pin is not capable of requested fn
            power on ADCs only when needed
            LCD fillPoly speed improvements, + drawLine
            Add datatype for Pin, so pins written to console by pin name rather than integer value.
            Added Pin.set/Pin.reset
            Change warning about 'undefined.' into an error (foo.reset() had unexpected consequences!)
            Fix parsing of '1.0/-3'!
            Add typeof and instanceof operators
            Ensure that Serial1/SPI1/etc are objects of type 'Serial'/'SPI' - so prototypes can be added

     1v15 : Escaping JSON strings
            Fix parsing of octal numbers in strings (so don't have to be 3 chars long)
            Drastically improved stack usage using small stub functions (at expense of a bit of speed)
            dump() also dumps out prototypes for functions

     1v14 : Fix complaint about pins during setBusyIndicator()
            Increase available memory on OLIMEXINO
            Added function memory() to return memory usage
            setWatch now links to function names (rather than just functions)
            dump() also handles Serial.onData(...)
            Fix issue with JSON printing functions with arguments to console
            prefix builtin variables with '_'
            fix ArrayIndexOf when array contains undefineds
            move all devices into one git repository
            USB on F4
            call onInit function/string if it exists when Espruino powers on
            Compile F4 with -O2 - as we have the program memory for it
            Serial3/4/5/6 on F4
            Serial3 on Olimexino
            Make Serial.onData() clear onData handler

     1v13 : Operations like + on Object/Array convert them to strings rather than error
            var now doesn't error if there is no semi-colon
            Allow new line or line delete in multi-line editing
            add edit(functionName) - which copies function definition into inputline so it can be updated
            When printing lines, delete current inputline and then put it back in idle loop (only if echo=1)
            Support *,/ etc on numpad

     1v12 : Issue when printing lots of data and then disconnect USB
            Hide USB/Serial in Dump()
            add Array.map(fn(x), thisArg)
            For newline, count [] and () (as well as {}) - also knows about comments/strings/etc
            Fix assert fail is setTimeout with non-function
            If space at end of input line, enter still executes
            Removed some hard-coded arrays in favour of JsVar strings
            Fix confusion with jsvIsName/jsvIsString
            Handle numpad end key
            Add code to check stack and stop stack overflow if too much recursion
            Ensure that setTimeout/setWatch store the link to a function, not the function
            Fix nasty ref loop in ref loop GC issue
            Add dotty output
            Fix memory leak when error in jspParseSingleFunction
            Now run Garbage collection if we're idle, and we know we have a few ms spare
            Added setSleepIndicator
            Fix line/col indicator in errors/warnings
            Fix JSON parsing and printing when 'undefined' encountered
            Rewritten object handling code to be way more standard JavaScript compliant
            Array initialisation with 'new Array()', also for Strings
            Added a few more built in functions
            Nice error reporting with line + pointer
            fixed Math.random
            Binary style ops on doubles now work - they are just converted to ints
            Added boolean datatype

     1v11 : Add Math functions
            Add command history (and dynamic history free if low memory)
            Fix broken jsvArrayPop
            Add tests for and fix Array.indexOf
            In-line editing for commands
            Fix bug in basicVarEquals for big strings
            More fixes for low memory conditions
            Multi-line edit for commands (but no newline or line delete yet)
            Handle Home, End + reverse delete keys
            Fix nested for loops not handling interrupts correctly
            Fix AppendString issue when given start value greater than string
            Add 'changeInterval' to allow things created with setInterval to have the frequency changed (eg. stepper motor control)
            Now puts itself to sleep to save power, when it knows nothing is required and it'll be woken up by SysTick before
            Change Math library to avoid putting constants in RAM

     1v10 : Increase FIFO size for VL
            Marginally decrease amount of F4 vars to ensure they all fit in one flash sector
            Allow strings to be longer than the max token size
            '"key" in obj' syntax
            Detect if in FOR or WHILE loop, and if not, disallow break and continue
            Change min setInterval time to 0.1ms - F4 can get close to this
            Better analog pin error message
            USB support on Olimexino/Maple
            Start of multiple COM port support (ioEvent queue)
            Ctrl-C now clears the input line
            Save state of 'echo' into flash with save()
            Add 'setBusyIndicator(pin)' to set pin high when Espruino is busy
            Inbuilt function handling speed improvements
            Allow Serial comms via other UARTS. Serial1/2.onData and print/println
            now inserts elements into arrays in the correct order (GetLength can be (is) now much faster)
            Faster code to work out pins from strings
            Automatically convert IDs in form A#,A##,B#,B## etc into numbers.
            Built-in constants for LED1/BTN/etc.

     1v09 : Enabled 'abs' by default
            Added flash programming to STM32F4
            analogWrite now working!

     1v08 : Add preliminary STM32F4 support
            Allowed test cases to test timers - eg. code in jsinteractive.c
            Fix memory leak for timer
            Fix memory leak for digitalWrite

     1v07 : Fix string charAt
            Fix watch on different pin
            Pass arguments to event handlers - eg. time
            digitalWrite/Read to take arrays of pins, and int for value

     1v06 : Add break + continue
            Add switch statement
            Handle /r, /r/n or just /n for newlines - phone compatible
            Handle different type of delete

     1v05 : Allow setWatch/setTimeout/setInterval with a string
            Handle adding Open bracket then deleting it
            When calling a NAMED function, zero the scopes - this stops scope table overflow

     1v04 : Renamed to Espruino
            Fixed issue with event add when out of memory
            If out of memory happens during a timer, kill all timers<|MERGE_RESOLUTION|>--- conflicted
+++ resolved
@@ -39,12 +39,9 @@
             Increase max graphics size from 1023 to 32767
 	    Add Fat File System to boards with large Flash (ESP32)
             nRF52: Don't get stuck in 'HID Busy' state if a HID send failed
-<<<<<<< HEAD
-            nRF52: Fix upgrade from older firmwares if saved code is in flash, reduce virtual pages to 2
-=======
             Change name of socket close internal variable so it doesn't conflict with Pipe's close call
             Stop pipe from causing errors if fields of the requested names exist but aren't functions
->>>>>>> 9ba8b149
+            nRF52: Fix upgrade from older firmwares if saved code is in flash, reduce virtual pages to 2
 
      1v91 : Fix recent regression if no Boot Code defined at startup
             Fix handling of return of rejected promise within a promise
