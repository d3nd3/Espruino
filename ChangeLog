--- conflicted
+++ resolved
@@ -34,13 +34,10 @@
             String.split - improve docs, split with RegExp now inserts the text after the final match
             RegExp: Add '|' operator (fix #1503)
             Switch ARM toolchain to gcc-arm-none-eabi-8-2018-q4-major
-<<<<<<< HEAD
+            Improve handling of timeouts for RAK8212 GPS
             nRF52: Now create exception if advertising calls fail (but ignore when in IRQ)
             nRF52: Add setAdvertising({},{scannable:false}) for disabling scan response
             nRF52: Add note about connectable:false requiring >=100ms intervals
-=======
-            Improve handling of timeouts for RAK8212 GPS
->>>>>>> a1ab52ef
 
      2v01 : ESP32: update to esp-idf V3.1
             Fix issues with Class Extends
