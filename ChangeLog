            JIT functions now execute in their own function scope (allows arguments)
            Move older 'HY' boards to use `g` for the built-in graphics, not `LCD` (and change docs)
            Fix print(()=>{}) printing 'function (undefined) {}' - saves 1 var for arrow fn without args (fix #2265)
            Bangle.js: Add support for `Bangle.setUI({remove:...})` to allow apps to be unloaded without a full reboot.
            Bangle.js2: Fixed `Bangle.setLCDOverlay(img,x,y)` with negative offsets
            Allow `atob` to accept base64 with whitespace inside it
            Puck.js Lite: remove NFC from build (no NFC on board the Lite version)
            Storage: When using Filename Table, be absolutely sure it's correct before using it (stops hang at startup if storage corrupt)
            Bangle.js: Add Bangle.setOptions({btnLoadTimeout:...}) to allow home button timeout to be configurable
            Bangle.js: A forced interrupt after button held now occurs 0.5s (not 0.1s) after the reboot request
            Bangle.js: Holding the button during storage compact now won't try and break out of it
            Bangle.js: Use 4k/64k/all flash clear commands to make erasing (and hence compact) external flash faster
            Bangle.js2: Add built-in touchscreen calibration
            Bangle.js2: Add fast-path for all-white or all-black full-width graphics fill/clear (24ms -> 2ms)
            Bangle.js2: LCD background flip (send to LCD while returning to execute other code)
            Bangle.js2: Swipe direction is now modified based on g.setRotation
            ESP32: Bluetooth LE tweaks - central mode connects, scans, reads, writes and notifies
            Bluetooth: fix for incorrect Bluetooth task strings shown in some errors
            Bangle.js: showLauncher's 'fast load' now updates __FILE__
            Improve jsvIs* functions (because v->flags is volatile). >5% speed improvement
            Lexer speed improvements
            Bangle.js: Compass 'heading' now provides correct value (without 360-heading) required
            Bangle.js: Remove F_BEEPSET feature flag (now 3 years old)
            Espruino: Ensure flash/native strings really can't be appended to (fix #2282)
            Bangle.js2: Improved 3 bit LCD fill (20% faster)
            process.memory() reports `stackFree` which allows us to easily check if we're ok for recursion
            E.HSBtoRGB can now be called with `E.HSBtoRGB(h,s,b,16)` to return a 16 bit value suitable for Bangle.js/etc
            Bangle.js2: Flip LCD SPI bit order so operations in Espruino can be faster (45% faster fillRect)
            Bangle.js2: Use 8x3bpp block fill with masking (now at least 6x faster than 2v15)
            Fix JIT when overwriting a pre-existing function, JIT now allows `var/let/const`, fix lock leak in function call, fix FOR postinc issue
            JIT compiler now included in MDBT42Q/Pixl.js/Puck.js/Bangle.js 1          
            Bangle.js 2: Bangle.setUI remove unused 'touch' mode, ensure 'back' button doesn't overlap if button is already used (fix #2287)
            Bangle.js: Do not clear widget area if only zero width wigets are using it
<<<<<<< HEAD
            Bangle.js: Add Bangle.load() and Bangle.showClock() methods
=======
            Bangle.js: Allow setting remove methods for E.show*
>>>>>>> 84be8ec5

     2v15 : Fix issue where `E.toJS("\0"+"0") == '"\00"'` which is just `"\0"`
            Fix issue accessing `arguments` after/inside 'let/const' keyword (fix #2224)
            let/const now don't add a scope if executed in a function outside a block (fix #2225)
            When executing a function, ensure the scope doesn't include a `return` var
            Rename internal return var to fit it inside one JsVar on embedded systems
            nRF52: Added support for 2 concurrent Bluetooth Central connections to Puck.js, Pixl.js, MDBT42Q (fix #1360)
            Bangle.js2: JIT now built in (only enabled for functions prefixed '"jit"')
            E.dumpVariables now outputs more info for variable values
            Puck.js Lite support
            Puck.js: Immediately after flashing new firmware, Puck.js now does a self-test and sets its BLE to PASS or FAIL
            nRF52: Fix recent regression which stopped reconnection after a bluetooth disconnect (fix #2226)
            Bangle.js: Include the 'sched' library in installed apps (needed for alarm) (fix #2229)
            Bangle.js2: Fix text size on buttons when they are tapped in E.showPrompt
            nRF5x: Add 'onWriteDesc' in NRF.setServices - allowing you to know when something subscribed for notifications
            nRF5x: Move advertising_start and restart_softdevice outside of IRQs (MEMORY_BUSY warnings less likely now)
            Bangle.js: Ensure E.showMessage background color comes from theme
            Bangle.js: Add "filename table" support to Bangle.js - avoids slow file read/list when there are many deleted/updated files in Storage (fix #2152)
            Storage: Don't align files <512 bytes to page boundaries - all files now stored in order (ref #2232)
            nRF5x: Call sd_ble_gattc_hv_confirm in response to BLE indications
            Bangle.js2: Make Bangle.setBarometerPower retry twice if it has an I2C error
            Bangle.js2: Fix `NRF.setAdvertising({},{scannable:false})`
            Bangle.js2: Initial long range functionality (via `phy:"coded"` in `NRF.setAdvertising/setScan/requestDevice/findDevices`)
            nRF52: Change from hard -> softfp calling convention (saves a few bytes, more compatible with compiled code)
            Fix 'console.log([1,2,3].splice(0, 1.0))' (fix #2245)
            Bangle.js2: Added `Bangle.setLCDOverlay(img,x,y)` to allow an image to be overlaid on top of screen contents (eg for notifications)
            Fix issue parsing constant decls when not executing (fix #2255)
            Puck.js: Fix Puck.mag() in newest batch of Puck.js 2.1a sometimes returning -32768
            Correctly handle parsing of template literals inside template literals
            Don't store command history if echo=off (eg for Web IDE/App Loader uploads)
            E.defrag now kicks the watchdog (on Bangle.js 2 it can take long enough that the watchdog fires)
            
     2v14 : Bangle.js2: Fix issue with E.showMenu creating a global `s` variable
            Bangle.js2: Recheck string wrapping after font change inside E.showMenu
            Bangle.js2: Double input buffer size from 1kb to 2kb
            Bangle.js2: Fix E.showMenu title changing color after scroll down+up *if* a non-standard theme was used
            Bangle.js2: Fix wear detection on latest Bangle.js 2 (VC31B variant) (fix #2141)
            Bangle.js2: Allow variable HRM poll rates on Bangle.js 2 VC31B variant
            Bangle.js2: VC31 HRM variant now polls at 25hz (not 50)
            Bangle.js1: E.showMenu now displays boolean values with no `format` as a checkbox
            Bangle.js1: E.showMenu now displays a submenu for multiple choice menu items (#2184)
            Bangle.js: built-in locale now doesn't depend on argument being an instance of Date (#2187)
            Bangle.js: Add ".noList" property to prevent E.showScroller inside E.showMenu            
            Bangle.js2: Add "Back"-Button on submenus inside E_showMenu 
            Graphics: g.setClipRect now uses rotated coordinates
            Graphics: g.draw/fillCircle now works with rotated coordinates
            Bangle.js2: Touch/drag coordinates now obey g.setRotation
            Graphics: Fix drawString with combination of g.setClipRect and g.setRotation
            nRF5x: Allow 'high speed' watches via 'hispeed' argument to setWatch. Higher power consumption but detects fast (<25us) pulses.
            Bangle.js2: E.showMenu now returns 'scroller', `format` is called with a second argument, font in popup is scaled to fit (fix #2190)
            Fix recent class method regression (24247e4ec9) (fix #2197)
            Bangle.js2: 6x15 font tweaks for better ISO8859-1 support
            Bangle.js: Add clock property to "custom" mode in setUI
            Allow method declarations in objects - ES6 'Enhanced Object Literals' (#2202 / #1302)
            Added Object.values/Object.entries (#1302)
            Added block scoping for let and const (#971)
            Honour non-writable const vars (fix #971)
            Remove Line Numbers from 'save on flash' builds
            Added Object shorthand, eg. x={a}
            Added numeric separator support eg. 12_34
            Add Nullish coalescing operator
            Enable releases and cutting edge builds for Puck.js minimal releases (with 98kB of free Storage)
            nRF5x: Fix memory leak (of address) when using NRF.setScan/requestDevice/findDevice (regression in 2v13)
            Fix issue with const in a module when called from a scope with const already in (fix #2215, fix #2207)
            Add `seaLevelPressure` to Bangle.setOptions (fix #2213)
            Bangle.js: speed up HRM average adjustment (specifically when sample rate is 25Hz, eg. for Bangle.js 2)
            Bangle.js: Change default distance units to m,km (from m,miles) (fix #2209, fix #2210)
            Bangle.js: Rename default locale to 'system' (from 'en_GB')
            Ctrl-C will now *not* break out of short-running intervals/watches, only long-running ones
            Bangle.js: Allow E.showMenu to be given an array and title option (fix #2175)
            nRF5x: We now clear the console's input line when connecting or disconnecting Bluetooth (fix #2219)
            Graphics: Add g.blendColor to expose the ability to figure out what color is between two others (fix #2150)
            Fix stack overflow if deallocating a massive linked list (fix #2136)
            String substr/substring/slice now work on native/flash strings by changing pointers rather than doing an actual copy (fix #2066)
            Fix over-iteration if breaking out of the very first iteration of FOR loop (fix #2012)
            JSON.stringify(pin) now returns valid JSON (Pin name as a string). E.toJS still leaves it as an ID (fix #271)
            Bangle.js2: Fix exception when using 'back' and physical button with Bangle.setUI
            
     2v13 : Memory usage improvement: Function scopes no longer stored as an array if they only contain one scope
            Memory usage improvement: The root scope is never stored in the scope list (it's searched by default)
            E.dumpVariables now dumps variable flags
            Tidying up Native Function handling (now JSV_NATIVE_FUNCTION not JSV_NATIVE|JSV_FUNCTION)
            NRF.getSecurityStatus now returns 'connected_addr' for the address of the currently-connected device
            NRF.setAdvertising converts arrays of arrays to arrays of ArrayBuffers. Also don't update advertising when connected.
            Memory usage improvement: Arrow functions only store value of 'this' if 'this' is used by code inside them (fix #2139)
            Add String.prototype.concat (fix #2140)
            Much-improved whitespace lexing code using single jumptable - 3% speed increase
            Allow `process.memory(false)` to get memory info but skip GC
            Graphics: fix height calculation bug in fillRect/clearRect when given an object with w/h as an argument
            Fix potential corruption issue caused by `delete [].__proto__` (fix #2142)
            Bangle.setUI is now minified, also calls Bangle.uiRemove if it was set (to clean up custom UI additions)
            E.showScroller tweaks to allow redraw requests, get/set initial scroll amount, negative scroll (for titles)
            NRF.setScanResponse now works on SDK15
            Fix g.wrapString if string ends with a bitmap
            g.wrapString now splits long words if they are too long for a line
            Add Storage.getStats to get more fine-grained info about Storage
            Add Bangle.midnight event that can be used for housekeeping tasks
            Graphics: You can now do `g.fillRect({x,y,x2,y2,r})` for rounded rectangles
            Bangle.js2: include new touchscreen E.showMenu system
            String.toUpperCase() and .toLowerCase() now work for accented ISO8859-1 characters (fix #1866)
            Report errors created during execution of `E.on('kill',...)`
            Bangle.js: ANCS/AMS now advertises 16 bit time service (doesn't crop the name, and good enough for iOS pairing)
            Number.toFixed(...) now doesn't exponentiate when the number is very small (fix #2157)
            Add E.showMenu({"":{back:function}, ...}) for easy specification of 'back' menu item
            Bangle.js2: Add 'back' option to E.showScroller and Bangle.setUI 
            Bangle.js2: Ensure that if Bangle.getPressure errors, the next call doesn't say 'Conversion in progress'
            Bangle.js2: Update E.showPrompt with a bigger touchable area around buttons
            Bangle.js2: 'touch' event coordinates are now clipped to screen coordinates (drag stay unclipped to allow touchscreen use for scrolling)
            Bangle.js1: Fix regression that caused setLCDMode not to work in 2v12 (fix #2155)
            Bangle.js1: Improved 'E.showScroller' menus
            Bangle.js1: Add 'back' option to E.showScroller and Bangle.setUI 
            Bangle.js1: setUI button handlers now work on falling edge
            Bangle.js: Add setUI custom 'swipe' handler
            Util Timer now runs independently of system time. More accurate on nRF52 (fix #2125)
            Bangle.js2: Battery discharge curve is now scaled better, and setting.json:batFullVoltage can be used to account for differences in sense voltage between devices
            Bangle.js2: Ensure NRF.setTxPower works for all connections and advertising
            If a process.on("uncaughtException" handler creates an exception, make sure we report it as Uncaught
            Bangle.js: If home button held and JS is still executing, force a break (like Ctrl-C)
            Graphics: Fix text bounding box calculation when just the top line of a character would be visible
            Bangle.js2: setUI now doesn't forward touch events if tapping over the back button
            Bangle.js2: New E.showMenu now allows menu items of type 'string' - fixes 'Passkey' settings menu
            Bangle.js2: Add visual feedback when showPrompt button is pressed
            Storage: Fix erase-after-compact bug if Storage completely full (fix #2174)
            Fix out of bounds jsvGetAddressOf in jsvNewFlatStringOfLength (wasn't a cause of instability)
            Storage: Now put all .js files into internal storage (if 2 storage areas). Fix corruption issue when reading using file with explicit drive letter 
            Bangle.js: default 'locale' now supports second 'dp' argument for decimal places in distance/speed/temp
            Graphics: Restrict setClipRect coordinates (Except on ST7789_8BIT (Bangle.js 1) where we need it for notifications. This stops potential out of bounds writes is setClipRect is wrong.
            Fix issues accessing object/array fields when the field itself has a null character in it (fix #2176)
            nRF5x: Fix merging of packers for `NRF.findDevice` - previously name fields in subsequent packets may have been left as 'undefined'
            nRF5x: NRF.findDevice now aggregates multiple packets even if only one packet matches the filter (fix #2178)
            nRF5x: Allow NRF.setAdvertising to set advertised service UUIDs (vs service data) easily with `NRF.setAdvertising({'180D':undefined})`
            Ensure JSON.stringify([undefined])=="[null]" as per the spec
            Bangle.js2: Unistroke recognition accuracy improvements

     2v12 : nRF52840: Flow control XOFF is now sent at only 3/8th full - delays in BLE mean we can sometimes fill our 1k input buffer otherwise
            __FILE__ is now set correctly for apps (fixes 2v11 regression)
            Bangle.js: Ensure Bangle.getHealthStatus("day") resets at midnight (fix https://github.com/espruino/BangleApps/issues/1216)
            Bangle.js: Attempt to fix Bangle.buzz that occasionally doesn't stop
            Bangle.js2: Lower bootloader LCD SPI bitrate (was out of spec, not all LCDs worked with it)
            Bangle.js: Attempt to fix occasional issue where vibration gets stuck on (fix https://github.com/espruino/BangleApps/issues/1249)
            Bangle.js: Ensure Bangle.setLCDPower only fires lcdPower event if state has changed (fix https://github.com/espruino/BangleApps/issues/1138)
            Bangle.js2: Holding BTN at boot skips bootloader storage check, bootloader now times out if too many files
            Bangle.js: Move position of filesystem checks to before first code is run
            Storage.write is now explicit about not allowing zero length files, also creates exception if it fails because it can't get a data pointer
            Bangle.js2: Only handle UBX protocol from GPS on Bangle.js 1 as it interferes with CASIC on Bangle.js 2 (fix #2124)
            Bangle.js: GPS-raw no longer sets the FIFO_FULL message if data is lost - just passes a bool as the second argument
            Fix for buffer overflow + segv found via fuzzing (#2121, #2122)
            new Date(str) no longer interprets ISO 8601 UTC timestamps as local time (fix #2116)
            Graphics: Fix clipRect checks for >1x bitmap fonts
            Allow __proto__ to be set to a function as well as object
            Bangle.js: Support for v2.1 barometer hardware (SPL06 vs BMP280)
            Bangle.js: Increase step counting noise threshold 14->17 to work around pedometer fake steps (http://forum.espruino.com/conversations/371740)
            Bangle.js: Support for v2.1 HRM hardware (VC31 vs VC31B)
            Bangle.js: Better HRM detection (higher res filtering, better peak detection, lower median filter size, better confidence)
            Fix E.decodeUTF8 when decoding UTF8 codes that contain all decimal digits
            Fix for potential buffer overrun if JSON.stringify used with strangely crafted whitespace arg (fix #2114)
            Add `NRF.setSecurity({encryptUart:true})` to force encrypted comms on BLE UART
            Bangle.js2: Increase wait after power-on for BMP280 to fix getPressure on some devices (fix #2120)
            Storage: Fix compaction error if a page starts with 0xff and the first write fits within that (fix #2009)
            Add NRF.startBonding to force bonding on peripheral connection
            nRF5x: Disable name change over BLE via 0x2A00
            Bangle.js1/2 : Fix inconsitent scroll indicator in menus (fix #2104)
            Bangle.js2: E.showScroller to respect widgets on bottom row (using appRect)
            Bangle.js: Step counter - Remove hard-coded gravity value and subtract DC offset with a filter
            Ensure jsfIsStorageValid kicks watchdog so we can't get stuck in a reboot loop if all of Storage is empty
            Bangle.js: Add 'graphicsInternal' to make Graphics independent of JS vars. Terminal is now useful earlier, and can display softdevice errors
            Bangle.js2: If errors do happen during Bangle.getPressure, reject the promise (fix #2137)

     2v11 : Bangle.js: Enable the Bangle.on('tap') event from the accelerometer by default
            Bangle.js: revert to (better) Kionix default thresholds for tap detect
            Bangle.js2: When wake on touch is enabled, use a single tap on the front of the device for wakeup
            Bangle.js: Display 'checking storage' message on first boot to alert users to slight delay
            Bangle.js: Tweaked step count algorithm (low pass filter, 4 steps in 90s)
            Graphics: asBMP/asURL/dump now support more bit depths
            Graphics: Allow .setFont/.getFont to use font size in a colon after the font name
            Graphics: .getFonts now lists 'setFont' functions however they were added (to `g`, built in, or to the prototype)
            Graphics: When rendering fonts with a solid background, ensure the gap between is filled too
            Flat Strings are now always aligned on a 4 byte boundary (fix #2040)
            Graphics: add setTheme on supported devices
            RAK5010: switch to 1.8v internal voltage (was 3.3v) to make GSM comms reliable, upgrade BG96 module
            RAK5010: Compile in TLS/HTTPS support
            Bangle.js: Fix issue where if non-fullscreen notification was visible and Bangle.js reset, screen was off-center
            Fix for issue with pretokenised code not creating correct text string for reserved words, eg {undefined:1}
            Bangle.js: Turn vibrate off every time a new app loads
            Fix issue where ({a:0}).a in the console would create a ReferenceError (works in code)
            Graphics: Allow setFont("FontName:1x2") for scaling in 2 directions (fix #2044)
            Graphics: Fix .asBMP for 4 bit images
            Graphics: switch RGB order for palette in asBMP for 4/8 bit images
            Bangle.js2: Idle power consumption down from 1.3mA to 0.9mA (pullups on HRM disabled when off)
            Bangle.js2: Increase reported bit depth from 3->16 and perform bayer dithering when rendering
              Makes icons/old apps way more usable (plus provides an easy way to get >3bpp)
            Bangle.js: Fix color palette when rendering 3bpp -> 16bpp
            nRF52840: Fix 900uA UART power draw when shut down
            nRF52: Send XON/XOFF when buffer is less full - reduce likelihood of FIFO_FULL with big MTUs
            Bangle.js: Fix powerSave regression (should default to 'on', but didn't since 2v10)
            Storage test on boot only tests storage fully if the first record is empty
            Graphics: drawString now accepts images in-line (fix #2063)
            Graphics: added stringMetrics to get height as well as width
            Graphics: drawString now correctly middle-aligns multi-line strings
            Graphics: add imageMetrics to allow image width/height to be read
            Graphics: drawImage(...,{frame:x}) can be used to draw animations
            Graphics: fix rotated/scaled rendering of 3 bit bitmaps (fix #2049)
            Bangle.js: fix Bangle.getLogo memory leak
            Bangle.js2: Graphics.getBPP now returns 3
            Bangle.js: attempt to unlock SPI flash multiple times (some devices don't unlock on the first attempt)
            Bangle.js: Fix Bangle.tap event regression (now works again)
            Graphics: add wrapString to wrap messages to the correct length
            Bangle.js: update showMessage and showPrompt with correct wrapping
            Bangle.js2: Add Bangle.compassRd, fix setCompassPower
            Bangle.js: Add Bangle.on('health',..) event and Bangle.getHealthStatus
            Graphics: drawImage now honours arraybuffer offsets
            Graphics: drawImage now supports up to 4bpp palettes rendered direct from flash
            Bangle.js2: Larger font for E.showMenu
            Graphics: drawString(..., true) for vector fonts now clears the background
            nRF52: swap getSerial bytes around so device ID string matches nrfjprog
            Bangle.js2: bootloader can now flash firmware from a file in Storage
            Bangle.js2: Add second Storage area in internal flash for fast access, memory-mapped files
            Fix unhandled reject of a previously resolved promise (fix #1433)
            Bangle.js: E.showMessage/showPrompt can now display images via optional img argument
                       E.showMessage/showPrompt handle padding correctly if no widgets are displayed
            Bangle.js2: Fix setUI clockupdown handling of 'up' 
            Bangle.js: Ensure builtin E.show* (and fake LEDs) wake the LCD up
            Storage check now *only* happens on first boot
            Ensure __FILE__ is set by the time bootcode runs
            If executing from storage, work out line numbers and print filename for Errors
            Bangle.js: Don't store line numbers in functions - no need when execing from flash
            Bangle.js: Add E.showScroller for scrollable lists
            Fix issue where invalid JSON stopped execution after Storage.readJSON
            Bangle.js: Add Storage.hash for boot0 cache change checking
            Bangle.js: A single widget load failure will now not remove all widgets
            Bangle.js: widgets are now sorted by .sortorder
            While and for loop conditions now use Expression, not AssignmentExpression (eg. while(0,0) is fine) (fix #2068)
            Bangle.js2: Fix 'stuck' bottom row of pixels if scrolling downwards with g.scroll(0,1)
            Bangle.js: Fix issue where minified E.showMenu was creating a global var called 'c'
            Fix string formatting for "Field or method X does not already exist" error
            Graphics: drawRect,fillRect,clearRect are now able to take an object as the first argument
            Bangle.js: Add Bangle.appRect to allow apps to see how much space is available for them
            Bangle.js: Add `Bangle.setOptions({hrmPollInterval:...});`
            Bangle.js2: Bangle.dragHandler is now cleared by setUI (fix #2078)
            Bangle.js2: Adjust full battery voltage
            Avoid Watchdog reboot during compact if compacting a lot of data (fix #2075)
            Storage: Fix issue where compacting empty storage could cause out of bounds erase (fix #2081)
            Fix issue where pretokenised '1 - - 1' would turn to '1--1' (fix #2086)
            Fix break scoping error in nested for loops (fix #2084)
            Fix memory leak when rejecting pre-resolved promise (test_promise11.js)
            Fix parser errors in arrow functions (fix #2067)
            Bangle.js2: Add Unistroke object, and 'Bangle.stroke' event
            Fix pretokenised '1 / /.../' and ensure jslSeek resets the previous token (ref #2086)
            nRF52: Move neopixel LRCK pin which can't be disabled due to hardware errata, and restore state after (fix #2071)
            Bangle.js2: Disable unboard flash bank for now (issues with erase on reboot)
            Bangle.js1: Fix E.showScroller implementation
            Bangle.js2: Ensure tap and twist turn LCD backlight on as well as unlocking
            Bangle.js1: Bangle.setUI now deletes touchHandler (fix #2095)
            Bangle.js2: Tweak battery high mark again
            Bangle.js2: Fix E.showScroller when there are less than 3 menu items
            Bangle.js2: Bangle.off and .softOff now turn off touchscreen if it was on 
            Bangle.js2: Ensure antialiased line routines are built in
            Bangle.js2: Add HRM wear detection (LED no longer turns on if HRM not on skin)
            Bangle.js2: Add a 32 entry cache to speed up finding common files - improves app load times
            Bangle.js: Ensure locale honours 12 hour setting (https://github.com/espruino/BangleApps/issues/892)
            Bangle.js2: Ensure EXTCOMIN time for LCD is nearer 2us (from datasheet) (ref #2097)
            Bangle.js2: New default JS firmware
            Bangle.js2: Minify Bangle.drawWidgets
            Bangle.js: Bangle.appRect now copes with widgets at the bottom
            Bangle.js2: Fix >128 ASCII codes for 12x20 font (fix #2105)
            Bangle.js: Add SPI flash read-after-write to verify write succeeded (fix #2109)
            Bangle.js: Fix E.showMenu clear if background color is set (https://github.com/espruino/BangleApps/issues/1024)
            Bangle.js: Re-add E.showMenu predraw callback (fix #2108)
            Bangle.js2: Add hrmRd/hrmWr that allow you to poke the HRM directly
            Bangle.js: Fix for previous SPI flash write verify when <4 bytes written
            Bangle.js2: Add write protection for bootloader and softdevice to avoid accidental bricking
            Bangle.js2: Bootloader now attempts multiple times to initialise ext flash, and waits longer (fix fw update app issues)
            Bangle.js: Add Bangle.getHealthStatus("day") to allow automatic step counts for the current day
            Remove for(of/in) for extremely constrained devices (Micro:bit 1 only)
            Bangle.js: bootloader now doesn't start immediately after power off (can help with 100% flat battery)
            
     2v10 : Bangle.js: Improved HRM calculations - swapped autocorrelation for bandpass filter
            Bangle.js: Significantly improved step counting algorithm using bandpass filter (fix #1846)
            Bangle.js: Ignore touch and swipe events when the LCD is off
            Graphics: Fix 1bpp custom fonts on 2/4/8 bpp graphics Canvas not being the right colour
            Bangle.js: Don't reset all peripherals when loading a new app, and only
              turn peripherals off if unused 500ms after starting new app
            Increase max arguments for Function.apply from 64 to 256
            NRF52840: Create new NRF_GPIO_PIN_X_FAST as Nordic's gpio functions will no longer inline!
            Graphics: Add .blit() to allow fast blits within a single Graphics instance
            nRF52840: workaround for SDK15 bug that stops softdevice restart when WDT enabled
            Disallow template strings in object decls like {`hello`:1} (fix #2006)
            Bangle.js: Add support for global colour themes which affect g.clear/g.reset (fix #499)
            Bangle.js: Switch beep/buzz to IRQs (keeps time correct even when JS is busy)
            Add E.decodeUTF8 to allow UTF8 to be decoded into standard 8 bit characters
            Util timer: account for 'drift' in timer when adding new tasks if running it continuously
            Graphics: Allow 'scroll' method to only scroll inside clipRect
            Bangle.js: if we restart with home button held down, ignore the 'button up' event
            Remove Graphics.drawImages from non-Bangle.js builds to free up space
            Pico: Remove SHA512 from build to free up space
            Storage: fix issue where functions referencing flash weren't correctly relocated during compact (#2009)
            Add support for rendering 3 bit images to 12/16 bit destinations
            Ensure Serial1.unsetup can be called even if it doesn't appear to have been enabled
            Puck.js: ensure self test only happens after hardware reset (fix #2001)
            Bangle.js: Fix issue where long-press BTN3 while holding BTN1 would reload the app but wouldn't load configuration (eg not setting timezone)
            Graphics: add .getBPP, and allow color blending (rather than copy) when drawing 2 bit images on any BPP Graphics instance
            nRF52: If getPrimaryServices fails with NRF_BUSY, keep retrying after a delay (fix #2008)
            Bangle.js 2: Fix getPressure memory leak
            Graphics: Theme now only applies for LCD, not for JS/ArrayBuffer graphics
            Graphics: Add dark boolean to themes to allow apps to update depending on bg color
            Bangle.js: setUI now has 'clock' modes
            Rename SMAQ3 board to BANGLEJS2
            nRF52840: Remove ifdef around PHY_UPDATE_REQUEST - fixes BLE5 connections
            Graphics: Allow g.drawImage to use ArrayBuffer Graphics as an argument 
            Bangle.js: Display small 'Loading...' screen to show something is happening when loading apps
            Promise: Fix issue with .then().then(...) on an already-resolved promise (fix #2019)
            Bangle.js: g.flip no longer keeps the screen awake, flipTimer renamed to inactivityTimer
            Bangle.js 2: 'factory default' set of JS now included inside firmware
            Bangle.js: Build in ANCS support (disabled by default)
            Bangle.js 2: Working VC31 heart rate monitoring
            Bangle.js: Push GPS events immediately after GPGSV (more portable/resilient to config changes)
            At first boot, fully check Storage for validity (if not full, ensure remaining pages are 0xFF)
            Storage: Ensure jsfIsStorageValid returns true when storage is valid, but full
            Bangle.js: Add Bangle.getGPSFix to get last GPS fix without waiting for a listener
            Merge experimental_compact_vars branch to reduce var sixe from 16 to 13 bytes in most cases.
            Add JSVAR_FORCE_16_BYTE to allow experimental_compact_vars changes to be removed
            Add JSVAR_FORCE_INLINE, and don't force lock/unlock/getters to be inlined.
              Compiler has improved enough we save 10% code space and get marginally faster
            Add ArrayBufferView.subarray for easily making subarrays (eg a.set(a.subarray(-1)))
            Solve case where an ArrayBuffer set using the same array could duplicate entries (`a.set(a.subarray(),1)`)
            nRF52: Fix 2v09 regression where clearWatch reset pin state, removing pullups
            nRF52: BLE stack errors now reports a line number
            nRF52: 'BLE task in progress' messages now give a readable name, not task number
            MICROBIT1: Remove hardware SPI to save space. Software SPI still works

     2v09 : Bangle.js: increase default advertising interval from 375 to 200ms to ease connections
            Fix Math.acos for negative values (fix #1950)
            nRF5x: Add callback param to 'NRF.restart', allowing code to be called with softdevice disabled
            Bangle.js: fix require("locale").time(new Date()) for default locale
            Now use exponents when printing doubles >= 1E21 or < 1E-6 (fix #1489)
            Fix Regexp handling of unescaped '.' in character group: /[.]/ (fix #1948)
            Now error if using (unsupported) RegExp backreferences
            nRF52: Ensure SPI 1 byte DMA errata workaround isn't applied to non-52832 parts
            nRF52: When outputting assertions, if we have an terminal device (eg LCD) use that
            When load(filename) is used, set global variable __FILE__ to the filename
            Util Timer no longer uses RTC - works based on estimated time from the hardware timer itself (fix #1749, ref #1444)
            Pull in fixed SHT3C.min.js for RAK5010
            Add support for relaying full touchscreen events in devices that support it
            Fix flip-on-idle behaviour for non-Bangle.js smartwatch ports
            Add support for buttonless bootloader (first boot only, times out after 5 seconds)
            Fix emulator crash if Graphics.drawPoly used with odd number of points
            Graphics.fillPoly now errors if >64 points (prev was 63)
            Graphics: Support for palettes supplied in image strings
            nRF52840: Ensure internal voltage regulator is set to 3.3v (not 1.8v default) at boot
            Fix Array.forEach when deleting the item you're currently iterating over (fix #1962)
            Bangle.js: StorageFile now uses 10x bigger chunks which reduces stress on Storage.list()
            Storage.list now allows you to specifically request StorageFile, only ever reports first StorageFile chunk
            Graphics: Allow colors to be specified as '#rgb' strings
            Graphics: Antialiased lines now read the background color so overlap nicely
            Graphics: Add fillPolyAA and use antialiased vector fonts (on platforms where AA is enabled) 
            Puck.js: Fix regression where IR LED was left on after transmission (fix #1969)
            Graphics: Fix overdraw when drawing ellipses/circles
            NRF52840: Use SPI3 by default as it's more capable/faster than SPI0
            SMAQ3: Add support for unknown compass IC
            Bangle.js: Make the 'home' button more configurable in code
            Bangle.js: Add Bangle.softOff to allow the RTC to keep running
            nRF52: Allow devices to remember the time between reboots (even if RTC is reset)
            Microbit 2: Increase RAM from 64k to 128k
            Bangle.js: Don't enter accelerometer power save mode if compass/barometer is in use
            Watches: Allow streaming pressure data from Barometer
            Graphics: Add antialias/colour blending for 24 bit buffers
            NRF52840: Create new NRF_GPIO_PIN_X_FAST as Nordic's gpio functions will no longer inline!
            nRF5x: reset BLE advertising after `load()/reset()` (fix #1975)
            Bangle.js: Add accelerometer recovery for rare cases when accelerometer boots with corrupted address (fix #1972)
            Bangle.js: Add app ID option to setXYZPower to allow apps to share devices (power is on as long as one app wants the device) (fix #1971)
            Bangle.js: Add isXYZOn() functions
            BLE: Allow 128-bit service data to be decoded (fix #1976)
            Graphics: Fix 8 bit ArrayBuffer scroll not working correctly in some directions
            Storage: Fix corruption issue with StorageFile write after a Storage compact (fix #1970)
            Fixed dimmable backlight on non-Bangle.js watches 
            SMAQ3: Touchscreen is now powered off with Bangle.setLCDPower(0), auto-powers off after 30s
            nRF52: Upon rebooting, reset time to 1970 if time looks corrupt
            nRF52840: Don't use SPI3 unless ESPR_USE_SPI3 is defined (errata 195 means it draws an extra 1mA unless disabled!)
            Bangle.js: apply g.drawImage fast path even if image goes to the edge of the screen
            Graphics: Improve fillPolyAA for horizontalish lines, remove antialiased vector fonts (as won't work well on platforms without readback)
            Fix invalid free caused by error inside a while loop condition (fix #1983)
            Fix SIGFPE if using modulo with -1 (fix #1983)
            Fix memory leak on Array.forEach/map/filter/etc caused by #1962 fix
            Fix Espruino not sleeping when very low on free memory (fix #1986)
            nRF52: Use 'low accuracy' GPIOTE for watches as we can shut down the high speed oscillator
            E.getSizeOf() and trace() now don't recurse into references back to the global scope (makes sizes and traces far more useful)
            nRF5x: Move from separate sdk_config.h to a single targets/nrf5x/app_config.h file
            Original board: Remove Graphics.*Ellipse and StorageFile when networking enabled to allow builds
            Update S132 Softdevice from 3.0.0 to 3.1.0 (fix #1999)
            nRF5x: Allow Espruino builds with a configurable MTU - move Espruino boards to 53 byte (from 23) (#1998)
            Fix issue parsing `r=>print((e=>{})(r))` (fix #1992)
            Add DHE RSA key exchange for TLS/HTTPS (fix #1994)
 
     2v08 : nRF52: Added option to build in I2C slave support
            Fix Tensorflow aiGesture regression from 2v07 (re-add opcodes) (fix #1936)
            Add support for > 1bpp custom bitmap fonts
            Bangle.js: add drawLineAA and drawPolyAA for antialiased lines
            Removed custom fonts for SAVE_ON_FLASH devices
            Fixed BBC micro:bit show() regression from 2v07
            Ensure Storage library is exposed on SAVE_ON_FLASH devices (fix micro:bit flash write)
            nRF52: Fix issue where analogRead would stop E.getBattery from working
            Fix setWatch debounce lastTime regression from 2v07 (fix #1902)
            nRF52: CPU now sleeps when while UART/BLE data is waiting to be sent (fix #1938)
            JSON.stringify now checks for potential stack overflow when stringifying (fix #1940)
            Check for Stack overflow when Garbage Collecting giant linked list (fix #1765)
            Added String.padStart/padEnd
            Fix issue where JSON.stringify({ something: bool }) would output 'something' as a bool too
            Bangle.js/Pixl.js: Ensure terminal is always the same color regardless of g.setColor()
            Original Espruino Board: remove E.FFT in network-enabled builds (freeing up flash memory)
            Storage compact now updates pointers stored in RAM so they still point to the correct address in Flash (fix #1881)
            Bangle.js: Add debounce to the button used to wake Bangle.js up from sleep
            Fix regex match with '-' that isn't a range: "1-2_A3".split(/[0-]/) (fix #1736)
            Crypto: modified mbedtls SHA1 to reduce size from 3.5k to under 1k
            Graphics: Fix for out of bounds ArrayBuffer scroll issue (fix #1946, #1947)

     2v07 : Graphics.asImage() now contains buffer when bpp != 8 (fix #1863)
            nRF52 SDK15: Fix NRF.setScan/findDevices/etc
            nRF52: reduce input buffer space taken by advertising packets
            Pretokenisation: reserved words can now be used as function names (fix #1868)
            jslGetNextToken now avoids iterator clone for each token (fix #1857)
            nRF52: fix instability when accessing ADC from IRQs and event loop at the same time (fix #1861)
            Fix 0.0==null comparison (fix #1865)
            WIZNet: add setHostname(), geHostname(), getStatus()
            Fix XON not sent after reset() (fix #1872)
            Remove USBSERIAL enum for non-USB devices
            Shrink new vector font sizes to allow multi-line use (fix #1873)
            Stop Object.setPrototypeOf overwriting Object.prototype sometimes (fix #1875)
            Arrow functions now always overwrite `this` (fix #1878)
            Implement Streaming Storage compaction to allow compact with less RAM (fix #1598,#1707,#1828)
            jslTokenAsString now works for 'of'
            Speed up Array.prototype.join (fix #1660)
            Allow 'in' to be used with typed arrays (fix #1534)
            Fix global regex issues when match may be 0 chars (fix #1888) (fix #1889)
            Improve String.replace performance using iterator rather than repeated copy
            Pixl.js: SDA/SCL constants should point to A4/A5, not D4/D5
            Fix Graphics.fill/drawCircle lock leak
            Fix issue when do..while loop condition has side effects
            Bangle.js: Ensure SPI flash CS is disabled when sleeping/off
            nRF5x: clear FPU interrupt before sleeping
            micro:bit: Add support for LSM303 accelerometer/magnetometer
            micro:bit: Add delays at first boot to wait for USB UART to init and connect vis USB
            micro:bit: Re-added tab complete (enough space now)
            micro:bit: Added a fake pin for LED/LED1 that uses the LED matrix
            nRF52: Allow a cccd_handle of 0 for startNotifications
            Bangle.js: Power down SPI flash when sleeping/off
            nRF52: Use the best available hardware timer for PWM taking frequency into account
            Fix delay in scheduling after initial setTimeout call (from 2v06 and later)
            Align Tensorflow arena to 16 bytes - new Tensorflow requires this (fix #1914)
            Fix ReferenceError when arguments[0] is used when an argument is undefined (fix #1691)
            JSON conversion for console now removes quotes on key lengths bigger than 15 (63)
            micro:bit: add Storage.write/etc even on space-constrained (SAVE_ON_FLASH) devices
            Remove flash compaction code on SAVE_ON_FLASH devices to save some space
            Fix occasional duplicate state changes when using setWatch with debounce (fix #1902)
            JSON.stringify now outputs 'null' for non-finite numbers as the spec requires (fix #1919)
            Update Tensorflow to latest version, fix return 0 issue on ARM release builds (fix #1918)
            Bangle.js: Accelerometer poll handler now uses RTC app_timer, not TIMER1. 1mA->0.5mA standby current (ref #1920)
            Bangle.js: SPI MISO is now input_pullup (shaves ~20uA)
            Espruino WiFi: Fix startAP function when open and no password supplied
            Bangle.js: Accelerometer now runs in low power mode (saving ~150uA)
            Bangle.js: Peripheral polling now only fully wakes Bangle when an event requires JS processing (ref #1921)
            Bangle.js: When not moved for 1 minute, slow down accelerometer poll interval from 80 to 800ms (fix #1921)
            Ensure software SPI/I2C/Serial don't leak a variable when initialised
            Fix delay in scheduling after initial setTimeout call (from 2v06 and later)
            Espruino WiFi: Fix StorageFile on Espruino WiFi (use max storagefile size of 4k)
            Espruino WiFi: Fix Storage compaction regression (introduced after 2v06 release)
            Bangle.js: Fix backlight flicker regression if at part brightness (fix #1925)
            Fix ArrayBuffer.sort with negative numbers (it's not just Array.sort!)
            nRF52: Use the best available hardware timer for PWM taking frequency into account
            Bangle.js: Report GPS HDOP (Horizontal Ditution of Precision => accuracy) values in 'GPS' event
            Pixl.js: Remove SHA256 from build to free up a little extra code space
            nRF52: Restarting softdevice no longer changes the system time by 5 mins sometimes (fix #1933)

     2v06 : Allow `"ram"` keyword at the top of a function to allow it to be pretokenised and loaded to RAM
            Don't store line numbers for pretokenised functions
            Fix 1-byte overflow when using UDP (#1799)
            Remove 1-byte padding in Graphics lib
            Bangle.js: Make SPI flash memory map address configurable, and check end bounds (#1807)
            Bangle.js: More SPI flash memory map address to 0x60000000 to avoid ARM/nRF52 registers
            nRF52: Fix issue with fast Notifications causing Notification data to be duplicated
              http://forum.espruino.com/conversations/345949
            Bangle.js: allow custom splash screen with .splash file
            Pixl.js: Fix E.showMessage
            Puck.js v1: Fix regression that stopped Puck.IR(data) working - Puck.IR(data,D26,D25) required
            Puck.js v2: Ensure FET is used for IR output, fix selfTest errors for IR and Blue LED
            Bangle.js: Big speed improvements for 120x120 and 80x80 gfx modes
            Enable Graphics arraybuffer optimisations on all but low-end devices
            Add specific Graphics optimisations for 1 and 8 bit rendering
            Bangle.js: drawImage - add fast path for non-transparent 1 or 8bpp image blit (fix #1794)
            Graphics.drawImage docs improvements (fix #1812)
            Fix issue where it was possible to get an address of a non-memory-mapped FlashString
            Graphics.drawImage: Allow 8 bit palettes to be specified
            Bangle.js: Remove dumping of hardware state - saves some flash memory
            microbit: Remove dumping of hardware state - saves some flash memory
            Bangle.js: fix 'short' time for built-in locale
            Bangle.js: fix 'speed' units for built-in locale
            Graphics.createArrayBuffer now honors `msb:true` if `bpp>8`
            Graphics.asImage: handle >8bpp correctly (fix #1797)
            Graphics.asImage: Allow 'string' output type, reference Graphics buffer if possible
            STM32: Fix 2v05 regression in hardware SPI.write (RX timeout)
            Graphics: fix lock leak in g.reset()/g.clear(1)
            Graphics: added drawImages to allow layers of rotated/scaled images to be composited 
            Remove E.interpolate/2D (not used much, just using flash)
            Bangle.js: use double math FFT to save a few bytes of flash
            Storage.writeJSON (fix memory leak)
            dump() is now aware of pretokenised code (fix #1821)
            Merge jsvStringIteratorGetChar + jsvStringIteratorNext into jsvStringIteratorGetCharAndNext (fix #1816)
            Fix 2v05 regression that stopped process.uncaughtException from working (had been moved to E.uncaughtException)
            nRF52: If passkey or oob is set in setSecurity, ensure that the UART connection requires encryption (fix #1705)
            Now report [ERASED] rather than ?[255] if we hit char code 255 while evaluating
            Bangle.js: read `setting.json` at init and modify Bangle.beep/buzz behaviour accordingly
            Tensorflow: remove some as-yet unused operators to free space
            nRF52: Speed up bootloader, remove pauses on Pixl.js
            Pixl.js: fix self-test/terminal print - write to screen immediately after newline unless in IRQ
            Fix issue with iteration over arrays with negative entries (these should be converted to Strings)
            Linux: improve command-line, allow recursive test directory and more than one test (eg wildcard + shell expansion)
            Added new vector fonts supporting most of ISO8859-1
            Graphics.fillPoly now uses 4 bit fixed point internally
            nRF52: Fix 2v05 hardware SPI regression (chip errata when sending 1 byte)
            Graphics.fillPoly now uses a more normal fill algorithm that doesn't attempt to fill to the top right (fix #1796)
            Fix setTimeout/Interval accuracy when new timeouts scheduled within timeout (fix #1829)
            nRF52: Fix 'BLE task 2 is already in progress' if disconnect called during connection process
            Puck.js: Put accelerometer into lower power mode by default
            Puck.js: Switch to IRQs for magnetometer (lower power consumption)
            Improve Graphics.drawImage speed and simplify code by allowing fast path for non-rotated graphics
            Tensorflow: updated to v2.2, removed un-needed ops (reduces size by 24k)
            Puck.js: Fix Puck.magTemp();
            Puck.js v1: Fix magnetometer reading after puck.magOn (2v05 regression) - use old software I2C implementation
            I2C: Improve software I2C (now quickly forces I2C high before pullup, to help improve clock speed)
            Bangle.js: Fix GPS-raw events to provde also u-blox UBX Protocol messages (fix #1838)
            Bangle.js: Save RAM in GPS handling, allow arbitrary length data returned (fix #1843)
            Tensorflow updated to current 'master' version
            Bangle.js: Improve SPI flash speed by with specific function for reading and keeping CS asserted (fix #1849)
            Bangle.js: Ensure BTN3 exits debug mode (fix #1842)
            Bangle.js: Now warn if GPS data overflows (fix #1847)
            Fix double unlock in load(filename)
            Bangle.js: Fix occasional execution errors when executing from Flash (fix #1854)
            Add Graphics.transformVertices()
            Re-add Graphics.quadraticBezier for Bangle.js, move to integer math to halve fn size
            Emscripten: (fake) Flash memory support

     2v05 : Add Array.includes
            Fix (Number.toFixed) rounding, eg (1234.505).toFixed(2)
            nRF52: If a central is connected to Espruino but isn't reading from UART, don't block waiting to send data
            ESP8266: reverse fix #1679
            Added Graphics.getFont/setFont/getFonts
            Added Graphics.getFontHeight
            Added option to compile in 6x8 fixed-width fonts
            Fix issue where Util Timer timers could break after a call to setTime
            nRF52: Enable DMA for SPI send
            Added option to build in TensorFlow Lite for AI
            Documentation for modules now includes require('...') in the call type to be less confusing
            ESP8266: warning: Empty loadable segment detected (fix #1690) 
            nRF52: Add NRF.nfcPair(...) and OOB pairing to allow tap to pair over BLE
            nRF52: Add NRF.nfcAndroidApp(...) to launch an Android app on touch
            Pixl.js remove SHA512 to make room for new NFC functionality
            Graphics.setFont("4x6",2) will now double the size of a bitmap font
            Graphics.drawImage can now take a String of data for an image (eg. direct from Storage)
            nRF5x: Support connection to devices with RANDOM_PRIVATE_RESOLVABLE and RANDOM_PRIVATE_NON_RESOLVABLE addresses
            Pixl.js: Move SCK pin used during Neopixel writes to ensure it doesn't interfere with BTN3
            nRF52: Fix alignment issue with Nordic's SDK12 code that stopped passkey pairing from working sometimes
            Storage lib now doesn't bother reading to end of flash to ensure pages are clear
            Allow heatshrink compress/decompress to work even if flat buffers can't be allocated
            require("Flash").write operations no longer need to be aligned
            require("Storage").open added - for appendable files
            Pixl.js: Removed AES functionality - unfortunately we're running low on space for it
            Original Espruino Board: Removed Vector font and don't add rotated drawImage to save flash
            nRF5x: Add NRF.filterDevices to allow scanned devices to be easily filtered after scanning
            nRF52: Fix 'BLE task completed that wasn't scheduled' warning regression (peripheral disconnect)
            Can now get a data pointer even from a single JsVar string (it doesn't have to be flat)
            Add option to specify a palette when drawing images with drawImage
            Add XON/XOFF flow control to Bluetooth LE UART (on by default)
            Lower thresholds for XON/XOFF to give more headroom with devices that are slow to respond
            Add a fast path for non-rotated non-scaled Graphics.drawImage
            Add argument check for heatshrink compress/decompress
            nRF5x: Ensure gatt.connect silently succeeds if we're already connected to the device
            Add E.showMenu, deprecate Pixl.menu - use a common function to ease porting between devices
            Added E.showPrompt, E.showAlert for Bangle.js
            Pixl.js - check '.splash' file at startup and use it for splash screen if it's there
            Improve free list ordering when Flat Strings are freed
            Added E.defrag to perform defragmentation - still beta!
            nRF52: fix issue where restarting the softdevice would reset the RTC
              - fixes Bangle.js watchdog reset
            nRF52: fix issue where advertising flags could get out of sync after SD restart
            Bangle.js: fix units for GPS speed (was knots, now km/h)
            Bangle.js: Add Bangle.setLCDBrightness
            nRF52: Fix passkey pairing if setSecurity is after setServices
            Bangle.js: EVents for 'swipe' and 'touch' on the touchscreen
            Added ability to compile Espruino to JavaScript with Emscripten
            Allow g.setColor/setBgColor to take hex Strings of the form `'#00ff00'`
            Bangle.js: Added heart rate autocorrelation, setHRMPower and 'HRM' event
            Bangle.js: New 120x120 and 80x80 high speed buffered modes
            Fixed REPL to allow chars with char code >=128
            Fixed lex tokenToString for 'break'
            Bangle.js: add fake LED/LED1/LED2 as @allObjects suggested
            Add Graphics.toColor, and allow 4 bit Mac palette to be mapped to 8 bit web palette
            Add Graphics.setClipRect to allow draw ops to be restricted to a certain area
            Bangle.js: add 'null' LCD mode to stop apps from drawing
            Bangle.js: add Bangle.getLCDMode
            Bangle.js: skip firmware version checks to save some bytes in bootloader
            Graphics: new g.fillPoly to handle irregular polygons
            Bangle.js: Bangle.setLCDMode now errors if it can't allocate a flat string (also garbage collects and defrags to try and ensure it can)
            Graphics: drawEllipse/fillEllipse now work correctly for very small ellipses
            Fix type compare of string and flatstring
            Allow Storage.read to make partial file reads (fix #1744)
            Fix SyntaxError when using pretokenise + getters (fix #1745)
            Add Graphics.reset, and ensure it (and g.clear(1)) unreference custom fonts
            Iterator cloners now take a reference to the iterator rather than returning it
            Flash Strings: On Bangle.js allow JS code (and other Strings) to be accessed without loading them completely from Flash
            Added E.CRC32 for easy testing of data validity
            Add `E.on('kill'` event for executing code before load/reset/save/etc
            JSON.stringify now escapes using the less efficient JSON subset of escape characters (fix #1737)
            Allow optional `load("filename")` to load a JS file from Storage (was just `load()`)
            Bangle.js: add Bangle.loadWidgets/drawWidgets
            Bangle.js: Remove deprecated Bangle.menu
            Ensure it's possible to get a solid background when using 4x6 font
            Bangle.js: Add Bangle.showLauncher
            Add append optimisation for string '+', and don't append to flat/native/etc strings (fix #1746)
            ESP8266_4MB: add optional build flag FLASH_1MB for ESP8255  & ESP01s with 1MB flash
            ESP8266: add optional build flag NO_FOTA to remove flash over the air functionality
            Add Bangle.getCompass and Bangle.getAccel to get the latest compass/accelerometer readings without a callback
            Fix `parseInt("0b",16)` as well as some other non-compliant behaviour (fix #1722)
            Bangle.js: Disable touch buttons if screen off
            Bangle.js: Don't send 'up' event for a button that was used to wake the screen
            Bangle.js: GPS event.time set to undefined if GPS time is not initialised
            Fix regression that removed exception reporting in console
            Bangle.js: speed up bootloader progress bar
            Bangle.js: fix problems turning off via bootloader sometimes
            Bangle.js: improve power consumption when off, now ~0.08mA (fix #1727)
            Bangle.js: add Bangle.setOptions({wakeOn*}) for when LCD should light
            Bangle.js: Add 'twist' event and 'wakeOnTwist' (wakeOnTwist now default true, waveOnFaceUp default false)
            Bangle.js/Pixl.js: Updated E.showMenu
            Bangle.js: E.showMenu now has some colour, bigger, with next/prev indicators, and works with widgets 
            Pixl.js: Add E.showPrompt/Alert/Message (fix #1747)
            Add .toJSON handling for JSON.stringify, and add Date.toJSON (fix #1754)
            Remove broken Graphics.drawImage centerx/y (fix #1742)
            Add Storage.writeJSON to avoid any confusion of writing arrays/numbers/etc
            Bangle.js: Keep widget area free when using showPrompt/Alert/etc (fix #1756)
            Add more info about flash memory to process.env/process.memory
            Add Graphics.quadraticBezier() 
            Allow Graphics.setFont to be used with custom fonts (fix #1762)
            Espruino WiFi: WiFi module now makes BOOT pin open circuit when sleeping - saves ~2mA
            Add E.setConsole/getConsole to allow console to be moved (including to 'null')
            Bangle.js: Ensure HRM is turned off in Bangle.off() (fix #1759)
            Increase 'Storage' library's max filename size to 24 bytes (from 8)
            Remove header.replacement in 'Storage' lib and just zero header.name
              - increase filename to 28 bytes, but file search now more efficient
            Bangle.js: Increase Storage area to full 4MB of flash
            Bangle.js: NEEDS NEW APPS - Move away from using first char as file descriptor and use file extensions instead
            Add StorageFile.getLength() to get the current length of a StorageFile
            StorageFile also writes files with a 'JSFF_STORAGEFILE' flag (not currently used)
            Storage.list() can now take a RegEx/string to filter returned results 
            MDBT42Q: Remove AES encryption libs by default to free up more flash memory
            Microbit: Add SAVE_ON_FLASH_EXTREME flag to ensure builds keep working
            Bangle.js: Added built-in 'locale' module to handle common conversions - this can be overwritten by a Storage File to change language
            Storage.readJSON now has optional 2nd arg that stops it from creating exceptions on bad JSON
            Bangle.js: Tweak LCD gamma curves to provide better gradients on new watches (fix #1758)
            Bangle.js: fix BLE UART transmit bug when compiling for SDK14 (thanks @fanoush!)
            Add euro symbol to 6x8 and 4x6 fonts as char code 128 (ISO10646-1)
            Bangle.js: Use 'locale' library to translate E.showMenu/Prompt/Alert/etc
            Bangle.js: remove graphical_menu lib and inline specialised version into E.showMenu
            Bangle.js: Modify handling of widgets to allow variable width widgets (requires new widget JS)
            Changed 6x8 builtin font to a modified Dina_r400-6 supporting non-ASCII characters
            Bangle.js: Modify E.showMessage/Prompt/Alert to clear the entire screen and redraw widgets (fix #1771)
            Bangle.js: Modify Bangle.drawWidgets to only clear the areas where widgets actually are, not the whole top&bottom bar
            Kick Watchdog when erasing flash (it can take so long on 4MB external flash that it reboots)
            KICKSTARTER BUILD
            Bangle.js: Add 'meridian' to locale library
            ESP32: add environment variable COMPORT to be used with make flash 
            Puck.js: v2 Support: Accelerometer/Gyro/temp
            Puck.js: Self test now sets Puck.js BLE name if there's an error
            Fix bitwise rshift by 0 to be unsigned (fix #1784)
            Bangle.js: Don't load .boot0/1/2/3 if BTN1 is pressed
            Puck.js: Allow D21(RST) to be used as normal IO pin
            Fix recent E.getTemperature regression (fix #1788)
            Fix pretokenise of RegExp literals (fix #1786)
            Add ability to turn off software I2C clock stretching (not accessible from JS)
            Puck.js: disable clock stretching for built-in sensors
            Bangle.js: Now clear entire top/bottom row if there are widgets in it (fix #1790)
            Add Storage check at startup and erase everything if storage looks corrupt (fix #1766)
            Fix restriction on StorageFile filename length (8 to 28)
            Fix array sort when compare fn returns floats <1 (fix #1798)
            Fix Storage.write duplicate file issue in some rare cases (fix #1801)
            Bangle.js: fix post-kickstarter issue adding widgets in bottom of screen (#1790)
            Bangle.js: fix magnetometer self-calibration
            Espruino Original: Removed Debugger, Tab complete, AT command networking from WIZnet networking build to free enough Flash
            Espruino Pico: Added a normal build that doesn't contain CC3000 or WIZnet support
            Espruino Pico: Removed Debugger and Vector font from WIZnet/CC3000 networking versions to free enough Flash
            HYSTM32_28: Removed from build due to lack of interest and difficulty with increased firmware size

     2v04 : Allow \1..\9 escape codes in RegExp
            ESP8266: reading storage is not working for boot from user2 (fix #1507)
            Fix Array.fill crash if used to fill up all available memory (fix #1668)
            Fix NRF.requestDevice regression (clearInterval error) (fix #1669)
            Smartibot devices now advertise on BLE as 'Smartibot abcd'
            nRF5x: Leave digital input disconnected for analog read (saves power)
            nRF5x: Return 'analog' as pin mode for any pin where input is disconnected
            If watchdog is on and automatic, ensure that `reset()` keeps the automatic kicking going
            Ensure that a console stays locked even after 
            Ensure interpreter flags (eg echo) are cleared after a `reset()`
            nRF5x: When watchdog is on and automatic, automatically wake up often enough to service it
            Fix Graphics.setFontBitmap on builds with no vector font (fix #1671)
            Graphics.asBMP now takes account of bitmap rotation (fix #1672)
            Raspberry pi pin numbering the same if using wiringPi or filesystem GPIO (fix #1673)
            nRF52: Peer manager init errors from Nordic libs now not fatal 
            SDK15: Writing to flash now works
            nRF52840: USB Serial works even for big sends, and device swaps to USB automatically
            nRF52840: Allow Serial2 to be used
            ESP8266: optimize rename-section for ESP8266_4MB board, freeHeap +2064 byte (fix #1679)
            Fix corruption if Function.replaceWith called manually on something not a function (fix #1684)
            Fix bug where '.clone' on a native function didn't copy arguments (fix #1685)
            nRF52840: Fix input/pullup/pulldown pin modes on IO bank 2
            Added `E.memoryMap` to allow on-chip registers to be mapped direct to variables (fix #1500)

     2v03 : nRF5x: Fix issue when calling NRF.setAdvertising while connected via BLE (fix #1659)
            nRF5x: 'dump()' not outputs `NRF.setSecurity` line if it has been called.
            Ensure that converting a valid pin to a boolean always returns true
            clearInterval/clearTimeout/clearWatch(undefined) now throw an error asking for just clearX()
              - this stops code accidentally clearing all timers/etc if it uses a variable that is undefined
            Allow NRF.setAddress to work even with services defined and a connection in progress

     2v02 : Fix string index calculation when using some regexes (fix #1602)
            Ensure Function.replaceWith puts scope after parameters (fix #1601)
            Ensure Graphics.* return the Graphics instance, to allow call chaining (fix #1580)
            Ensure DataView.byteOffset/byteLength is always set even if not specified (fix #1567)
            Added HttpServerResponse.setHeader
            HttpServerResponse now automatically sends `Connection:close` unless overridden (fix #1596)
            Fix sign of RSSI reporting with setRSSIHandler
            nRF52: Add docs for properties that weren't documented before
            nRF52: Add ability to connect to device with passkey authentication
            nRF52: Allow startNotifications to use Indicate if Notify doesn't exist (as per spec)
            nRF52: Add option for static passkey pairing with NRF.setSecurity
	    ESP32: update EspruinoBuildTools to esp-idf V3.1.2 - fix Wifi connect issues (multiple ssid)
            Revert PR #1459 as it broke neopixel functionality that worked previously
            nRF52: Disconnect RX pin after UART test at boot (saves power when in deep sleep)
            Serial.unsetup now sets pin state to STATE_UNDEFINED, which disconnects the pins internally
            Removed modulo on `new Date` h/m/s/ms arguments as it seems desktop JS is fine with out of range values
            Added `active` option to NRF.setScan/findDevices/requestDevices to allow scan response packets to be requested
            Add I2C/SPI baud rate checks (#1619)
            STM32: Add `E.setRTCPrescaler` to allow the RTC to be calibrated on Espruino Pico (fix #1607)
            nRF52: Fix slow Bluetooth connection if previously disconnected while using low power connection interval (fix #1605)
            Allow `Graphics.clear(true)` to reset state (font, color, etc) to default as well as clearing the screen (fix #1615)
            nRF52: Fix setScanResponse regression from 2v00
            nRF5x: Execute SWI1_IRQHandler when radio turns off instead of on+off. More efficient, fixed multiple advertising.
            Smartibot build added
            ESP8266: add CFLAGs to shrink build size (fix #1622)
            ESP32: update EspruinoBuildTools to esp-idf V3.1.3
            nRF52: Add FAT Filesystem support to MDBT42Q module
            Now save file modification time with FAT
            Fix segfault if `.clone` is called with `this==undefined` (fix #1628)
            Fix issue outputting char codes <8 after outputting hex char codes
            nRF52: Don't allow NRF.updateServices while a BLE restart for setServices is queued
            nRF5x: Don't sleep if we received any events since last sleep (fix #1572)
            Remove limit on the number of scopes that can be searched (fix #948)
            String.split - improve docs, split with RegExp now inserts the text after the final match
            RegExp: Add '|' operator (fix #1503)
            Switch ARM toolchain to gcc-arm-none-eabi-8-2018-q4-major
            Improve handling of timeouts for RAK8212 GPS
            nRF52: Now create exception if advertising calls fail (but ignore when in IRQ)
            nRF52: Add setAdvertising({},{scannable:false}) for disabling scan response
            nRF52: Add note about connectable:false requiring >=100ms intervals
            STM32: Fix issue where occasionally STM32 would be ~0.2s late waking from light sleep
            ESP8266: add Wifi.connect options channel and bssid for faster AP connects (fix #1595, #1640)
            Fix index in E.mapInPlace and improve docs
            nRF52: Add NRF.getSecurityStatus to allow devices to detect the current state of the connection
            STM32F4: Add Filesystem module
            STM32F3: Fix broken build
            nRF52: Fix nRF52840 advertising and remove duplicated advertising code
            Fix Software Serial receive when the frame has to be decoded inside the IRQ (fix #1654)
            Raise software serial receive buffer to 64 bytes (from 7)
            nRF5x: Add security options to NRF.setSecurity (courtesy of @vkolotov)
            nRF5x: Allow Serial1.setup(...) with only TX or RX pins
            Vector font removed from Espruino Original WIZnet build due to lack of spare flash

     2v01 : ESP32: update to esp-idf V3.1
            Fix issues with Class Extends
            Improve Tab Completions for extended classes
            Fix Storage.readJSON/readArrayBuffer memory leak (fix #1532)
            Fix potential out of bounds Graphics.scroll
            Serial.setConsole now warns if not used on hardware Serial
            ESP8266: implement hw_timer (fix #1511) to make soft serial and pwm work
            Fix Storage write error when skipping pages (fix #1539)
            nRF5x: When scanning, only use as much of IO queue as is needed
            nRF5x: If BLE/NFC/etc data won't fit in IO queue, drop whole packet
            Allow `a in b` to search 'fake' objects (#1534)
            Improve fast path when iterating over Uint8Array/ArrayBuffer
            Allow deletion of function properties (fix #1549)
            Add `{callback:...}` option for `.write` style functions - improve docs.
            ESP8266: deepSleep invalid microseconds (fix #1547)
            ESP8266: ESP_FLASH_MAX for ESP8266_4MB is wrong (fix #1551, #1553)
            Fix buffer overflow if bytesize/stopbits used in `Serial.setup` (fix #1510)
            Ensure jsvNewFlatStringOfLength tries twice (even if GC doesn't release memory, it reorders the free list) (#1559)
            ESP8266: Missing variable Flash Mode (--flash_mode, -fm) in ESP8266.make files (fix #1563)
            ESP8266: Remove hack added to get around SDK 1.4 bug (fix #1568)
            Reduce available hardware SPI/I2C instances to 1 on nRF52 (since this is all we implement atm)
            Add E.dumpFragmentation to show memory fragmentation (only for debug builds)
            Fix parsing of dates from before 1970
            nRF52: Fix some regressions in requestDevice (flagged up by asserts in debug build)
            Allow built-in objects to be created with `new X()`
            nRF52: Ensure Bluetooth stack doesn't do a reboot for non-fatal errors (just report them to console)
            BluetoothRemoteGATTServer.disconnect now returns a Promise
            nRF52: Jump out of low power mode after less BLE activity (2 reads/writes in 10 radio packets) (#1546)
            nRF5x: Fix NRF.setConnectionInterval when there's no connection (fix #1546)
            Explicitly mention Espruino not supporting CASE after DEFAULT in error (fix #1570)
            Ensure scope is saved for Class constructors (fix #1576)
            Add setNBCellOn for RAK8211-NB (fix #1581)
            Now escape chars <8 as octal, and add escape of vertical tab 
            Add Graphics.createArrayBuffer(... {interleavex:true}) to allow faster support for P3 LED panels
            Add Graphics.fill/drawEllipse and move fill/drawCircle to use the same code
            CC3000-specific build removed on Original Espruino board (lack of space)

     2v00 : Allow changeInterval with large (>32 bit) intervals (fix #1438)
            changeInterval now changes the interval immediately when it's called inside the interval it is changing (fix #1440)
            Fix parsing of try..catch when not executing (fix #1439)
            Add extra ReferenceError checks, even if variable is not used
            Allow Ctrl-C out of while...continue loop (fix #1441)
            Fix bug if using an undefined member of an object for for..in (fix #1437)
            Allow for..in to iterate over prototype chains down from Array and Object
            Add for(var i of array) to iterate over elements
            Added getter and setter support
            Stop parsing blocks if not executing (fix #572)
            Fix stack overflow if interpreting a file full of '{' (fix #1448)
            Fix exception when performing record access on object from getter (fix #1454)
            Switch to non-recursive StringExt copy (fix #1451)
            Fix rounding errors in fillPoly -> improve vector font rendering
            Fix issue that caused 'dump()' not to report variables/functions on Pixl.js
            Add E.lookupNoCase to allow searching case-insensitively for Object keys
            Fix HTTP Chunked transfers when the server uses lowercase headers (fix #1458)
            Fix TypedArray.indexOf (fix #1468)
            Allow require('Storage').write('a','',0,15) (zero length data) (fix #1465)
            edit() now chooses the shortest way to describe the function
            Fixed bug when RegExp.match/test called on non-strings
            Added Global isFinite
            Add missing ArrayBufferView.filter
            Added Array.find and findIndex (also for ArrayBufferViews)
            Fix unreliable ArrayBufferView.indexOf (#1468)
            Added String.startsWith/endsWith/includes (#1302)
            parseFloat(".s") now returns NaN
            Fixed /\S+/.test(" ")
            Added Storage.getFree() to return available space
            Enable E.setTimeZone on boards with very little flash memory
            Lower saved code area to 2k on micro:bit (from 3)
            Remove RGB colour handling in setColor on devices with low flash
            Reduce available variable count on STM32VL - we were too low on RAM
            Added Graphics.asBMP/asURL/dump - allowing easy debugging of Graphics via IDE
            Allow '.then' on already-resolved promise (fix #1476)
            Stop atob adding trailing 0s when strings are not a multiple of 3 long
            Reconstruct start and end newlines when dumping multi-line functions  
            Fix regression parsing methods in classes on embedded (fix #1479)
            nRF5x: Add options argument to NRF.connect and BluetoothDevice.gatt.connect, allowing a connection interval to be specified
            nRF5x: Start renegotiating speed after 0.1ms, not 5s. Massively improves connect speed.
            nRF5x: Now queue up to 5 UART TX packets per transmit interval (was 1 previously)
            nRF52: Add Dynamic Interval Adjustment - default to 2x connection speed, but idle at 10x slower if not used for 2 minutes
            nRF5x: Add NRF.setConnectionInterval() to allow connection speed to be set manually
            RuuviTag: invert LED1, LED2 & BTN in software so LED.set() does what you'd expect
            Console now doesn't print quotes around object keys if it's not needed
            Added `E.toJS` to allow very compact JS data stringification (similar to `JSON.stringify`)
            Output the current timer number as a comment in `dump()`
            Don't print `=undefined` to console if line is empty
            Added RAK8212 (and include SMS/GPRS code in RAK8211/2 builds)
            Graphics.stringWidth now takes account of newlines
            nRF52: NRF.requestDevice now resolves as soon as a device is found. Faster and better in congested areas
            Replace use of obsolete 'usleep' function in Linux builds (fix #1455)
            Add Ethernet.getIP/setIP callbacks for Wiznet to bring them in line with WiFi (fix #1482)
            Fix Math.round for numbers > 32 bit (fix #1485)
            Pixl.js menu now resets font alignment, and down arrow icon is fixed
            Now check for ReferenceErrors in global scope
            Fix Array.shift (returned a NAME, rather than the value)
            Add sanity check for names returned from Functions and fix Array.pop
            Stop characters getting dropped when pasting large amounts of data into Linux build
            nRF5x increase JsSysTime accuracy to 2^-20 from 2^-16 - drastically improves Util Timer accuracy
            Added support for Software Serial ports (for low baud rates, eg. 9600)
            Fix JS state restoration issue (eg. Pixl.menu inside switch would cause errors)
            Added Graphics.drawPoly
            Add Graphics.asImage to turn a Graphics instance into an Image that can be used with drawImage
            Add Graphics.createImage to allow creation of a 1 bit image direct from a string
            Use 32 bit floats for E.FFT, not 64 (fix #1443)
            Automatically shut down UART if both pin states are changed
            Fix `setDeviceClockCmd: Unknown Device` when using `LoopbackB.setConsole()` on WiFi board
            Fix non-UART serial regressions (after software serial additions)
            Pixl.js: Add Pixl.setLCDPower to allow the LCD to be powered off, more than halving power consumption
            nRF5x: Allow NRF.setScan and NRF.findDevices to take the same search filters NRF.requestDevice does (fix #1496)
            Fix buffer overrun if we have to reallocate a pointer to argument lists when calling a function (fix #1491)
            Fix stack overflow if executing regex full of hundreds of open brackets (fix #1487)
            Fix issue where STM32F4 USB could lock up if TX during heavy RX
            Improve `E.mapInPlace` docs, and allow it to work with no map (eg pass straight through)
            Added non-standard Uint24Array, because it's very useful for RGB
            ESP8266: add CFLAGs to shrink binaray files (fix #1499)
            ESP8266: fully integration of analog pin A0 (fix #1495)
            ESP32: update sdk to esp-idf 3.0.1, set Espruino build tools back to master branch
            Allow btoa to work for arrays as well as Strings (fix #1509)
            Allow E.mapInPlace to merge bits from multiple source elements, also add option for msb/lsb first
            Remove Graphics.scroll/drawCircle/fillCircle on devices with low flash to allow builds to fit again
            Remove BluetoothRemoteGATTCharacteristic.writeValue on NRF51 (accidental inclusion - it's not required)
            Double IO buffer size to 256 (1k bytes) on boards with 96k of RAM or more (or NRF52)
            nRF5x: allow arbirtary baud rates to be specified for UART
            On devices with low flash, ensure atan2 uses the slower/smaller atan implementation
            Move FFT back to 64 bit if low flash (it uses less memory!) and optimise for flash space
            Remove new Graphics.createImage/asBML/asURL/dump on Original Espruino Board (not enough space) 
            Remove Olimexino from build (too difficult to slim down build and very low usage)
            Remove Software Serial from boards where we're low on flash
            Increase size of saved code area from 3*4k to 10*4k on RAK821x boards
            Fix 'Can't extend undefined' when using Object.setPrototypeOf on a function
            nRF52: Added NRF.HID event for two-way BLE HID communications
            nRF5x: Remove multiple writes per connection interval (more trouble than the speed improvement is worth)
            Fixed hang if trying to allocate Storage greater than total storage size in a fully erased Storage area.
            Pixl.js: Fix 30s pause when closing sockets on WIZnet W5100 (fix #1306)
            Remove HASH/hashlib from all builds as it was confusingly in some and not others. Now use 'crypto'
            require('crypto').SHA1 is now JS in Espruino Original to cut down on the flash required
            Added 'heatshrink' library to expose built-in heatshrink compression to users
            Fix assert fail when calling Function.apply with an Object with non-numeric keys
            Fix issue when AT lib has to process multiple custom line handers in one packet
            Espruino WiFi: Fix unreliable send when receiving lots of data on another socket
            Espruino WiFi: Only rename `EspruinoWiFi` to `WiFi` if not found (allows easier debug)
            Check Flash Storage for modules when using `require`
            Add 'bits' option for Software SPI
            STM32 reset pin IRQs before storing the state - makes lost setWatches far less likely
            Ensure that setBusyIndicator updates output state after the very first initialisation.
            MDBT42Q: Add LED2 var in the Espruino interpreter, but don't use it for the bootloader
            ESP8266: release heap used by logDebug(true) (fix #1508)
            ESP8266: remove SHA256 SHA512 (fix #1517)
            Ensure `Date.getTimezoneOffset()` returns the correct timezone offset (fix #1515)
            Search for and execute files '.boot0'/1/2/3 in Storage at boot time if they exist
            Pixl.js: reduce saved code area to 9 x 4kb to allow for extra features
            ESP8266: switch to SDK 2.2.1 (fix #1207)
            Fix Serial port path regression on Linux, and add docs
            microbit: remove line-by-line debug capability to free up some space
            Added ES6 String.prototype.repeat

     1v99 : Increase jslMatch error buffer size to handle "UNFINISHED TEMPLATE LITERAL" string (#1426)
            nRF5x: Make FlashWrite cope with flash writes > 4k
            Increase max size of native strings on platforms that support it - 16 bit to 32 bit (#1432)
            Fix stack size detection on Linux (fix #1427)
            Fix strncat/cpy bounding issues (fix #1425)
            Promises now ignore a second resolve/reject (fix #1433)
            Fix stack overflow if void void void... is repeated many times (fix #1434)
            Fix font rendering issue caused by signed bit field handling by GCC on non-x86 platforms (fix #1436)
            Added E.reboot() to allow hard reboots from software (fix #1429)
            Added 'Graphics.getInstance()' for more platform independent graphics
            Added VT100 'erase in Display' to Terminal
            In REPL, use x.toString() for objects if we know their name and it is available
            Pixl.js add BLE aerial test to self-test, now also start immediately on BTN4 at boot

     1v98 : Allow Crypto SHA1 without SHA256/512 (for ESP8266 where flash is scarce)
            Add better docs for the form of Wifi callback functions
            Modify ESP8266/ESP32 callbacks to match the node.js style used elsewhere
            nRF52: fix pin.toggle() on software-negated pins
            Pixl.js: Reorder pins so 0..13 are also D0..13 for better Arduino compatibility
            Fix dump() when used with code written using E.setBootCode(..), (fix #1398)
            Allow parseInt/parseFloat to be used on very large strings if the number doesn't extend right to the end (fix #1397)
            nRF5x: Fix memory leak on NRF.connect
            Fix memory leak if an exception is thrown within a rejected promise
            ESP8266: rewrite wifi.save and restore to use the storage lib (imp #1380)
	    ESP8266: Add missing option ssid_hidden for Wifi.startAP() (imp #1358)
            Fixed double-connect issue for TCP sockets
            Pixl.js: Ensure Pixl.menu changes to bitmap fonts
            Pixl.js: tweaked bias/contrast to improve display quality
            ESP32: update esp-idf to v3.0. BLE support - thanks to @jumjum. Erase flash before flashing. vars now 2500
            ESP8266: rearange rf_cal_sector (fix #1294)
            ESP8266: Wifi.scan() now return authmode as text 
            ESP32: Fix accidental initialisation of UART3 when switching to Telnet (fix #1362)
            nRF52: Added `NRF.setAddress` to allow the MAC address to be changed
            Added Graphics.setFontAlign for font alignment and rotation
            Make software I2C bitrate and waveform more accurate
            Move default I2C bitrate to 100kbit/sec
            Linux: don't create a espruino.flash file if we're not writing to flash
            Add height check for Graphics.createArrayBuffer(...vertical_byte:true) (fix #1421)
            Add sanity check for debug trace print statement (fix #1420)
            Fix handling of exceptions in switch statements (fix #1352)
            Fix 'return when not in function' regression when returning inside a catch block (fix #1422)
            Don't load saved firmware images from different firmware versions - saved JS code still loaded (fix #1174)
            Remove Graphics.setFontAlign and Graphics.getModified on devices with low flash memory

     1v97 : nRF52: fix NRF.on('connect',...) issue
            STM32: Fix setDeviceClockCmd error for USB.setConsole()
            nRF5x: Fix getPinMode, which fixes SW I2C after save()
            Thingy52: Don't report contents of 'Thingy' in 'dump()'
            Thingy52: Allow multiple sounds to play at once
            nRF5x: Ensure Waveform triggers a finished event
            Thingy52: Enable simple bootloader, add travis build for DFU
            Add Serial.inject to allow data to be added as if it was received from that device
            Fix UDP handling so that it copes with packets not all being received in one go
            STM32L496: increase variables - use full 320kB of RAM as it is contiguous
            Add a maximum time for setTimeout/setInterval (100 years)
            Fix Storage.write when writing partial file of the same length and initial contents
            Fix corrupted timer channels returned by Pin.getInfo
            Add command history to debugger
            Remove process.env.EXPORTS (EXPTR does the same but takes less space)
            Thingy52: Add 9 axis MPU support
            Errors now store message in 'message', not 'msg' (fix #1366)
            Ensure 'in' operator checks the prototype chain (fix #1365)
            Promise.resolve now handles promises/thenables as arguments (fix #1363)
            try..catch now creates exception in its own scope (fix #1367)
            Thingy52,Pixl.js: add default NFC URL of the Espruino IDE 
            Add ArrayBuffer.byteLength property (fix #1374)
            setWatch(..., {edge:"rising",debounce:25}) is now default for built-in buttons
            Pixl.js: add Pixl.menu function for easy menus, build in graphical_menu.js
            Fix regression in MDBT42Q advertised name
            nRF52: Add E.getBattery as a more global battery percentage function, deprecate `Puck.getBatteryPercentage`
            Fix '.buffer' regression in 'JSON.stringify(new Uint8Array([1,2,3,4]).buffer)'
            Allow `typeof 123 .testing` without an exception (fix #1351)
            Add crypto.AES to Puck.js and other nRF52 Espruino devices

     1v96 : ESP8266: no callback if SSID is not available (fix #1297)
            ESP8266: esp8266 wifi getStatus doesn't show savedMode (fix #752)
            ESP8266: cleanup defines WIFI_DBG and NET_DBG for RELEASE
            ESP8266: switch to single ld file eagle.app.v6.new.2048.ld for ESP8266_4MB board
            Allow JS modules to be built-in by adding files to JSMODULESOURCES
            Fix slow/hacky handling of 7 bit serial data for STM32
            Add more stack checks so invalid code `typeof typeof typeof x100` can't break stack (fix #1310)
            nRF5x: Fix PWM output via Waveform class
            Fix free stack checking on ARM
            nRF52: Make slightly more space available for stack
            nRF5x: Move to SDK 12.3
            Stop stack traces from being gathered in functions for Ctrl-C (fix #1313)
            nRF5x: Fix crash if I2C is used before being initialised (fix #1301)
            Internal printf can now pad with spaces
            Add `E.dumpFreeList` in non-release builds to help with debugging
            Fix mild memory leak in jsvMakeIntoVariableName that caused GC to run more often than normal
            E.toString now tries harder to allocate a Flat String, and works with no-alloc for Uint8Array/FlatStrings
            WIO_LTE fix SD card initialisation
            Improve SD card reliability on all boards by trying to initialise multiple times before failing
            Remove forced inlining in variable inspection functions (reduces flash usage by ~10k)
            Remove un-needed DNS lookup for localhost
            Add WIZnet UDP support
            Tidying up build to avoid making un-needed bin, hex or lst files
            Simplify flash save (and help debugging) by using the 'fake flash' implementation on Linux builds
            Added Graphics.scroll command to scroll graphics contents
            Added 'Terminal' class with built-in VT100 terminal
            Tweak Espruino logo to be exactly 32 chars wide
            Improved code for returning console device to the most useful place
            Fix pinToString for devices with port A but no port B
            Speed improvements for ArrayBuffer Graphics
            Tidied up bootloader - devices with one LED now flash LED when button pressed
            Simplify data returned by process.env
            Add process.env.MODULES - to contain a list of the libraries provided in the firmware by require
            Include WiFi and AT libraries inside Espruino WiFi builds
            Add 'E.asm' placeholder to detect E.asm calls that haven't been replaced by the IDE
            Add process.env.EXPTR to link to table of functions - will work better for compiled code over BLE
            Added SAVE_ON_FLASH_EXTREME for HYSTM32_28, where we're now cutting out some Math.X functionality to keep builds going 
            Added `jshFlashGetMemMapAddress` to allow remapping of addresses for ESP8266/ESP32 without loads of code duplication
            Remap peek8/16/32 addresses on ESP32/ESP8266 so it can be used on flash memory
            Swapped save/load/E.setBootCode to use the flash library
            Allow STM32LL port to write 32 bits to flash at a time to bring it in line with other ports
            Allow flash writes *from* unaligned addresses on nRF52 and ESP8266 (previously this crashed the ESP8266)
            Update process.ENV.EXPORTS to bring it in line with what the compiler uses
            Now set 'this' correctly for Arrow Functions
            Add ES6 classes and 'super'
            nRF5x: Move all bluetooth events to event queue (removing MEMORY_BUSY issues)
            Fix potential issue where EV_TYPE_MASK enum could be set incorrectly  
            setWatch's edge argument can also be an integer now
            Add 'data' option to setWatch to allow clocked data to be decoded easily
            nRF52: Increase flash available for stored code from 12kB for 40kB
            Now store/display appreviated commit in process.env, remove build date
  
     1v95 : nRF5x: Swap to UART fifo to avoid overrun errors at high baud rates
            Ensure Exceptions/errors are reported on a blank line
            Internal: Added initialiser argument to jsvNewStringOfLength
            Internal: Added jsvObjectSetChildVar/jsvObjectSetChildVar/jsvObjectSetChildVar
            Internal: Fix jsvCopy if given a NAME_INT/etc
            Added ES6's Object.assign
            nRF5x: NRF.setScan now reads service data automatically
            nRF5x: NRF.findDevices aggregates data from multiple advertising packets
            nRF5x: Remove app_uart and use nrf_drv_uart with double buffering - fix uart overflow errors (fix #1238)
            nRF5x: Fix issue with findDevices/setScan servicedata when all digits of service are numbers (eg "1809")
            Fix memory leak in tab completion code
            Add `E.errorFlag` event to allow JS to respond to internal errors
            Use Esc[J VT100 code when cycling through command history (much faster REPL on low bandwidth connections)
            ESP8266: Remove debugger again as it will never work on 8266
            ESP8266: Enable unaligned reads for ESP8266_4MB (fix #1240,#837)
            ESP8266: move code save section to fist partition for memory mapping for ESP8266_4MB (fix #1240)
            ESP8266: Add GPIO16 as D16 without watch (#1206) but soft PWM/I2C/SPI/etc 
            ESP8266: Remove osprintf for RELEASE=1 
            Internal: Networkjs now forwards `socketType` - laying groundwork for UDP over AT command (#1232)
            Added simple RegExp implemention (partial fix #256)
            Speed up JSON.stringify for Arrays, and output non-numeric array elements in REPL (fix #64)
            nRF5x: Bump nRF52-based boards variable count from 2000 to 2500 (fix #1215)
            Ensure Ctrl-C doesn't redraw the input line if it's already empty
            Added String.replace(regex, function) (fix #1256)
            With E.setFlags({pretokenise:1}), ensure stack traces are not tokenised (fix #1258)
            Allow digitalWrite/Read to take an object as an argument (calling .write and .read on it)
            Add `E.getAddressOf` to allow embedded targets to get memory addresses for DMA/etc
            nRF5x: Fix issue where doing a soft reset in the middle of some BLE ops could cause an assert in debug builds
            nRF5x: Manufacturer Data is now decoded in advertising packets
            Fix memory leak when allocating DataViews
            nRF5x: Fix memory leak on BLE notifications
            Ensure net/http .listen return the server instance (fix #1276)
            nRF5x: Allow Manufacturer Data to be specified with setAdvertising
            Internal: Fix memory leak in jsvArrayPushAll
            nRF5x: jsvArrayPushAll memory leak fixes NRF.findDevices memory leak when services present
            Internal: jsvNewIterator now has an option to iterate over sparse arrays as if they weren't sparse
            Fixed some built-in functions that misbehaved when given sparse arrays
            Puck.js: Allow flash memory protection to be overwridden with E.setFlags
            Fix lexing of '/*/' as a complete block comment
            nRF5x: Add support for negating pins in software (eg. buttons/LEDs)
            Add `E.setFlags({unsyncFiles:1}` which doesn't sync the file to the SD card after each write - it's *much* faster
            Filesystem API now uses flat strings (avoiding the 512 byte copy for each call)
            Increase default internal SD card bitrate to 4MHz (from 100k)
            nRF5x: Handle promise completions and advertising using IO queue, to avoid MEMORY_BUSY messages (#1277)
            Allow E.HSBtoRGB to wrap 'hue' value, and allow it to return an array of [r,g,b] (fix #1283)
            Remove spikes when changing pin state (fix #1274)
            Changes to reduce code duplication in jswrapper.c
            Fix `E.setBootCode` when no argument is supplied
            Add WIZnet W5500 support to Espruino WiFi build

     1v94 : Allow Espruino boards to reset straight out of the DFU Bootloader             
            Improvements in handling errors in code running in IRQs
             - if writing to disconnected Bluetooth device, throw data away immediately
             - Drop chars if output buffer is full while waiting in an IRQ
             - Handle out of memory errors in jsvCreateNewChild
             - Do not garbage collect inside an IRQ
            On nRF52 devices, allow button press at boot to clear out peer manager data
            Work out length of typed array with offset correctly (fix #1204)
            nRF5x: Add Watchdog timer handling
            nRF52: start new connections on idle to ease memory allocation conflicts between code execution & IRQs
            nRF52: Ignore INVALID_STATE from CONN_PARAM_UPDATE_REQUEST (it can happen if we disconnect and then SD requests an update)
            Fix Date.toString for dates before 1970
            STM32: Fix handling of months when setting the internal RTC
            Move to a faster jsvNewFlatStringOfLength which avoids blocking memory allocation
            nRF5x: If a task is in progress, report the task ID (BleTask enum)
            nRF52: Report central mode promise errors correctly if returned by softdevice
            Remove 'out of memory' warning messages (it's stored as a flag anyway)
            nRF5x: Don't disable IRQs completely for some things - only disable Espruino ones
            Fix tab complete for Pins (fix #1213)
            ESP8266: Fix load() causes endless loops (fix #1037)
            ESP8266: Wifi library doesn't handle {password: null} (fix #753)
            ESP8266: make topstrings and topreadonly work on Mac OS X (fix #1210)
            Change order of execution for init - E.on('init',...) now executed before onInit
            Added Error flag to show if a UART overflow has occurred
            Change more instances of jsWarn to jsException
            Avoid printing error messages during execution, and report to console on idle when if errors were flagged (fix #766)
            Increase HTTP server and client version from 1.0 to 1.1 (needed for Websockets on Safari)
            Stop 'require' creating an undefined Module entry in the modules list (fix #1218)
            Stop require dumping filesystem errors as well as 'module not found'
            Now throw an exception when writing to a closed socket (fix #1220)
            Set the internal 'conn' variable to false when a connection closes to avoid confusion
            nRF5x: Fix typo so we wake every 4 min for RTC, not 0.25 sec!
            process.memory() now reports time taken for GC and vars GC'd
            Slightly more aggressive idle GC on most platforms (at 5% free)
            Don't warn the user when we had to run a GC pass during execution
            Fix issue drawing on right-hand side of rotated graphics where H>W (regression in 1v93) 
            If >1 button, set pin state correctly at boot/reset
            Add an argument to `reset`. `reset(true)` will now cause all Flash memory to be cleared as well.
            Puck.js: Holding down the button while booting (past the the 5 LED flashes) will now cause data saved in Flash to be cleared
            STM32: Remove the 'utility timer' from the list of available PWM pins, fixing A0/1/2 PWM on F4 (fix #1229)
            Disable Graphics.createCallback on devices with small amounts of flash memory - rarely used on those devices and fixes HYSTM32_28 build

     1v93 : Ensure that specifying too many advertising UUIDs causes an exception, not a reboot
            nRF5x: Fix for time jump caused by reentrancy in jshGetSystemTime
            Fix regression causing multiple end/close callbacks when using standard TCP/IP socket client/server
            Ensure NetworkJS reports receive errors back correctly
            nRF5x: Fix issue where connect and immediate disconnect could in some cases trigger an error from nordic's libraries that'd cause a reboot
            Fix regression that caused Original Espruino to have lost Filesystem/hashlib/neopixel support in 1v92
	    Re-add TV output to Original Espruino
            Fix some stack overflow bugs on Linux found by fuzzing (#1147)
            Remove un-needed code for parsing '.' in var statement (#1147)
            Add autocomplete for pin names (fix #1124)
            Add Array.indexOf fromIndex support (fix #162)
            Puck.js: Add BluetoothRemoteGATTServer.startBonding to allow bonding to be initiated when Puck.js is a central
            Fat FS: closedir after readdir, FS errors should be catchable (#1164), fs.statSync (#1163)
            Allow hardware (CTS) flow control (fix #1165)
            nRF52: Add AntiCat's patch to Nordic's NFC library to cope with malformed NFC requests
            Puck.js: Fix increased battery drain after NFC usage (fix #1171)
            Puck.js: Fix WS2811 output library that would output bad data after neopixel waveform (fix #1154)
            nRF52: Seed random number generator at boot (fix #1166)
            Stop trailing decimal point if there are no digits after it - which could cause issues in JSON
            Don't enter debugger if we're in the middle of uploading (echo_off_for_line) (fix #644)
            Added Date setters (fix #504)
            Allow Timezone to be set for Date with E.setTimeZone(...) (fix #530)
            Added RegEx lexing (part of #256)
            Puck.js: fix error 8 from NRF.sleep during an active connection 
            nRF5x: Fix `NRF.updateServices` when a 128 bit service shares the same 16 bit UUID
            Add 'errors' option when using `Serial.setup` to enable error handling (and turn it off by default as it can fill the input queue)
            nRF52: Re-initialise services and HID after a `save()` (fix #1185)
            nRF5x: Add NRF.getAdvertisingData
            nRF5x: Allow array of objects in NRF.setAdvertising (fix #1188)
            Fix internal vcbprintf JSON dumping
            nRF5x: NRF.findDevices will now throw an exception if no callback is supplied
            nRF52: Added BluetoothRemoteGATTServer.getSecurityStatus to check the status of the link
            nRF52: Disable auto-whitelisting by default, add with `NRF.setWhitelist` (fix #1187)
            nRF52: Allow secure Bluetooth LE connections
            Don't draw font characters that are off the edge of the screen
            Make atob and btoa use flat string for larger amounts of data (faster & more memory efficient) (fix #1192)
            nRF52: Pull in Nordic SDK13 code to crash caused by writing large characteristic (fix #1181)
            Puck.js: Added Puck.magTemp() function to get the magnetometer's temperature as well
            nRF5x: Fix issue where 'NRF.sleep()' called while a connection was active could cause Espruino to go into a high power draw mode
            Fix Object.setPrototypeOf when called on undefined (fix #1194)
            Fix dumping of an ArrayBuffer containing data (new ArrayBuffer([1,2,3]) isn't valid)
            Fix setAdvertising regression where name would be lost after save() (fix #1193)
            Add `E.set/getFlags` to allow interpreter state to be controlled from one place
            Add `E.setFlags({pretokenise:1})` to dynamically turn on pretokenisation (fix #1178)

     1v92 : nRF5x: Fix issue where Espruino could crash during save() if the flash got into a strange state
            Added Pin.toggle() function
            Fix implicit casting to bool/number on ArrayBuffers (fix #1030)
            Fix jstExecuteTaskChecker bug, and allow jstExecuteFn to take a userdata argument
            Puck.js: Reduce IR LED to 10% duty cycle
            Puck.js: Allow Puck.IR to take pins for external IR LED (fix #927)
            nRF52: Allow arbitrary NFC data to be specified (fix #1021)
            nRF5x: Allow multiple advertising packets to be set at once with NRF.setAdvertising
            nRF52: Add 'properties' object to BluetoothRemoteGATTCharacteristic
            nRF52: Perform write without response if that is what is required 
            Pico/WiFi: Allow USB HID to work on Windows (from @nailxx)
            Allow Puck.js/nRF52 devices to drive Neopixel/WS281x/APA10x LEDs with require("neopixel").write (fix #1023)
            Fix crash in JSON.stringify for zero-length typed arrays
            Fix precedence of 'void' keyword (fix #1079)
            nRF52: Add BluetoothRemoteGATTCharacteristic.startNotifications (fix #959)
            nRF52: Added BluetoothDevice.gattserverdisconnected event
            nRF5x: Report back reason codes for BLE disconnect
            Added DataView class
            nRF52: char.readValue now returns DataView to be more Web Bluetooth compliant (fix #1091)
            nRF5x: Fix explicit disconnect being able to reboot Puck (fix #1088)
            nRF5x: Respond to conn_params update request, fix puck-puck disconnection after ~65 sec (fix #1089)
            nRF52: Change connection params for central mode so NRF.setLowPowerConnection affects connection speed
            Un-inlining jsvGet*AndUnLock functions to give us a little more free flash
	    ESP8266: RELEASE=1 sets WIFI_DBG and NET_DBG to 0 to shrink firmware size
	    ESP8266: Add Wifi.setAPIP() and Wifi.setIP
	    ESP8266: Add i2c clock stretch (#1097)
	    Fix E.FFT output (enable magnitude when one array specified)
            Puck.js: Correct reading if using analogWrite to red LED and *then* using Puck.light()
            Improved build process for all boards
            Pin.toggle now returns a boolean (fix #1111)
            nRF52: Now use 'high drive' mode for GPIOs
            Puck.js: tweak IR duty cycle, with high drive GPIO range is ~3x more
            nRF52: switch compilation to size optimisation, not speed
            nRF5x: Allow services to be advertised (fix #996)
            JSON.parse now throws an exception if an incorrect value type is found (fix #1117)
            Pipe close event handlers now use 'this' arg - solves auto-closing pipe when piping from HTTP
            nRF5x: stop app_timer NRF_ERROR_INVALID_PARAM errors (trying to sleep for too little time)
            Added flash emulation to Linux port
            Increase max graphics size from 1023 to 32767
	    Add Fat File System to boards with large Flash (ESP32)
            nRF52: Don't get stuck in 'HID Busy' state if a HID send failed
            Change name of socket close internal variable so it doesn't conflict with Pipe's close call
            Stop pipe from causing errors if fields of the requested names exist but aren't functions
            nRF52: Fix upgrade from older firmwares if saved code is in flash, reduce virtual pages to 2
            Fix segfault detected by fuzzing (#1133)
            Fix File.read so that end of file triggers pipe.end event
            ESP8266: Add BOARD ESP8266_4M with 1600 vars, 64K save area and GRAPHICS (#1110)
            ESP8266: Add ESP8266.deepSleep(micros, option) (#1102)

     1v91 : Fix recent regression if no Boot Code defined at startup
            Fix handling of return of rejected promise within a promise
            Fix regression where HTTPS without cert/ca or key failed
            nRF52: Making NRF.getPrimaryService/etc more robust
            nRF5x: Add NRF.getAddress() - fix #1001
            Fix bug that caused load() not to clear memory if only E.setBootCode was used
            microbit: Update Espruino with pin polarity, so saved code gets loaded without BTN1 pressed
            Fix bug that caused Bluetooth/TV/USB objects to be added in devices that didn't support them (fix #832)
            nRF52: Increase custom UUID count from 3 to 10
            Adding Global built-in objects like SPI1/Serial1 and Bluetooth to the docs
            Puck.js: Tweak battery percentage calculation to try and make it more linear
            Puck.js: Adjust Puck.light() levels based on battery percentage (and add comments)
            nRF5x: Fix E.hwRand() (fix #1010)
            Ensure tab complete/others include the Object proto even on functions/strings
            nRF5x: Add NRF.restart() to force the restart of the Bluetooth Softdevice if required
            nRF5x: Add E.setLowPowerConnection(bool) to allow continuous connections to Puck.js (fix #995)
            Allow implicit conversion of hexadecimal strings to numbers (fix #1016)
            Allow arrow functions inside nonexecuting functions (fix #1011)

     1v90 : Fixes for Promise.all (passing in non-promises, pre-resolved, and ordering) (fix #976)
            Fix arrow function bug when parsing multiple arguments
            Added more helpful error messages for TLS
            Allow `Modules.addCached` to take a function (makes module loading more memory efficient)
            Re-add Espruino's old `rand` function (so no malloc, and ~1kB RAM, ~3kB ROM saved)
            nRF5x: Ensure 'NRF.sleep' works even when connected
            Fix bug when using >32 bit integers as array indices (fix #984)
            Fix bug when parsing '.catch' while not executing (fix #989)
            Stop PWM 'glitching' when moving from a nonzero value down to 0 (partial #991)
            nRF5x: Add multi-channel hardware PWM (fix #991, fix #972)
            'dump()' now outputs code written with E.setBootCode as well (fix #999)
            nRF5x: Remember advertising information even after softdevice reboot  (fix #997)
            nRF51: Remove heap placeholder on nRF51 as not needed since no malloc. Increase nRF51 var count (fix #985)
            nRF5x: 'connect' event now contains address of device that has connected, and fix docs
            nRF5x: Add a 'NRF.disconnect' function to disconnect a client that has connected to Puck.js
            nRF5x: Fix timing accuracy problems with setWatch

     1v89 : Allow entering of multi-line Templated Literals on the command-line (fix #970)
            Make lexer fail when parsing non-templated strings with newlines in 
            Add 'let' and 'const' keywords - treat them like 'var' for now
            Increased findDevices timeout to 2 seconds
            Allowed 16 bit UUIDs to be specified as simply "ABCD" (no "0x")
            Improved BLE error messages (especially from Promises)
            Fix STM32F1 regression caused by F4 LSE fixes
            Fix comma operator regression caused by recent arrow functions addition
            Remove RTC changes for STM32F1
            nRF5x: Make sure that updateServices(notify) on a non-notifyable service will just error, rather than reset (fix #973)
            nRF5x: Ensure setWatch doesn't reset pin state
            nRF5x: Reset pin states to default on 'reset()'
            nRF5x: Move advertising back to 375ms (more reliable connections)
            Puck: allow Puck.mag to work while magnetometer is on

     1v88 : jshSetEventCallback callbacks now get an argument with the channel number
            Tab complete now offers a much better set of completions (fix #926)
            Fix emitting of events with long names (fix #906)
            Ensure 'af_opendrain' pin mode gets remembered when saving (fix #890)
            Add second Promise.then argument (fix #869)
            Fix 'chained' promises (fix #894)
            Fixed memory leak when automatically converting a simple object to a String
            Added ES6 Template Literals
            Initial commit of ES6 arrow functions
            Add 'opendrain_pullup' pinMode (including emulation on STM32F1)
            Make OneWire use opendrain_pullup (no resistor needed for short runs now)
            Add Software I2C (with opendrain_pullup) (ref #549, fix #29)
            Cope with new escape codes for home and end on Ubuntu 16.04 (27,91,70/72)
            Tweak VGA output back porch to 2ms (so leftmost pixels always on screen)
            Fix regression with 2 concurrent waveforms on different pins (fix #930)
            nRF5x: add updateServices, and allow setServices to be called multiple times (partial #936)
            Added Puck.getBatteryPercentage() utility function
            nRF5x: setServices can now uninitialise SD in order to remove added services
            Added E.lockConsole() for use with E.setPassword()
            Calling jsvRemoveChild at end of array now updates the length (fix #946)
            Allow padding to be specified as 3rd argument of JSON.stringify
            JSON.stringify now dumps typed arrays as arrays (fix #489)
            nRF52: BLE HID support and switchable Nordic UART
            Fix STM32 regression where pinMode was set when it shouldn't have been
            Add Third option to pinMode to allow the pin mode to be set while keeping it 'unforced'
            Save and dump now keep track of whether pin mode had been forced or not
            readFile (and File.read) now uses Flat Strings to allow more memory efficient reads (fix #932)
            nRF5x: Add ability to get RSSI of current connection (fix #928)
            More STM32 changes to LSI->LSE clock switchover to fix RTC misconfiguration on Espruino WiFi
            Move LED + BTN definitions to Symbol Table (allows autocomplete)
            When moving console before printing has started, move all buffer contents as well
            Fix regression where replacing a function starting with 'return' with another would cause errors
            Fix potential issues with Telnet server and return values from netCreateSocket/netAccept on some platforms (fix #931)
            nRF5x: Add Puck.js self-test code, fix issue where analogRead reset pin state
            nRF5x: Change central mode API to mirror Web Bluetooth
            Fix switch fall-through to default (fix #964)
            Started using jsvObjectRemoveChild to remove some internal object properties that are undefined (frees some variables)
            Added E.dumpLockedVars() in non-release builds to help debug memory leaks in libraries
            nRF5x: Added NRF.findDevices as a helper function to easily list BT devices in range
            Console now prints the type of Objects if their constructor is in the root scope
            nRF5x: setScan/findDevices now parses advertising data
            nRF5x: Added Web Bluetooth style requestDevice function
            Add spaces between large tab completes
            Correct the handling of exceptions in promises
            Ensure that exceptions have a 'stack' attribute if they can have children
            nRF5x: Added list of free flash areas
            Make sure Puck.js users can't overwrite bootloader/softdevice (doing so would brick the board)
            Fix micro:bit/nRF51 ctrl-c behaviour (fix #905)
            Simplified process.env on devices with little memory
            nRF5x: fixed serial number reporting
            Move button state setup to jshResetDevices
            Had to remove 'dump()' and SW I2C on devices with very little flash memory (Olimexino/Micro:bit)

     1v87 : Add support for compiling with float-abi=hard (even if it doesn't give us real-world benefits)
            Add shortcut for quick execution of common call types
            Fix BBC micro:bit save() regression from 1v86
            Fix 'lock overflow' when calling methods with 'this' bound (fix #870, fix #885)
            Fix jsvStringIteratorGetCharOrMinusOne for zero-length strings
            Allow tab-completion straight after '.'
            Make sure execution stops for native functions if there's an error when parsing arguments
            NRF5x: remove setName and add functionality to setAdvertising, along with advertising interval
            NRF5x: allow raw advertising data in setAdvertising
            Add E.setPassword - allows Espruino console to be locked
            Fix pin header numbering for BBC micro:bit (it changed for the production version) (fix #896)
            Allow Magnetometer speed to be specified for Puck.js
            Fix out of memory when appending a string to itself
            Allow members of the same name as function arguments to be added to a function (fix #913)
            Fix STM32F4 RTC stopping if reset during first 1 sec of boot, also fix Espruino WiFi board clock startup
            Fix issue where native functions couldn't be replaced by non-native fns (fix #879)
            If statements now return values (fix #909)
            Fix >8 bit SPI when sending single elements with SPI.send (fix #897)
            Sockets now fire 'end' events (fix #886)
            Added Graphics.draw/fillCircle (fix #920)

     1v86 : Compile Telnet server into linux by default, Add '--telnet' command-line option to enable it
            Fix lock 'leak' in Telnet when Telnet is turned off
            Add Telnet serial device to allow redirection
            Create errors for unterminated expressions (fix #814)
            Remove Espruino's built-in strcpy/etc
            Remove Espruino's built-in maths
            Add basic Taylor series sin and atan for when we're trying to save memory
            Refactoring to use global var for lexer - save some memory and increase parse speed
            Add .removeListener (fix #30)
            Added better micro:bit `show()` that works well with Graphics
            Add `require("Flash").getFree()` as multiplatform way to find free flash pages (fix #815)
            Add the ability to set clock frequencies on STM32F4 chips (like Pico) with E.setClock (fix #52)
            `jsvEvaluate` now uses memory area for execution of JS strings (fix #817)
            Add `E.setBootCode` to allow JS scripts to be run without being in RAM (fix #740)
            'Expecting a number or something iterable, got X' changed to exception rather than warning (gives stack trace)
            Drop '.init' and '.fini' symbols, allowing GCC 5.x compilation on STM32
            Ensure that pinMode/digitalWrite is re-constituted properly by dump() and save() (fix #833)
            ESP8266: add stack dump on fatal exception, ./targets/esp8266/printstack can extract a backtrace
            ESP8266: move JswSymPtr and JswSymList to flash to free up gobs of RAM, bump jsvars to 1600
            Fix write to flash when BLE connected on nRF51/2
            Fix potential variable corruption issue when copying objects/arrays containing packed ints
            Fix ESP8266 printLog memory leak (fix #852)
            When parsing from a Native String (E.memoryArea), use Native String for function code too.
            Added built-in Promise implementation
            Fix broken Object.keys/getOwnPropertyNames caused by ESP8266 RAM saving tweaks
            Add Object.g/setPrototypeOf (fix #856)
            Fix memory leak when executing bound function with 'this'
            Fix missing PBKDF2 & AES libs on Pico + Linux caused by an untested ESP8266 commit
            Fix negative Date to string code (fix #854)
            Convert type warnings to exceptions (to provide stack traces for problems)
            Add uncaughtException event (fix #846)
            Stop eval in a switch statement from confusing parsing (Fix #845)
            Fix regression in 'mode' argument of SPI.setup (allows custom CC3000 pins to work)
            Fix '.on' with long event names
            Enable F4Discovery button pull-down. Newer boards don't seem to have one fitted
            Add 'force' to 'Serial.setConsole' - you can force the console to stay in one place
            Fix micro:bit compass problems (fix #864)
            Ensure that Pico can properly enter deep sleep even if USB is never used
            Only inline the very basic variable iterator functions (save enough space to allow Espruino board build again)
            Don't include Promises on devices where flash memory of Scarce (fix Olimexino compile)
            Fix glitches in PWM output when updating Software PWM quickly (fix #865)
            Added `E.kickWatchdog()` to allow you to keep your JavaScript running - not just the interpreter (fix #859)
            Ensure all pins set to AIN on startup
            Fix regression where setWatch would remove pulldown from button if called after reset()
            Reduce amount of flash available for saved code on Original Espruino (until we can get code size down)

     1v85 : Ensure HttpServerResponse.writeHead actually sends the header right away
             - enables WebSocket Server support from JS
            Fix issue where GC'd objects referencing non-GC'd data wouldn't unreference it
            Add E.memoryArea to allow memory addresses to be treated as variables
            Fix STM32F4 LSI clock frequency - should make the Pico's RTC a lot more accurate (fix #776)
            Added HeatShrink compression to saved code (instead of RLE)
            If saving fails, delete command history and try again.
            Make sure `reset()` resets the sleep and busy indicator pins
            Now escape characters >=127 as well (fix #780)
            Add decodeURIComponent (fix #779)
            Allow reset();save() on one line
            Fix potential issue parsing HTTP headers when more data is sent after the header (fix #783)
            Fix broken storage of floating point values when <255 variables
            Fix regression where DACs didn't work on Original Espruino Board
            Improve tab complete's memopry usage
            Added Tab complete and Debug to low-end Nordic uCs
            Limit the number of events processed each time around the idle loop to the number that were in it at the start
             - helps to fix issues with out of memory when receiving big files over ESP8266 serial connection
            Allow different types of network to have different buffer sizes - enlarge JS, Linux and WIZnet buffers
            Fix bug where clearInterval() and setWatch with debounce could cause setWatch to momentarily stop working
            Make HTTP server only close connection after Content-Length bytes received
            Speed up jsvNewFlatStringOfLength by combining it with updating the free var list
            Update the free var list when garbage collecting (makes allocation at the start of memory more likely)
            Don't zero the contents of memory when freeing - speeds up deallocation
            Removal of un-needed zero initialisations for variables
            Only garbage collect on idle if we're low on memory (fix #767)
            Improve malloc behaviour for crypto lib (try and free all command history is first alloc fails)
            Improve HTTPS error messages
            Add READ_FLASH_UINT8, allowing ESP8266 to read&exec strings stored in Flash with E.memoryArea
            Start the RTC up running off LSI, and switch after a few seconds if the LSE has started correctly
            Allow JSV_GET_AS_CHAR_ARRAY to get a pointer to memory in ArrayBuffers or memoryAreas
            Reset PinStateIsManual in reset (fix #765)

     1v84 : Fix device initialisation flags not working when the device number is above 32 (fix #751, #748)
             - this fixes broken SPI when not on standard pins

     1v83 : Moved to size optimisation for Pico (needed to get HTTPS into 384kB)
            Ensure Modules.addCached doesn't reset parse state (fix #723)
            dump() in Espruino Pico now ignored the pull-down for the button (fix #731)
            Warn when "compiled" functions gets into Espruiono (fix #707)
            Fix lost character on Espruino Startup (fix #704)
            Fix duplicated characters when USB+USART IRQs fire at the same time  (fix #635)
            Fixed Serial.find(...)
            Detect UART framing and parity errors and emit them as events on the Serial object
            Fix [] instanceof Object (fix #737)
            Fix regression in jsvCopyNameOnly (Object.getOwnPropertyNames when names are >8 characters long)
            HTTP requests (and sockets) can now emit 'error' event (fix #706)
            Add optional `ca`,`key`, and `cert` for server public key when using HTTPS or TLS (fix #736)

     1v82 : Fix debugger regression (where quit/reset/etc don't exit properly)
            Fix wakeup when setDeepSleep used at startup (fix #645)
            Add `shiftOut` function (fix #631)
            Store line numbers for functions (via `Esc [ 1234 d` escape code before decl) and use in debug + stack traces
            Allow Ctrl-C to break out of tight loops with function calls in
            Add tab -> autocomplete in Console (fix #677)
            Fix I2C repeated start (#390)
            Fix regression in Math.random() - now back between 0 and 1 (fix #656)
            Fix `var a=0;typeof a -> "undefined"` (fix #683)
            Don't store brackets in functions (fix #204)
            Store functions as 'flat strings' if long enough (fix #467)
            Move most functions out of jsvar.h header file - improves code size on devices where they're not inlined
            Fix parse error for switch statements which meant that `switch (a,b)` caused an error
            Fix error message when `LoopbackA.setConsole()` called
            Move SPI/I2C/Serial initialisers to jsvReadConfigObject, will now error on invalid args (fix #413)
            Fix issue where double-buffered waveforms would use the wrong buffer in the callback
            Fix memory leak in tab autocomplete on objects
            Added AES crypto library (Pico only)
            Fix `typeof (new Uint8Array([1, 2, 3, 4]))`
            Store `function(){return ...}` without the return (fix #700)
            Increased simple string usage from 4 chars up to 8
            Swap order of JsVar internals, string usage up to 10 chars
            Add handling for uint32_t,uint64_t,uint32_t case for Raspberry Pi
            Add startup sanity checks for jsnative.c (in non-release builds)
            Added fix for returning floats on Raspberry Pi
            When <1024 JsVars, `lastChild`'s top bits are stored in `flags`, and pack
               is moved such that we get 1 extra character in StringExts
            Allow events of >12 characters length
            Fix regression in flash memory write (introduced via AES merge)
            Fixed instability when resetting after using SD card on non-standard pins
            HTTPS support on Pico (when compiled in)
            Rename USE_HTTPS to USE_TLS, and enable by default for Pico + Linux
            Add 'tls' module with 'connect' - for TLS Socket connections

     1v81 : Fix regression on UART4/5 (bug #559)
            Fix Serial3 on C10/C11 for F103 boards (fix #409)
            Remove Graphics.setColorHSV, add E.HSBtoRGB (fix #554)
            Make jsiDumpState/jsiAppendHardwareInitialisation use callbacks (fix #398)
            Add `E.dumpStr()` to dump current state of interpreter as a string
            Add ReferenceError, and ensure that TypeError gets converted to a string properly
            Actually create ReferenceError for undefined variables
            Fix Object constructor behaviour (fix #561)
            Now remove intervals/watches if they occur within 0.1s of a Ctrl-C on a blank line
            Fix parsing of trailing commas [,,1,,,]
            Treat vertical tab as whitespace
            Make sure we ReferenceError on '+='/etc
            Allow reserved words in record access and structure definitions
            Add Object.defineProperty/defineProperties (even if they ignore most args)
            Fix value returned when redefining an existing function
            Ensure Pico powers down USB in deep sleep - now down to 20uA!
            Fix Exception throw within catch block (fix #566)
            Fix issue where new Array(3.0) wouldn't produce a 3 element array
            Keep track of modified area in Graphics (so modules with `.flip()` can be speeded up)
            Fix `new Date('December 17, 1995 03:24:00')` - check only first 3 chars of month
            Allow Software PWM via `analogWrite(..., {soft:true})`
            Add `encodeURIComponent`
            Make sure `typeof unknown` doesn't ReferenceError
            Fix isNaN behaviour for 2 element array
            Fix jshPopIOEventOfType when element is at the top of queue anyway
            Produce more reasonable behaviour when converting very long strings to ints/floats
            Added built-in JavaScript debugger! See espruino.com/Debugger for details (fix #37)
            Fix crash when using E.getSizeOf() in some cases
            Make sure a TCPIP connection closes even if no data sent
            Make `flash.erasePage` safe if called without arguments (fix #586)
            Add `Pin.getInfo` to see what a Pin can do (for #93)
            Move Pin function code out of jshardware
            Add `E.on('init', ...)` - like `onInit` but allows multiple handlers
            Make sure `dump()` and `E.dumpStr()` dump the contents of Serial as well as events for other objects
            `E.getSizeOf(.., 1)` can now recurse into objects showing the sizes of all their children (fix #579)
            Fix bug when appending to a flat string (fix #614)
            Add `Serial/SPI/I2C.find(pin)` - so we can figure out what device to use based on the pin
            Ensure that when uploading, each command gets checked for errors (rather than right at the end)
            Fix writes on HTTP requests after a timeout, and add chunked encoding if the header is set.
            Added pin info for bit-banded pin addresses (and jshGetPinAddress).

     1v80 : Fix SD card IO that can corrupt SD card on file append since 1v73 (fix #536)
            Fix some potential pointer issues in hashlib
            Make debounced setWatch output state+time information (regression fix #537)
            Shorten some internal property names (faster/less mem is 4 chars or under)
            Change 'internal property' prefix from '>' (fix #540)
            Duplicate properties in an object defn. now cause second to be used (fix #495)
            Make sure `E.unmountSD` doesn't forget custom SD card configs from `E.connectSDCard`
            Added support for USB CK pin (fix #544)
            ES5 parseInt behaviour - don't treat numbers beginning with 0 as octals (fix #538)
            SPI.send now returns Uint8Array when passed an array. Also takes `{data:X, count:Y}` as argument (fix #485)
            Fix `parseFloat(Infinity)` (fix #314)
            Speed up jsvIterateCallback for arraybuffers
            SPI speed improvements, esp for SPI.write (fix #547)
            TV out tidyup, and VGA output can now do line doubling
            Merge in USB HID support for STM32F4 (keeping old USB for the F1)
            Add built-in 'Flash' module to allow Flash memory to be accessed from user code
            Pulled load/save code out of jshardware into jswrap_flash.c
            Remove jsiOneSecondAfterStartup from Linux builds (fix #551)
            Add RLE compression when saving to flash, increase Pico RAM from 3000 to 5000 vars (fix #543)
            Fix `JSON.parse` when not given strings (fix #546)
            Tweak Olimexino board - 700->1k vars, but lowered code flash to 6k
            Disable flash prefetch on Pico (~1% slower, but less power and way more accurate ADC readings) (fix #545)
            Now throw errors when 'in' is used on an invalid datatype (fix #550)
            Updated (inaccurate) docs for Serial.write/print and removed duplicated code
            Changed Pico's device class to 0x02 - now works on older Mac OS 10.6.8
            Change reported USB HID type to 0, from 2 (mouse)
            Improve digitalWrite/etc documentation
            Add `pin.mode` and `pin.getMode` functions (mirroring `pinMode`)
            `Serial.setup` now remembers options if none specified (fix #557)

     1v79 : Fix Mac address parsing for top nibbles
            Make bind reference function internals not copy them. Fix scoped vars in bind (fix #533)
            Use jsvUnlockMany to tidy up code and save some space
            jsiExecuteEventCallback can now take an arbitrary number of arguments
            Allow setTimeout/setInterval to take extra arguments (fix #532)
            Ensure HTTP is closed even when no data handler (fix #535)
            Seed random number from analog input, add W.hwRand and E.srand (fix #534)
            Fix timing bug when setting timeouts from intervals in Deep Sleep
            Reduce timeout for IO (eg. I2C write) on F401 and F4
            Tweaks to keep code size low enough for Olimexino

     1v78 : Fix regression where SPI2/3 weren't working on most pins (fix #525)
            Allow MAC address to be set for WIZnet (fix #527)
            Ensure res.on('close') is called for empty HTTP requests (fix #528)
            Ensure that A9 is never the default pin for USART1 output (fix #526)

     1v77 : Add E.mapInPlace
            Allowed ArrayBuffer Graphics to store pixels MSB-first
            Added faster software SPI path for simple writes
            Make sure filesystem support gets compiled into Espruino Pico
            Fix jsvGetFlatStringPointer to return the correct address
            Fix I2C2/I2C3 on Pico
            Fix issue where garbage collect of a Flat String corrupted the free variable list
            Fix issue where Array.sort on big array with identical elements failed (#515)
            Add 'modules' variable, and set 'this' to 'exports' when parsing a module (fix #520)
            Fix instanceof implementation (and fix mem leak) (fix #523)

     1v76 : Merged in NetworkJS library (for JS networking implementations)
            Ensure that 'wrapped' libraries are killed before timers/watches
            Made 'Field or method doesn't exist' report back the field that doesn't exist
            Added quick and dirty scripts/test262.js runner script
            Fix propogation of Errors and Exceptions through function calls
            Allow parsing of integers > base 16
            Now allow functions with >16 arguments (fix #490)
            Fix assert fail for syntax error in do or while loop
            Maths operations now call Object.valueOf if it's needed
            Fix assert fail when jswrap_object_getOwnPropertyDescriptor called with non-string
            Fix Array.indexOf when array contains non-basic values
            valueOf returns a type error when called on undefined
            Make sure analogRead doesn't overwrite pin state if it was set previously with pinMode
            Make sure pinMode works with ADC input mode
            Tweak event handling - events such as `Serial.on('data'` now set `this` to `Serial`
            Add Function.bind (fix #318)
            Fix SPI.setup memory leak (fix #496)
            Fix assert fail on debug builds on Waveform output (fix #511)
            Added more allowed types of whitespace
            Added String.prototype.trim() (fix #507)
            Allow argument lists in Function() (fix #505)
            Propagate `this` into eval (fix #513)

     1v75 : Fixed issue with Pins/Bools as Array indices
            Fix crash when out of memory while creating built-in object
            Fix continue statement in nested loops (fix #501)
            On Linux, Exit nonzero when an error occurs (fix #499)
            Ensure that pipes 'complete' if the source closes (was previously only the destination)
            Make HTTP/Sockets throttle reads so internal buffers don't get full when piping
            Added http statusCode, statusMessage, and httpVersion

     1v74 : On Espruino Board, allow setTime to use full 64 bits so setTime(Date.parse("...")/1000) works
            Fixed issues with Waveform after 1v72 update to flat strings
            Added 'global' built-in value
            Fix inaccuracy of 'Date.now()' on STM32
            Improve jsvIteratorGetIntegerValue speed for arrays (fix #493)
            Change process.env.EXPORTS to something more useful for compiler
            Fix issue with graphics fill on PCD8544 LCD
            Add TypedArray.slice (from ES6) to help modules that use I2C

     1v73 : Add Uint8ClampedArray, remove code duplication in ArrayBuffer (fix #486)
            Fix regression where accessing certain member names of an undefined variable would cause a crash (fix #488)
            Fix behaviour of char code 16 at beginning of the line (it now doesn't re-add the prompt after processing the line)
            Added jspGetNamedVariable for use in compiled JS
            Fix glitchy time values on the Espruino Board (fix #394)
            Fix getTime()==0 in onInit, which could break timeouts in onInit after a reset (fix #462)
            Refactor Software SPI code into jsspi.c
            Allow filesystem to work on user-defined pins (fix #427)

     1v72 : Stop RTC being reset by hard reset (getTime will now be time since power first applied) (fix #412)
            Allow Function.apply to take typed arrays (fix #442)
            Allow arrays to be passed to digitalPulse so square waves can be created easily
            Force inlining of jsvLock/UnLock on most systems - improves performance a lot
            Fix issues with SPI.write, CS, and out of sync receive bytes
            Fix do..while without trailing semi-colon
            Ensure that &,|,^,etc all have different precedences (without extra recursion)
            Used new semi-recursive parse for expressions
            Fix filled column when fillpoly is off the end of the screen
            Fixed reporting of Serial RX pullup in `dump()`
            Add input thread on Linux, and fix idle and Ctrl+C behaviour (fix #451)
            Stop huge amounts of input events blocking Espruino's timers (fix #452)
            Add ability to use serial ports on Linux with Serial1.setup({path:"/dev/ttyUSB0"})
            Started ability to use SPI from Linux
            Added 'net' library with support for sockets
            Fix JSON parse of negative numbers (fix #456)
            Only keep RTC settings if the relevant oscillator is running (fix #444)
            Finally fixed sporadic compilation problems with '-Os'
            Fixed issues with intervals in onInit (#462)
            Remove libraries from root scope (fix #463)
            Fix pin namings on Nucleo boards
            Fix addition of stdlib's exit on Nucleo debug
            Allow setWatch to execute native functions inside the IRQ
            When dumping typed arrays, use the size if all elements are 0 (fix #448)
            eval() can now access local variables and function arguments (fix #460)
            Added 'flat strings' for typed arrays.
              - these use a continuous chunk of memory so are much faster
            Ensure that we only create as many Serial/I2C/etc items in Symbol table as we need (fix #453)
            Allow modules to return whatever was assigned to exports - not just the original object
            Allowed E.nativeCall (assembler/compiled functions) to execute directly from a flat string
            Working F401 USB VCP bootloader
            Make Press-poweron-release-press boot back into Espruino (this may confuse your OS)
            Assert failures (in non-release builds) now reboot the system on ARM
            Fix issues with freeing of variables not clearing the lock flags (fix #474)
            Make Uint32Array actually return uints (even if they're so big they have to be represented as doubles)
            Allow peek/poke to read and write arrays of values
            Add Boolean constructor (fix #311)
            Fix difference between String() and String(undefined) (fix #312)
            Fix I2C/SPI on F401/F411-based boards (fix #470, fix #473)
            Improved ArrayBuffer write performance
            Massively improved ArrayBuffer Graphics fill performance for bpp<8
            Fix issues with floating point on devices with <1024 vars (using 12 byte JsVar)
            Add ability to change I2C bit rate from I2C.setup
            Added VGA TV output
            Added E.toString (for converting anything into a string)
            Pulled Typed Array creation into its own function
            Added E.toString and E.toUint8Array
            Made I2C.readFrom return a Uint8Array (fix #479)
            Allow multiple byte OneWire reads and writes
            Fix setWatch on F3Discovery (fix #183)
            Ensure that E.getSizeOf() works for ArrayBuffers (fix #484)
            Don't allocate Flat Strings if we can get away with 2 normal string blocks
              - it's actually faster to allocate and uses less memory

     1v71 : Allowed WIZnet + CC3000 to be instantiated on any pins
            Fix break inside loop inside case inside function (fix 428)
            Added fs.stat and File.seek (fix #429, fix #430)
            Allow use of DLE (char 16) on an empty line to turn echo off for *just that line*
            Add XON/XOFF flow control on Serial + USB. This is enabled by default for Serial (fix #20)
            Fix irregular timing on Espruino boards with clock crystal (inc rev 1v4)
            Sort out 'Number()' constructor not being picky enough - parseFloat now parses 'Infinity' (Fix #325, mostly fix #322)
            Stop iterator in FOR loop being called once more after a break
            Fix bug allObjects found with iterating over undefined
            Fix ArrayBuffer.sort issue with element size >1
            Fix network de-initialisation on Linux
            Fix reference count issue caused by removing a timer that had already been removed
            Power up SYSCFG on F2/3/4 parts, allowing watch to work on ports other than A
            Wait after setting the RTC time, to allow registers to update (fix #438, fix #441)
            Now using gcc-arm-none-eabi-4_8-2014q3 for compilation - CodeSourcery stopped being supported

     1v70 : Make pipe remove its drain/close listeners. Stops out of memory for repeated piping.
            Fix parseInt for values too large to go in an int (#406)
            Fix integer maths when result is too large for an integer
            Fix mod operator with NaN/Infinity (fix #315)
            Fix signed array values in PACKED_BIT devices
            Drop JsVar size from 20 bytes to 16, increase Espruino variable count accordingly
            Fix Array.fill on sparse arrays (fix #410)
            Allow I2C repeated start (fixes some odd I2C devices, fix #390)
            Refactoring to use iterators wherever possible
            Merge fs_kill and file_kill to ensure that files always die before the filesystem
            Add `E.unmountSD()` to allow SD cards to be removed once they have been used
            Stop String.split("") adding an empty elementy to the array
            Tidy up linker script, allow F401 to use 3x16kB pages for storing program data
            Fix regression in long timeouts (fix #416)
            Use 'interval' var to specify if we're an interval or not (don't use 'recur' var)
            Stop while/for/etc resetting exception state (fix #419)
            Add  E.getSizeOf (fix #421)
            Fix jsvCountJsVarsUsed for names with values
            Make hidden names smaller to save a few JsVars
            If there's only one function scope, don't define an array and save 2 JsVars
            Fix setInterval on non-F1 boards (fix #415)
            Fix issue where large doubles (> +/- 2^31) were converted to -1 rather than truncated ints
            Fix E.getSizeOf (fix #424)
            Fixed JSON indentation issue
            Made 'pretty' JSON output look a bit better

     1v69 : Fix 1v67's regression of digitalPulse when doing lots of pulses
            Add configurable OneWire search command (for finding DS18B20s with alarm set)

     1v68 : Fix memory leak in String.split
            Fix references to `this` - you can now write `this["LED1"]`
            Fix memory leak when calling toString on a normal object
            Fix memory leak in Graphics.createArrayBuffer
            Fix memory leak when joining arrays containing null
            Fix memory leak when syntax error while getting function arguments
            Fix memory leak test when running on Linux
            Fix memory leak in filesystem file open (when failure)
            Fix memory leak on Syntax error
            Stop multiple exceptions from being reported (eg. Syntax Errors)
            Fix parsing of '!!' when not executing
            Improve Error.toString, and fix bug when an exception was thrown from a function
            Improve jsvObjectGetChild when out of memory
            Switch native function decls from 32 bits to 16
            Swap HY2.4 board to software LCD driver as well, work out pin mappings from PY file
            Fix inaccuracy in setInterval, which had started since 32 bit switch in 1v65
            Store JSWAT_EXECUTE_IMMEDIATELY in a way that will fit in 16 bit function decls
            Allow bit-packing of refs for low memory boards (fix #145)
            Now dump 'debounce' for setWatch
            Make sure that dump() outputs correct JS for undefined variables
            Allow pin counts per port of >31 on Linux-based systems
            Fix issue with lost high-speed events when using setWatch with small debounce
            Fix HTTP client regression
            Fix Date constructor issue (uninitialised variable) (fix #408)
            Fix invalid conversion of large ints to floats on ARM
            Fix reset behaviour for non-standard default Serial ports

     1v67 : Lower size of timer task array of devices with little RAM (fix #401)
            Move hidden lists out of the root scope (fix #357)
            Fixed exception catching
            Fix Serial1 initialisation after 'reset()'
            Fix parsing of try..catch when a serious error (not an exception) occurred
            Stop the utility timer queue filling with WAKEUP tasks if Espruino gets woken up early
            Add ability to specify default Serial TX and RX pins in BOARD.py
            Reduce how many digits of floating point values are normally displayed
            Fixed PWM output on B4 + B5
            Fix regression when using pins as array indices
            Remove negation for CHxN outputs - it seems they don't negate after all. Fixes PWM polarity on A7,B1,B13,B14,B15
            Add pullup to USART RX. Reduces wakeups and random characters on Serial1.
            Add error flags and E.getErrorFlags to report possible issues like buffer overflows and low memory (fix #136)
            I2C timeouts now throw exceptions (fix #403)
            Fix String.prototype.split with non-string args
            Add fake digital pins D0..D7 under linux (helps with testing)
            Rewrite ff_wtoupper and save 650 bytes \o/ (fix #368)
            Update Makefile to make it easier to cross-compile RPi->Espruino board
            Fix HYSTM32_32 LCD at the expense of a bit of speed (fix #137, fix #327)

     1v66 : Ensure that analogWrite(pin,1) works on negated outputs
            Allow multiple Waveform playback on one pin (+ wave fixes)
            Improve dump() for objects and Serial.on('data') (part of #397)
            Fix Date.getSeconds,Milliseconds, and documentation on getMonth (#399)
            Fix memory leak on Serial receive
            Fix all Serial receive characters being 0 if no bytesize is specified

     1v65 : SPI.send/I2C.write/Serial.write can now take variable number of arguments (fix #370)
            Don't check for token matches where we already know what it should be (fix #280)
            Improve file read speed for large reads
            Waveform stability improvements
            Fix Float32Array.set (and improve speed for non-float arrays)
            OneWire library now uses hex strings for addresses rather than 64 bit ints
            Fix issue with uninitialised function arguments (fix #391)
            Fix parseURL for numeric keys in query string (fix #388)
            When running JS files under Linux, do two parses to ensure that Functions are 'hoisted'
            Add Object.create()
            Add Function constructor
            Add Object.getOwnPropertyDescriptor (although it won't return spec-compliant values)
            Add some Stubs for inbuilt Date and Error classes
            Added throw and try..catch..finally (see #40)
            Fixed overriding of builtins with other Builtins
            Added Date.valueOf
            Stop warning about break at the end of 'default' in switch statement
            Switch to 32 bit ints (fix #324)
            Added Array.prototype.reverse, and also for ArrayBuffers (fix #389)
            Swap JsVar fields around so everything is aligned on the correct boundaries
            Merge jsvNewWithFlags and jsvNew - making variable allocation a bit faster
            Fix changeInterval regression after int32 changes
            Remove JSV_NAME flag - paving the way for more efficient variable storage
            Store only 32 bit time for events (work out full 64 bits in event loop)
            Increase event buffer size to 128 (from 64)
            Enabled Graphics + CC3k support in the F3Discovery
            Make `Serial.onData` call back with >1 char (#383)
            Move `Serial.onData(...)` to `Serial.on('data',...)`
            Add Serial.read/available/pipe (fix #383)
            Add HTTP client/server read/available/pipe
            Add documentation for events (and tidy it up for constructors)
            Stop HTTP server closing before all data has been read
            Fixed parsing of multiple shifts
            setWatch now reports the pin back (fix #275)
            Fixed memory leak in g.getPixel with arraybuffers
            Fixed memory leak in "".indexOf(".")
            Fixed ArrayBuffer Graphics where width*height*bpp&7!=0
            Converted parse errors to throw exceptions
            Added Date.parse and Date.toString
            Fix parsing of integers that are too big to fit in an int32 (they're stored as doubles)
            Fix Linux Espruino when no tty is present
            Shave a few bytes off size of jsiDumpState using printf
            url.parse now unescapes the query string (fix #227)

     1v64 : Fix 'a=[2,3,4];delete a[1];'
            Make sure parseInt("0x01",16)==1 and parseInt("0x01")==1 but parseInt("0b01",16)==0
            Fix equality check used in switch, so false !== 0
            Improve Math.pow accuracy for small integer powers (fix #374)
            Make Ctrl-C only interrupt code if it has been running for too long (fix Ctrl-C -> CC3000 restart issues)
            Removed duplication in symbol lookup (fix #372, fix #323, fix #343)
            Fix JSON.stringify with circular references (fix #378)
            Fix String.indexOf when search string is bigger than the string being searched (fix #377)
            Add String.prototype.slice() (fix #376)
            Changed to more compact binary search symbol table (fix #278)
            hasOwnProperty now doesn't check prototypes #24
            Added Object.getOwnPropertyNames (fix #79, fix #158)
            Move 'constructor' into the correct place, be more aware of builtins in prototypes (helps #380)
            Handle __proto__ on builtin object types (eg. [].__proto__) (fix #381)
            Remove indirection of __proto__ (fix #102)
            Properly fix Object.getOwnPropertyNames (fix #380)
            Remove jsvFindChild*Ref (fix #375)
            Added LoopbackA/LoopbackB serial ports (fix #61)
            Fix slowdown when lexing long strings
            Remove Lock/UnLock in jslGetNextCh - should speed it up
            fs.appendFile() now works even if the file doesn't exist (fix #385)
            Support unicode escape sequence (\uXXXX) but crop to 8 bits (fix #386)
            Stop setInterval/etc increasing index numbers (fix #382)
            Clear existing digitalWrites on reset() (fix #231)
            Stop setWatch getting invalid data on load/save/reset (fix #254)

     1v63 : Memory leak when defining functions (fix #359)
            Fix Instance properties overwrite prototype (fix #360)
            Fix `edit(functionName)` without quotes (fix #356)
            Fix 'Uint32Array is not unsigned' (fix #330)
            Ensure Object.keys([9,,undefined,9])==[0,2,3] (partial #349)
            Store array length in the array root node rather than the last element (fix #351 #361)
            Object.keys on array now returns strings (fix #348)
            Remove jsvArrayGetLast (fix #363)
            Fix issue parsing `function() { return }`
            Stop jspNewObject creating a new object name if one already exists
            startup_stm32f10x_hd.s now explicitly sets the stack pointer. Allows Espruino images to use more RAM
            Add BusFault hander, to allow peek and poke to unmapped addresses without HardFaulting the ARM
            Fix edit(...) so that functions themselves (not just the variable) are updated (fix #366)
            Crop lines in errors when > 60 chars (fix #364)
            Improve when stack traces happen for error reporting
            Better error messages, and more efficient handler
            Improving Util Timer rescheduling to try and avoid 64 bit divisions
            Fix a lot of WIZnet W5500 issues (thanks @mgg1010!)
            Add E.reverseByte
            Add HIGH and LOW (fix #371)
            Improve docs for SPI/I2C/Serial.setup
            Force reconnect on CC3000 disconnect (fix #373)
            Added cephdon's streaming file API (fix #12)
            More WIZnet W5500 stability fixes - try and ensure that HTTP server never goes down
            Fix HTTP client Host header when accessing ports!=80

     1v62 : Added ArrayBufferView functions as per ES6 spec (fix #310)
            Added Graphics.setRotation (fix #321)
            Added Graphics.drawImage (fix #198)
            Added E.toArrayBuffer for fast string->array conversion
            Accessing an undefined array/object element now doesn't create it (fix #63)
            Fix fs.unlink returns true if the file does not exist (fix #331)
            Try and improve timer overlays by reordering the alternate function list
            Ensure that PWM output doesn't enable negated/non-negated outputs when it doesn't have to
            Improve console performance when sending long strings
            Initialise Graphics flags Graphics.createCallback - could have caused all kinds of issues
            Now make setInterval > 5s less accurate when setDeepSleep is on (saves ~0.5 sec of non-sleep time)
            Fixed problem when accessing an array with a string in a variable
            Fix issues with `"0" in {0:1}` (and hasOwnProperty)
            Improved interpolate function, and moved it out of ArrayBufferView into E
            Fix Problem with Object.keys on a string (fix #347)
            Fix assert fail when deleting a property that doesn't exist (fix #344)
            Ensure that dump remembers function names if they were in the root scope (fix #338)
            Fix memory leak in fs.readdir
            Ensure that abbreviations in console's '=...' output appear on newline if needed
            Add String.replace (fix #334)
            Make Graphics.drawImage draw bottom line of pixels (fix #329)
            Add Array.shift/unshift (fix #342)
            Fix Defining function after return causes error (fix #326)
            Fix deleting the last element in array (fix #346)
            More helpful I2C error messages (fix #10)
            Fix overriding built-in functions (fix #202)
            Add ES6 Array.prototype.fill (fix #317)
            Modified jsiQueueObjectCallbacks (and Object.emit) to support >2 args
            Added support for SPI LSB-first
            WIZnet improvements (specifically on HTTP server)
            Added WLAN.setIP for CC3000
            Fix String.split issue with last element (fix #352)
            Remove order warning for SPI if no order given (fix #353)
            process.env will now contain the git commit
            Move setInterval/Timeout implementations into jswrap_interactive (makes more sense)
            Add setWatch warning if it's not possible (fix #337)

     1v61 : Fix toString crash for large numbers
            Support floating-point literals without a leading 0 - eg '.5' (fix #296)
            Fix array access with booleans (fix #290)
            Fix "==" issues where only one argument is an array (fix #283)
            Make Array.join ignore null values (fix #289)
            Callback graphics now works even without a fillRect implementation (fix #295)
            ArrayBuffer Graphics now supports 2 and 4 bits as well as 1,8,16,24,32 (fix #301)
            Allowed array.splice to as many arguments as needed
            Make Array.sort() use string compare by default (fix #291, fix #292)
            Allow [,] and [1,2,,4] - (fix #287)
            Stop JSON.stringify using 'undefined' (fix #286)
            function.call can now have more than 4 arguments
            Rewrite native function caller (fix #277)
            Fix conversion of floats to booleans (fix #307)
            Fix parseInt of NaN/Infinity (fix #309)
            Add extra escape codes in strings (fix #304)
            Ensure String.charAt returns empty string for out of range (fix #305)
            Make REPL faster when receiving large amounts of data (fix #303)
            Improved jspeFunctionCall speed, added Named functions (fix #77)
            Allow Array.map.forEach to be applied to Strings and ArrayBuffers (for #310)
            Tweaks to make more Array functions work on non-arrays
            Added Array.reduce
            Allow commas in expressions at end of for loop - `for (;;i++,j++)`
            Fix SPI send with a single number

     1v60 : Fix unary plug on variable not working (fix #268)
            Added DNS with eth.setIP() for W5500
            Fix lock 'leak' when creating Graphics with callbacks
            Small fixes for trigger/timer
            Make dump() + console aware of built-in SPI/I2C/etc
            Add Pin constructor for converting numbers into a pin object
            Added getPinMode
            Fixed I2C saving state (fix #270)
            Add JTAG to ignore list for some boards
            Fix LCD FSMC formatting and report if LCD is unknown
            You can now reference built-in functions. eg. [1,2,3].map(Math.sqrt)
            Add Object.valueOf - help with #187
            Add Object.hasOwnProperty (although it does have some false positives) - #24
            Add software SPI - fix #41
            Fix issue when constructing an ArrayBuffer with a floating point length
            Fix Math.round regression and add checks to ensure it can't happen again
            Fix DEVICE_IS_XXX defines (fix SW SPI regression)
            Fix hardware SPI regression (getting out of sync after ArrayBuffer write)
            Removed non-standard Integer.valueOf - use "A".charCodeAt(0)
            Fix non-standard ArrayBuffer behaviour when constructing an ArrayBuffer from an ArrayBufferView
            Fix `1 in [2,3,4]` behaviour - it searches keys, not values
            Make parseInt(..., >36) return NaN
            Make Number.toString() use lowercase chars for hex
            Fix issues with NaN, negative zero, and Math.round
            Fix equality checks with null
            Fix comparison of integers with empty string/whitespace+number
            Added nativeCall, which allows C/Assembler to be called from JavaScript
            Fix custom font memory leak

     1v59 : (function(){})?1:0 should == 1 (fix #261)
            Fix Math.pow (Fix #260)
            Fix String.split() (Fix #259)
            Added Array.concat (Fix #262)
            Increase RTC/getTime reliability by ensuring overflow can't happen
            Added Math.min/max
            Allow jswrapper to wrap objects with a name >8 characters long (fix #264)
            dump() now doesn't print 'var X = undefined;' - just 'var X;'

     1v58 : Fix Serial.parity
            Fix glitches in jshGetSystemTime
            Added Graphics.setFontCustom for custom fonts
            Added String.lastIndexOf, and made String.indexOf with fromIndex work
            Used non-bold vector font, improve alignment, and make curves lower quality
            I2C can now write any size (as long as it fits on the stack!)
            Try and enlarge fillRects caused by polygons
            Fix === issues, fix #257
            Add Graphics.getColor/getBgColor for Juergen
            Added E.convolve for doing fast calculations with Waveforms
            Allow String.fromCharCode with multiple arguments
            Add builtin_modules to board's JSON
            Added E.FFT for Fast Fourier Transforms
            Added 16 bit read/write to Waveform (and speed up utility timer)
            Fix utility timer - now interrupts just in time

     1v57 : Tweak IRQ priorities to try and make SPI RX more reliable
            Make http default to port 80 if no port is specified in options
            Try and stop issue with System Time suddenly jumping forwards
            Fix assert fail when clearing and adding timeouts from within a timeout
            Fix modulo (actually remainder) operator for floating point values :/

     1v56 : Added atob and btoa (for base64 encode/decode) - fix #244
            Added Array.sort() - fix #220
            fs.writeFile/appendFile now return false if they fail for some reason
            Move Graphics init and idle functions out of jsinterface.c
            Add HttpServer.close
            Ensure that Linux command-line tests keep running if there's something to do
            Epic networking refactor - it should now be possible to support multiple network devices in a single binary
            Now only remove the interval/timeout/watch that's causing the error - not every one
            Change names of functions in callback-based Graphics so they don't conflict with the real ones
            More CC300 reliability - now range check the return value from send+recv, because if there's a timeout it can be wrong
            Fix memory leak in setWatch with debounce
            Fix 'repeat:false' in debounced setWatch
            Make sure 'repeat:false' disables the hardware watch
            Initialise RTC roughly 1 sec after reset, and use external 32kHz oscillator if it exists
            Added E.enableWatchdog (fix #252)
            Fix negative start value for String.substr()
            Fix problem where the RTC's full 32 bits weren't combined properly

     1v55 : Add String.toUpperCase/LowerCase
            Fix E.getAnalogVRef() regression
            Add Math.tan()
            Ensure Double/Integer have Number as a prototype (fixes: Number.prototype.n=function();(5.0).n() )
            ||/&& now doesn't use booleans (fix #251)
            More resilient parseInt behaviour
            Allow data listener for HTTP POST (fix #226)
            Stop JSON.parse using eval (fix #249, fix #208)
            `.toString` is now called when a String is needed from an Object (fix #57)
            Fixed reference count error when looking for functions in an Object's prototype
            Fix issues with Numbers as Strings in maths (eg. '-5'|0)
            Make sure NaN|0 == 0 (and not some huge number)
            Ensure that [1.23]*1.0 == 1.23 (fix #91)
            Don't pull in cos (use sin(x+PI/2))
            Try and save flash memory on Olimexino board

     1v54 : Add 4x6 font (instead of 8x8)
            Fix occasional instability with Waveform read/write
            Refactor JSON to improve speed and code size (using cbprintf)
            Now print special 'short' JSON for console.log (and the REPL) (fix #47)
            JSON.stringify now doesn't print functions (fix #207)
            Refectoring jsparse.c to name functions after their JS Grammar names
            IF statement now accepts commas
            Ensure that undefined+0 == NaN (only worked for floats previously)
            Fix assert fail (issue unlocking when executing built-in functions)
            Fix setInterval regression in dump (and tidy up code)
            FS lib now resets when issuing the reset() command (fix #200)

     1v53 : Attempt to deal with the case where CC3000 crashes on initialization
            Fix regression with setInterval/timeout and saving
            Fix issue with saving Serial baud rates
            Added ArrayBuffer.set
            Use jswrapper.c for executing idle/init/kill events for libraries (cleans up jsinteractive.c)
            Added beta 'Waveform' API to allow simple audio output
            Improved non-deep-sleep power draw by allowing Espruino to wake itself on the Utility timer (rather than SysTick)
            Allowed Waveform API to output on both DAC and PWM
            Improve auto-generated documentation
            Speed up ArrayBuffer.set and allow Strings to be used properly
            Fix jsvArrayJoin if memory runs out
            Added E.sum and E.variance array operations
            Added Waveform Analog Input

     1v52 : Fix memory leak in Array.slice
            Fix broken Serial initialisation (partial fix for #241)
            Add fs.unlink (for deleting files)
            Fix url parsing when there are two slashes
            Fix recent changeInterval regression
            Making CC3000 recover properly in the case of repeated HTTP GET
            Add alternate function remapping for Serial and improve Serial.setup error reporting, fix #241
            Added preliminary WIZnet W5500 support (see http://www.espruino.com/WIZnet)
            Alt Enter (27 + 10) now always inserts a newline: (eg. for `if (X) \n Y`)
            Fix digitalPulse with not a number
            Make digitalPulse(... 0) wait until the last pulse is complete
            Stop Espruino sending out so many carriage return characters (fix #243)
            Added 'delete' keyword (fix #39)

     1v51 : Added debounce to setWatch (fix #14)
            Tidy up timeout/watch code and now store an integer for interval
            Fix crash in url.parse (string free)
            Fix Modules.addCached bug which means that Modules.removeAllModules created a memory leak
            Fix regression introducted by fix for #199
            Added 'Esc,[,2,K' escape sequence for clearing lines. Much safer than Ctrl+C which tends to break out of execution.
            Fix bootloader (broken by LTO in 1v49)
            Added Number.toFixed
            Make number.toString(base) work for floating point (fix #232)
            Fix Linux jshSleep so that timeouts are handled at <10ms if required (fixes test056)
            Now use jshardware's SPI for SD filesystems - more multiplatform
            Now ref thisVar, which stops it being repurposed into a Name for array accesses (fix #233)
            Fix Linux halting when there is one long timeout but no other activity
            fs.readFile returns 'undefined' if file is not found. Also make readdir return undefined on failure (fix #229)
            Remove disk_timerproc in SD card implementation
            Upgrade fatfs to R0.10a
            Tweak jsinteractive.c to help reduce code size
            Finally added Long filename support for FatFS (fix #78)
            Epic refactor to remove JsParse (fix #17)
            Implement faster Graphics ArrayBuffer fill (affects vector fonts + clear)
            Stop repeated analogWrite with messing up PWM waveform (fix #56)
            Swap open and close brackets in bitmap font (fix #191)
            Graphics arraybuffer/callback now accepts 16bpp
            Added ability to specify a JS function for Graphics fillRect
            Graphics setPixel(x,y,undefined) to use foreground colour (fix #215)
            Make sure that interruptions are handled better while drawing to graphics
            Make sure that stack overflow errors are handled more tidily (and increase limit for warning)
            Increase available stack on Espruino Board
            Stop FatFS using insane amounts of RAM
            High res timer (now to 1/2^23) using SysTick with RTC as a base (fix #168)
            Added 'Infinity' constant
            Fixed type equality check between int and float (should treat them as the same)
            Fix parsing of '018' - it's not Octal after all (but 017 is)
            More accurate values for PI and E
            Fix charCodeAt being signed (should be unsigned)
            When casting Strings to booleans, so s.length!=0
            Guess initial values for average SysTick time - means that getTime is more accurate for the first 1-2 seconds after startup
            setWatch now reports lastTime - time of last state change #238
            analogWrite now respects pinMode (fix #234)
            Add Open Drain support to pinMode (fix #225)
            Fix calling Number([value]) always returns undefined (fix #186)
            When disconnected from the net, make sure we free all HTTP clients/servers
            Completely remove IRQs from CC3k code
            Speed up CC3k code, try and make it automatically power cycle it on timeouts
            Fix SPI MISO on F4 board
            Move CC3000 to SPI3 (same pins) so SPI1 can be used for other things
            Compile CC3000 support in for the F4 (untested)
            Process.env now reports board serial # and current console device (se we can throttle for Bluetooth) (fix #219)
            General bugfixing for low memory situations
            Make string free non-recursive
            Fix issue where fs.readFile of a big file would cause Espruino to crash
            Fix memory test harness

     1v50 : Fix broken Web IDE caused by change to printing JSON for console.log (part of #206)
            Fix bug when trying to stringify {5:5}
            Allow {1:2} to be parsed (fix #199)
            Added SPI RX IRQ. Caved in and used a few bytes for buffers, made SPI significantly more reliable

     1v49 : Change compiler flags to allow link-time optimisation
            Increase buffer sizes on Linux
            Increase buffer sizes on boards with >= 20kB RAM
            Made Startup banner smaller
            Less printing when loading from flash
            Don't display startup banner if loading from flash (an easy way to fix #213)
            Fix HTTP response code of 0 (fix #212)
            Add timeouts to TI's CC3000 driver
            Add timeouts for SPI, and other timeouts now interrupt execution
            Lower USB interrupt priority, remove pesky PriorityGroupConfig that was breaking other IRQ priorities
            Until we sort out SPI RX and IRQs, lower default SPI baud rate to stop timeouts
            console.log and print output JSON now (part of #206)
            Added handling of query in url.parse - still not fully compatible though (fix #205)

     1v48 : Fix issue where the size of command history is being reported wrong and so process.memory().free is reported wrong too
            We now loop without a seek to position inside the string (much faster if loop is not near the start of a fn) (fix #53)
            Faster string iteration which doesn't involve incrementing it->index
            Swapped to jumptable to lexer (should be a bit faster)
            Added the 'E' class, with getAnalogVRef and getTemperature (fix #60)
            Deprecated Math.clip (not in spec) and introduced E.clip
            Fixed bug in common.py that meant that ifndefs in JSON were sometimes not obeyed (better mem usage on small chips)
            Fix deep sleep breaking ADCs

     1v47 : Fix issue with dump() and input_pullup not being quoted
            Fix regression that broke OneWire in Espruino Board (#197)
            Fix clock speed issue on SPI1 (https://github.com/espruino/EspruinoDocs/issues/18)
            Don't interrupt on USB ESOF or ERR  - allows 'normal' sleep without interrupting every 1ms (fix #195)
            Remove pointless KickStarter line printed on startup
            Added bootloader hack to Python bootloader

     1v46 : Fix parseFloat("") not returning NaN, and parseFloat(" \t 5 £$%^&(*$") returning NaN
            Added isNaN() function (fix #184)
            Fix parse order for 'typeof' (fix #172)
            Added Number object (fix #165)
            Bounded ftoa (stops crash when printing Number.MAX_VALUE) - helps with #185
            Added Array.isArray() (fix #160)
            Add do...while (fix #151)
            Stop Espruino board from crashing if you try to create a web server without a connected CC3k (fix #182)
            Remove Array.contains as it's not in the spec (use indexOf instead if you need it) (fix #161)
            Fix nasty bug where adding/removing intervals/timeouts while in one could cause issues
            Fix bug when printing 1.999999999 and similar (fix #190)
            Remove need for pow for exponentiation. Not great but it fixes some tests that failed on FP inaccuracies
            Change polarity of setSleepIndicator (fix #194)
            Allow array.push with multiple arguments (fix #189)
            Speed up array access by searching from the end backwards if we think the number is in the last half (fix #46)

     1v45 : Fix parseFloat("foo") not returning NaN (and assert) - fix #149
            Remove Integer.parseInt
            Fix parseInt("bar") - fix #150
            Ensure that maths ops with null do treat it as 0 rather than a string - fix #156
            Fix digitalPulse length (properly!) - fix #154
            Making sure that undefined gets cast to NaN
            Fix Array.indexOf() returns undefined instead of -1 - fix #155
            Moved memory() to process.memory() - added more info too
            Try and improve handling of PWM timer speeds
            Fixed varying SPI baud rates depending on device
            Makefile changes for OSX compile

     1v44 : Modified build system to store binary names in the python definition
            Fix nasty regression involving losing code at the end of Strings
            Fix segfault when pinMode is called on an invalid pin
            Now disable interrupts during 4 bit SPI send - it's just too much otherwise
            Detect unfinished block comments in console (fix #138)
            Fix flash write on most 10XxB boards
            Fix PWM output on all STM32 boards
            General hardware tidy in prep for more intelligent device management
            Run initialisation code before setWatch, to make sure pullup/down is set beforehand
            Change 'Pin' datatype to be an unsigned char - makes tests easier
            Now use the hardware RTC for keeping system time. Allows proper deep sleep on Espruino board
            FINALLY - fix the USB VCP lost characters issue (#94)

     1v43 : Added 'Modules' object with support for adding/removing cached modules
            Allow product ID to be changed via Makefile
            Fix documentation (and old-fashined Parsing style) for JSON
            build_jswrapper now outputs errors to stderr (more compatible with default (silent) build process)
            Fix issue when parsing quotes in strings
            Added void operator for closure minification compatibility
            Ensure that return takes the comma operator
            Fix issue where printing Infinity would crash Espruino (fix #129)
            Finally some working (extremely beta) cc3000 code
            Added jsvObjectGet/SetChild to simplify some wrappers
            'http' now uses JsVars for storage (so is suitable for non-linux devices)
            Turned 'http' into a library
            Added process.version and process.env (fix #131)
            Changed handling of 2nd arg of << so that precedence is correct
            Fixed handling of 'for (;;)'
            Fix lock leak in Module handling
            Update ST's library for the STM32F1
            Update ST's VCP implementation
            Added prefix operator (fix #130)
            Allow espruino for linux to be run with '#!' in scripts
            Fix indexOf on final element of strings (fix #133)
            Remove JSV_PARENTINFO, as it turns out JS doesn't keep track of function scopes anyway (fix #109)
            Make 'this' a keyword (now faster, more memory efficient)
            Make 'Hardware' (root) the default value of 'this'
            Add jsvArrayPushAndUnLock and modified code to use it (fix #135)
            Now remember I2C state (partial fix for #13)
            Replace 'pow' function with a smaller version - save ~2kb
            Shaved another 1200 bytes off jslTokenAsString
            Now store Pin state (fix for #13 on F1 parts, F4 still looks broken)
            Added Graphics.stringWidth
            Added internal Printf function
	           Misc speed and code size improvements
            This version has gone to Seeed for use on the KickStarter boards

     1v42 : [ebirger] allowing 'new' with no brackets
            Allow built-in functions with variable numbers of arguments (fix #83)
            Implement 'String' constructor in the normal way (fix #110)
            Fix regression with parsing constructors while not executing
            Allow multiple arguments to print and console.log (fix #92)
            Make 'arguments' array available in functions (fix #100)
            Fix an assert fail, and handle some potential memory leaks
            Don't show __proto__ and constructor with for..in, keys(), or JSON.stringify
            Make 'trace()' output more readable debug data for complex structures
            Fix memory leak whe parsing functions iwht variable numbers of arguments - fix #115
            Defined NaN
            Stop 'new undefined()' crashing Espruino - fix #120
            Get A13/A14 working on Espruino board (these were JTAG)
            Get bootloader size direct from Python (remove hard-coding)
	           Fix '~' operator when acting on variables
            Made bootloader a bit more error tolerate (CRC on write)
            Added %=, /=, and *= operators (fix #121)
            Allowed Object.toString() to take a radix argument for integers (fix #125)
            Fix error message issue - broken strncat (fix #124)
            Add comma operator (fix #122)
            Added some basic code for STM32F429IDISCOVERY - not currently working though
            This version is the one sent off on the Test Harness (so will probably appear on boards)

     1v41 : Fix Olimexino compile (https://github.com/espruino/Espruino/issues/6)
            [ebirger] Member constructors (eg. new a.b() )
            [ebirger] Ensuring integers with radix specifiers can still be parsed if a radix is specified
            Fix for tests/test_json_arraybuffer_001.js - iteration of arraybuffers of length==1
            Add Object.keys(...)
            More arraybuffer iteration fixes
            On linux, use built-in stringToFloat to aid debugging. Handle exponentials, fix #31
            'make serialflash' is now works correctly for Espruino Boards with bootloader
            setWatch(..A0);setWatch(..A0);clearWatch(1) does not now kill the other watch, fix #25
            One-based setTimeout/setWatch, fix #3
            Added Function.call and Function.apply, fix #54
            'http' and 'fs' are now libraries that need to be 'require'd, fix #8
            Updated pin info for STM32F103xC/D/E chips, fix #84
            Fixed linker script for STM32F4 (discovery board now works)
            Object prototypes are now Objects, fix #101
            Board docs now specify '3.3v' only pins fix #104
            Add Array.forEach
            Fix searching down >1 prototype to find functions (one more issue posted in #99)
            Fix "12345"/5 type issues (fix #90)
            'Consting' some string functions
            Fixing arrays with string indices that are actually numbers \o/ (fix #19)
            Released onto website

     1v40 : Ensure that LCD.prototype.setPixel = function actually works
            Refactor LCD driver code to allow lcdInit (and start of making it non-platform-specific)
            Built 'LCD' support into linux/raspi/carambola
            Add initial SPI.send(ArrayBuffer) support - even if NO VALUES RETURNED
            Start of built-in Nokia 5110 LCD support
            Remove GPIO clock removal on sleep for now (it kills setWatch)
            Fix (sub)ArrayBuffer problems (test100.js)
            Added setDeepSleep - still beta put power consumption drops to 1mA
            Fix broken name for httpCRq.write
            Changed LCD to Graphics - added ability to render to ArrayBuffer
            Fix 8 char built-in class names
            Adding preliminary Sony SmartWatch support
            Adding preliminary support for completely bare 36 pin chip
            Fixing pin defs for Espruino board rev 1v1
            Added proper SDL/ArrayBuffer and JS Callback graphics support
            Added "ifdef" ability in build_jswrapper
            Take JSVAR_CACHE_SIZE out of jsutils and put it in the board config file
            Added JSV_PARENTINFO which will allow us to do things like setTimeout(foo.bar,10)
            Fixed arrays in non-executes streams - 'if (0) print([1,2,3]);'
            Added 'require' function loading modules from node_modules on SD card
            Added module cache to stop modules being re-loaded
            Renamed internal vars to start with '>' - much easier to distinguish for 'dump'/etc
            Only use parentInfo on functions
            Load all tests in test dir - don't do them by number
            Added 'zigzag' ordering for ArrayBuffer Graphics
            Added 'vertical_byte' ordering for ArrayBuffer Graphics
            toJSON now ignores 'hidden' object elements
            Special-case jsvArrayBufferIteratorSetIntegerValue
            Make SPI output an ArrayBuffer
            Use best out of 3 for DelayMicroseconds calibration - something seems flaky right after bootup
	           Lines now drawn from p1 to p2 inclusive
	           Events now use jshPushIOWatchEvent (should cut down on code) also fixed bug with watching pin #11
	           Now remember if pinMode was set or not
       	    Transform ```code``` in JSON into a code tag in the documentation
            Graphics now supports FSMC for HY boards again
            Drawing vector fonts is now roughly the right size and position (still not 100%)
            Remove registration code
            Adding MPL licence
            Remove Arduino bit manipulation functions - nobody seems to use them anyway
            # of flash pages/etc now comes from board info
            [ebirger] Supply the correct arguments to Array.map
            [ebirger] Method calls and membership evaluation should be done on all factors (ee. [1,2,3].foo())
            [ebirger] When running multiple tests, only set up terminal once or it breaks the terminal window on exit
            Added STM32-style USB CDC bootloader for Espruino Boards
            Added scripts/create_espruino_image.sh to package up bootloader and espruino into one binary
            SHIPPED on Impatient developer boards

     1v39 : Added Bitwise NOT operator
            Added Raspberry Pi version to ZIP (with HTTP support)
            Fixed load/save on Linux Devices
            Added pinMode function (to allow pull-ups/pull-downs to be turned on)
            SPI.send4bit/send8bit will now not mess up the final element
            changeInterval now clears up stored up callbacks (eg, setInterval(.., 0.01)...wait...changeInterval(...,20)
            Ctrl-C no longer prints anything, which avoids lockups
            No longer print "Execution Interrupted" if nothing was interrupted!
            Added >>>= >>= and <<=
            When entering text interactively, ensure that there are no trailing spaces

     1v38 : Tweaks for Arduino IDE compile
            Removed '(char #)' from stack trace, as a bit pointless now
            Added better reporting of execution location when Ctrl-C pressed
            Urgent fix for non-working Olimexino since 1v33
            Fix string comparison when strings contain "\0"
            Added LED1/2/OSC/SD/etc to Olimexino Board docs

     1v37 : Urgent fix - power saving code made it difficult to re-flash Espruino (now only apply this to Espruino Board)

     1v36 : Fix documentation for Array.pop()
            Added some much better board documentation
            Fixed DAC output on F3
            Fixed DAC output on devices where PWM is also available and the alternate function is less than the DAC's

     1v35 : Attempt to reduce power consumption when sleeping by turning off GPIO, and setting GPIOs to AIN on reset
            Fix F3 issue where ADC/DAC weren't picked up properly
            Tidy up register text and add KickStarter mention
            var a = {}; a[LED1]=0; - not converted to String
            JSON (and hence dump()) now dumps ArrayBuffer correctly

     1v34 : Faster jshFromDeviceString
            Preliminary support for flow control on Serial receive
            Speed improvements by removing jsvGetRef from jsvUnLock
            fast 4 byte pre-check in jsvFindChildFromString
            Skip lock/unlock in FindChildFromString to help increase speed
            When we unplug USB, only go to the default console device IF that is the device we're currently on
            Support for custom Espruino board
            Added ArrayBufferView.interpolate
            16 bit SPI send for send4bit/sevrnd8bit (better reliability on low-end chips)
            Fix JSON dump of typed array
            Added Math.clip(x, min, max)
            When saving on flash, don't do jslTokenAsString properly
            B3/B4 move from alternate fn
            Fix incorrect reporting of analog pins
            Fix I2C.readFrom on STM32F1/4
            Make 1/2 == 0.5 (was being sensible before, but now follow JS spec)
            Ctrl-C while in timer fn clears timers (but not outside it)
            Fixed broken clearInterval from within setInterval
            Hopefully fixed issue on SSD1289 LCD controller
            Trigger wheel handler to use interrupts
            2D arraybuffer interpolation
            Added Math.wrap, fixed a lot of trigger issues
            Fixed SysTick priority/preempt problems
            Slowed the SysTick timer back down for everything
            Fix Int8Array signedness on F4 boards
            Refactored source code tree

     1v33 : fix character encoding issue of "\16"+"1" != "\161"
            Refactoring of ArrayBuffer into iterator, and addition of a general purpose iterator
            Fancier assert for debugging
            jsvArrayJoin to use new iterator
            for (i in ...) to use new iterator
            I2C and SPI use new iterator
            Serial.write() - to allow single ints to easily be written
            changeInterval assert fail when given a function by accident
            added peek8/poke8/peek16/poke16
            memory() now takes account of command history size
            memory() on ARM reports the end address of the stack - so it can be used as a scratchpad with peek and poke
            Try and reduce code size by not inlining several functions
            No refs for StringExts - so we get one more byte per JsVar (~5%) more storage efficiency
            Move from jsvIsBuiltInFunction to computer-generated jswIsBuiltInFunction
            When creating Objects, check for built-in function BEFORE creating an Object class for it
            Built process now checks that flash usage is under the allowed value
            Added short compare to jswHandleFunctionCall to reduce code size
            Added 3 byte compare (4 byte read and AND off top byte) - faster, less code
            Auto-generate jsvGetBasicObjectName from docs
            No longer using refs for storing whether free or not - use flags with JSV_UNUSED and get one extra var with 8 bit refs
            Switch to using STRING_0...STRING_MAX in flags, rather than specific bits in JsVarFlags - allows more that 15 chars to be used per JsVar
            Make ArrayBuffers actually be ArrayBufferViews - saves on extra string-handling code at expense of one var
            Make sure Uint8Array,etc inherits from ArrayBufferView
            Fix issue where a '\0' coming in from serial was not put in e.data properly
            Don't inline some functions when we're trying to save on flash
            Re-use sin for cos, pow for sqrt to reduce code size

     1v32 : Fixed embarassing issue with 0.999=="0.A"
            Added and checked Pin.writeAtTime on STM32
            Now don't allocate events array - just allocate directly, which saves memory and is faster (although slighty out of order)
            Docs: now Alphabetically sorted, and class instances not listed by accident
            Fix issue where Ctrl-C on ANY Serial port caused execution to be interrupted
            Updated busy indicator to cope with recent change to not allocate events in an array
            Fixed I2C on HY 2.4 board - I2C needed hard reset
            Added basic ArrayBuffers/TypedArray support
            Fix memory leak when error created with [] on a non-array/object
            Improved hyperlinking in documentation
            Fix I2C receive bug on F4
            Increased VL board's input buffer size

     1v31 : Fix PWM output on TIMER1/8 pins of the STM32F4
            Fix PWM output for negated timers
            memory() now runs a GC pass
            Fixed multiple occurrence of functions in reference

     1v30 : STM32F1: fixed AF issue meant peripherals would never return from AF mode
            STM32F1: When given an invalid pin, now reports if pins are 'af' or not
            Updated SPI.setup docs to mention that you can't mix AF and non-AF
            If one SPI pin is specified but others aren't, only that pin will be set up
            Added Olimexino hack so SPI1.setup works as expected
            Allow using [] on a function
            Fix precedence issue, so var a = function() { return 1; }(); works
            Update SPI documentation
            for (i in f) can now iterate over functions
            Optional argument to trace() for object to start tracing from
            Small steps towards ArrayBuffers
            Added smart edit that checks for internal functions, and uses Function.replaceWith
            Added Function.replaceWith to replace the internals of a function while keeping the scope

     1v29 : Some hacky sysfs-based IO for running on Linux
            HTTP Callbacks are now stored as names so they can be changed on the fly (Linux only)
            Successful compile for Carambola
            Filesystem support on Linux
            Switch to variable size ref counter (marginally more efficient on very small devices, safe on Linux)
            Linux now has unlimited memory available
            Added linux/sysfs 'setWatch' (non-irq driven, so very noddy)
            Checked jswrapper check from using multi-char constants to a #define
            Improve pin suggestions for SPI/I2C/USART
            Auto-initialise USART with default values when setConsole is used
            Support for new Graphics LCD types
            3.2" VCT6 board support

     1v28 : Faster LCD fillrect for HY 2.8
            Fix for multi-byte SPI writes on HY board at 1Mhz (touchscreen control bug)
            Fix issue with delayMicrosecond calibration on HY (and hence OneWire)
            Fixed digitalPulse on STM32VLDISCOVERY

     1v27 : Fixed problem with OneWire constructor execution
            Added |=, &= and ^=
            Added Array.splice()
            Faster, more ROM-efficient built-in symbol table
            Fix for potential issue when using field accessor on an undefined var

     1v26 : I2C Support on STM32F1 and STM32F4 boards too
            Emergency cut in variables for Olimexino with bootloader (as flash usage has got too high for save to flash!)

     1v25 : http.writeHead to accept an empty header
            Fixed issue finding methods on built in classes (0 termination)
            make sure http server with no data still sends headers...
            Start of MINI-HY-2.8" support (all ok, but no SD card yet)
            Reduce RAM usage by consting some arrays that are not modified
            Vector fonts now use polys - 8kb less ROM, and faster rendering
            Start of LCD 'driver' code
            Standard way of handling events, Object.on/emit/removeAllListeners - like Node.js's EventEmitter
            Self-calibrating Microsecond delay (for intermal OneWire/etc)
            OneWire class
            Correct handling of built-in class constructors
            Fix error when parsing a zero-argument function that has been given arguments
            I2C support - currently ONLY tested on STM32F3 board

     1v24 : SDIO-based fat driver on the HY STM32 board
            Added DAC to the HY boards (103xE-based)
            Re-named the fileSystem functions to make them more compatible with node.js (readFile/writeFile/etc)
            Added fs.appendFile
            Removed HTTP from the reference until it is included in some boards

     1v23 : Fix 'ERROR: INTERNAL: stmADCChannel' on STM32VLDISCOVERY/F1 boards when accessing PA0
            Reference now mentions which Espruino version it is for

     1v22 : Important fix - Events got executed in the wrong order if they got queued up

     1v21 : Ensure SPI clock does not stop between bytes
            Added SPI.send4bit and SPI.send8bit
            Made sure the VL board's code fits into available flash
            Smart += that can append to a string rather than cloning it
            dump() prints functions properly, rather than 'var f = function() {}'
            Pageup/down move the cursor to the beginning/end of input
            LCD draw/fill with negative x and y

     1v20 : Add console.log
            Fix automatic usleep for Linux
            Added node.js-style HTTP server for Linux version
            Fixed null-pointer issue when accessing something that doesn't exist on an object
            Added node.js-style HTTP client for Linux version
            Start of bit bashing functionality
            for (i in "ABCD") console.log(i) -> 0,1,2,3
            String array access (but not for writing - doesn't work in JS anyway)
            String String.fromCharCode / charCodeAt
            Added SPI baud rate setting
            Vector font chars 'a' and '4' now work ok
            Fix numeric exception when rendering a poly that has some identical points
            Better digitalPulse (uses timer + interrupts)
            analogWrite can now take an object with a 'frequency' argument for PWM

     1v19 : Fixed issue where var M=Math;M.random() failed
            Fixed issue with var U=USB;U.print("Hello");
            Remove loop iteration limit
            Fix memory leak when a syntax error is in for '(i in arr)'
            Save state of pin on setWatch interrupt (e.state)
            Change setWatch to allow only on rise or fall as an option
            clearWatch() clears all watches

     1v18 : DAC support on F3/F4
            Serial.setup() can also take a second parameter of an object {tx,rx}
            Better support for dump() with echo/setBusyIndicator/etc
            Better dumping of prototypes on built-in vars
            Don't add chars<32 (Except tab) to the input line
            SPI1/2/3/4.setup() to take an object {baud,sck,miso,mosi}
            Better hardware initialisation code (not UARTS auto-init if they are used)
            Fix issues with prototypes
            Peek/poke instructions
            Start of I2C support (not usable yet)
            Added Math. ceil/floor/exp/log

     1v17 : Support for running alongside the Maple bootloader
            Fix parsing of numbers beginning with 0 when forceRadix!=8
            Fixed USART1 on Maple/Olimexino devices

     1v16 : Inlining of jsvLock/UnLock in jsvar.h to improve speed
            Move non-hardware-dependent stuff into jsdevices
            Move jshardware.c into targets/stm32/jshardware.c, create 'targets/linux' and use a single makefile
            For + While loops work without reallocating lex
            Fix AddNativeFunction when function already exists (and tests + saved state)
            Change jsvFindChildFromX to use JsVar* from JsVarRef - saves a lot of lock/unlock
            Handle new Foo() as per spec (return value + init of this+prototype) - still does not cope with non-object prototype
            Beginning of SD card support (works on Olimexino, but not very flexible)
            Fix for parse/eval when given non-strings
            Strings can now contain '\0'
            Jumptable-friendly reserved word check
            Jumptable-friendly builtin functions (massive refactor)
            SPI support
            HY board support, and graphics LCD
            Added fillPoly, and Vector fonts
            Added Registration code
            Fixed some undefined function/array warnings
            Much better HTML function documentation
            Fixed edit() function
            STM32F3 support, and now peripheral stuff is done with a script
            explain what pins are available if a pin is not capable of requested fn
            power on ADCs only when needed
            LCD fillPoly speed improvements, + drawLine
            Add datatype for Pin, so pins written to console by pin name rather than integer value.
            Added Pin.set/Pin.reset
            Change warning about 'undefined.' into an error (foo.reset() had unexpected consequences!)
            Fix parsing of '1.0/-3'!
            Add typeof and instanceof operators
            Ensure that Serial1/SPI1/etc are objects of type 'Serial'/'SPI' - so prototypes can be added

     1v15 : Escaping JSON strings
            Fix parsing of octal numbers in strings (so don't have to be 3 chars long)
            Drastically improved stack usage using small stub functions (at expense of a bit of speed)
            dump() also dumps out prototypes for functions

     1v14 : Fix complaint about pins during setBusyIndicator()
            Increase available memory on OLIMEXINO
            Added function memory() to return memory usage
            setWatch now links to function names (rather than just functions)
            dump() also handles Serial.onData(...)
            Fix issue with JSON printing functions with arguments to console
            prefix builtin variables with '_'
            fix ArrayIndexOf when array contains undefineds
            move all devices into one git repository
            USB on F4
            call onInit function/string if it exists when Espruino powers on
            Compile F4 with -O2 - as we have the program memory for it
            Serial3/4/5/6 on F4
            Serial3 on Olimexino
            Make Serial.onData() clear onData handler

     1v13 : Operations like + on Object/Array convert them to strings rather than error
            var now doesn't error if there is no semi-colon
            Allow new line or line delete in multi-line editing
            add edit(functionName) - which copies function definition into inputline so it can be updated
            When printing lines, delete current inputline and then put it back in idle loop (only if echo=1)
            Support *,/ etc on numpad

     1v12 : Issue when printing lots of data and then disconnect USB
            Hide USB/Serial in Dump()
            add Array.map(fn(x), thisArg)
            For newline, count [] and () (as well as {}) - also knows about comments/strings/etc
            Fix assert fail is setTimeout with non-function
            If space at end of input line, enter still executes
            Removed some hard-coded arrays in favour of JsVar strings
            Fix confusion with jsvIsName/jsvIsString
            Handle numpad end key
            Add code to check stack and stop stack overflow if too much recursion
            Ensure that setTimeout/setWatch store the link to a function, not the function
            Fix nasty ref loop in ref loop GC issue
            Add dotty output
            Fix memory leak when error in jspParseSingleFunction
            Now run Garbage collection if we're idle, and we know we have a few ms spare
            Added setSleepIndicator
            Fix line/col indicator in errors/warnings
            Fix JSON parsing and printing when 'undefined' encountered
            Rewritten object handling code to be way more standard JavaScript compliant
            Array initialisation with 'new Array()', also for Strings
            Added a few more built in functions
            Nice error reporting with line + pointer
            fixed Math.random
            Binary style ops on doubles now work - they are just converted to ints
            Added boolean datatype

     1v11 : Add Math functions
            Add command history (and dynamic history free if low memory)
            Fix broken jsvArrayPop
            Add tests for and fix Array.indexOf
            In-line editing for commands
            Fix bug in basicVarEquals for big strings
            More fixes for low memory conditions
            Multi-line edit for commands (but no newline or line delete yet)
            Handle Home, End + reverse delete keys
            Fix nested for loops not handling interrupts correctly
            Fix AppendString issue when given start value greater than string
            Add 'changeInterval' to allow things created with setInterval to have the frequency changed (eg. stepper motor control)
            Now puts itself to sleep to save power, when it knows nothing is required and it'll be woken up by SysTick before
            Change Math library to avoid putting constants in RAM

     1v10 : Increase FIFO size for VL
            Marginally decrease amount of F4 vars to ensure they all fit in one flash sector
            Allow strings to be longer than the max token size
            '"key" in obj' syntax
            Detect if in FOR or WHILE loop, and if not, disallow break and continue
            Change min setInterval time to 0.1ms - F4 can get close to this
            Better analog pin error message
            USB support on Olimexino/Maple
            Start of multiple COM port support (ioEvent queue)
            Ctrl-C now clears the input line
            Save state of 'echo' into flash with save()
            Add 'setBusyIndicator(pin)' to set pin high when Espruino is busy
            Inbuilt function handling speed improvements
            Allow Serial comms via other UARTS. Serial1/2.onData and print/println
            now inserts elements into arrays in the correct order (GetLength can be (is) now much faster)
            Faster code to work out pins from strings
            Automatically convert IDs in form A#,A##,B#,B## etc into numbers.
            Built-in constants for LED1/BTN/etc.

     1v09 : Enabled 'abs' by default
            Added flash programming to STM32F4
            analogWrite now working!

     1v08 : Add preliminary STM32F4 support
            Allowed test cases to test timers - eg. code in jsinteractive.c
            Fix memory leak for timer
            Fix memory leak for digitalWrite

     1v07 : Fix string charAt
            Fix watch on different pin
            Pass arguments to event handlers - eg. time
            digitalWrite/Read to take arrays of pins, and int for value

     1v06 : Add break + continue
            Add switch statement
            Handle /r, /r/n or just /n for newlines - phone compatible
            Handle different type of delete

     1v05 : Allow setWatch/setTimeout/setInterval with a string
            Handle adding Open bracket then deleting it
            When calling a NAMED function, zero the scopes - this stops scope table overflow

     1v04 : Renamed to Espruino
            Fixed issue with event add when out of memory
            If out of memory happens during a timer, kill all timers<|MERGE_RESOLUTION|>--- conflicted
+++ resolved
@@ -31,11 +31,8 @@
             JIT compiler now included in MDBT42Q/Pixl.js/Puck.js/Bangle.js 1          
             Bangle.js 2: Bangle.setUI remove unused 'touch' mode, ensure 'back' button doesn't overlap if button is already used (fix #2287)
             Bangle.js: Do not clear widget area if only zero width wigets are using it
-<<<<<<< HEAD
+            Bangle.js: Allow setting remove methods for E.show*
             Bangle.js: Add Bangle.load() and Bangle.showClock() methods
-=======
-            Bangle.js: Allow setting remove methods for E.show*
->>>>>>> 84be8ec5
 
      2v15 : Fix issue where `E.toJS("\0"+"0") == '"\00"'` which is just `"\0"`
             Fix issue accessing `arguments` after/inside 'let/const' keyword (fix #2224)
