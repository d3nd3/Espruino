            Graphics.asImage() now contains buffer when bpp != 8 (fix #1863)
            nRF52 SDK15: Fix NRF.setScan/findDevices/etc
            nRF52: reduce input buffer space taken by advertising packets
            Pretokenisation: reserved words can now be used as function names (fix #1868)
            jslGetNextToken now avoids iterator clone for each token (fix #1857)
            nRF52: fix instability when accessing ADC from IRQs and event loop at the same time (fix #1861)
            Fix 0.0==null comparison (fix #1865)
            WIZNet: add setHostname(), geHostname(), getStatus()
            Fix XON not sent after reset() (fix #1872)
            Remove USBSERIAL enum for non-USB devices
            Shrink new vector font sizes to allow multi-line use (fix #1873)
            Stop Object.setPrototypeOf overwriting Object.prototype sometimes (fix #1875)
            Arrow functions now always overwrite `this` (fix #1878)
            Implement Streaming Storage compaction to allow compact with less RAM (fix #1598,#1707,#1828)
            jslTokenAsString now works for 'of'
            Speed up Array.prototype.join (fix #1660)
            Allow 'in' to be used with typed arrays (fix #1534)
            Fix global regex issues when match may be 0 chars (fix #1888) (fix #1889)
            Improve String.replace performance using iterator rather than repeated copy
            Pixl.js: SDA/SCL constants should point to A4/A5, not D4/D5
            Fix Graphics.fill/drawCircle lock leak
            Fix issue when do..while loop condition has side effects
            Bangle.js: Ensure SPI flash CS is disabled when sleeping/off
            nRF5x: clear FPU interrupt before sleeping
            micro:bit: Add support for LSM303 accelerometer/magnetometer
            micro:bit: Add delays at first boot to wait for USB UART to init and connect vis USB
<<<<<<< HEAD
            Bangle.js: Power down SPI flash when sleeping/off
=======
            micro:bit: Re-added tab complete (enough space now)
            micro:bit: Added a fake pin for LED/LED1 that uses the LED matrix
            nRF52: Allow a cccd_handle of 0 for startNotifications
>>>>>>> c5b06b25

     2v06 : Allow `"ram"` keyword at the top of a function to allow it to be pretokenised and loaded to RAM
            Don't store line numbers for pretokenised functions
            Fix 1-byte overflow when using UDP (#1799)
            Remove 1-byte padding in Graphics lib
            Bangle.js: Make SPI flash memory map address configurable, and check end bounds (#1807)
            Bangle.js: More SPI flash memory map address to 0x60000000 to avoid ARM/nRF52 registers
            nRF52: Fix issue with fast Notifications causing Notification data to be duplicated
              http://forum.espruino.com/conversations/345949
            Bangle.js: allow custom splash screen with .splash file
            Pixl.js: Fix E.showMessage
            Puck.js v1: Fix regression that stopped Puck.IR(data) working - Puck.IR(data,D26,D25) required
            Puck.js v2: Ensure FET is used for IR output, fix selfTest errors for IR and Blue LED
            Bangle.js: Big speed improvements for 120x120 and 80x80 gfx modes
            Enable Graphics arraybuffer optimisations on all but low-end devices
            Add specific Graphics optimisations for 1 and 8 bit rendering
            Bangle.js: drawImage - add fast path for non-transparent 1 or 8bpp image blit (fix #1794)
            Graphics.drawImage docs improvements (fix #1812)
            Fix issue where it was possible to get an address of a non-memory-mapped FlashString
            Graphics.drawImage: Allow 8 bit palettes to be specified
            Bangle.js: Remove dumping of hardware state - saves some flash memory
            microbit: Remove dumping of hardware state - saves some flash memory
            Bangle.js: fix 'short' time for built-in locale
            Bangle.js: fix 'speed' units for built-in locale
            Graphics.createArrayBuffer now honors `msb:true` if `bpp>8`
            Graphics.asImage: handle >8bpp correctly (fix #1797)
            Graphics.asImage: Allow 'string' output type, reference Graphics buffer if possible
            STM32: Fix 2v05 regression in hardware SPI.write (RX timeout)
            Graphics: fix lock leak in g.reset()/g.clear(1)
            Graphics: added drawImages to allow layers of rotated/scaled images to be composited 
            Remove E.interpolate/2D (not used much, just using flash)
            Bangle.js: use double math FFT to save a few bytes of flash
            Storage.writeJSON (fix memory leak)
            dump() is now aware of pretokenised code (fix #1821)
            Merge jsvStringIteratorGetChar + jsvStringIteratorNext into jsvStringIteratorGetCharAndNext (fix #1816)
            Fix 2v05 regression that stopped process.uncaughtException from working (had been moved to E.uncaughtException)
            nRF52: If passkey or oob is set in setSecurity, ensure that the UART connection requires encryption (fix #1705)
            Now report [ERASED] rather than ?[255] if we hit char code 255 while evaluating
            Bangle.js: read `setting.json` at init and modify Bangle.beep/buzz behaviour accordingly
            Tensorflow: remove some as-yet unused operators to free space
            nRF52: Speed up bootloader, remove pauses on Pixl.js
            Pixl.js: fix self-test/terminal print - write to screen immediately after newline unless in IRQ
            Fix issue with iteration over arrays with negative entries (these should be converted to Strings)
            Linux: improve command-line, allow recursive test directory and more than one test (eg wildcard + shell expansion)
            Added new vector fonts supporting most of ISO8859-1
            Graphics.fillPoly now uses 4 bit fixed point internally
            nRF52: Fix 2v05 hardware SPI regression (chip errata when sending 1 byte)
            Graphics.fillPoly now uses a more normal fill algorithm that doesn't attempt to fill to the top right (fix #1796)
            Fix setTimeout/Interval accuracy when new timeouts scheduled within timeout (fix #1829)
            nRF52: Fix 'BLE task 2 is already in progress' if disconnect called during connection process
            Puck.js: Put accelerometer into lower power mode by default
            Puck.js: Switch to IRQs for magnetometer (lower power consumption)
            Improve Graphics.drawImage speed and simplify code by allowing fast path for non-rotated graphics
            Tensorflow: updated to v2.2, removed un-needed ops (reduces size by 24k)
            Puck.js: Fix Puck.magTemp();
            Puck.js v1: Fix magnetometer reading after puck.magOn (2v05 regression) - use old software I2C implementation
            I2C: Improve software I2C (now quickly forces I2C high before pullup, to help improve clock speed)
            Bangle.js: Fix GPS-raw events to provde also u-blox UBX Protocol messages (fix #1838)
            Bangle.js: Save RAM in GPS handling, allow arbitrary length data returned (fix #1843)
            Tensorflow updated to current 'master' version
            Bangle.js: Improve SPI flash speed by with specific function for reading and keeping CS asserted (fix #1849)
            Bangle.js: Ensure BTN3 exits debug mode (fix #1842)
            Bangle.js: Now warn if GPS data overflows (fix #1847)
            Fix double unlock in load(filename)
            Bangle.js: Fix occasional execution errors when executing from Flash (fix #1854)
            Add Graphics.transformVertices()
            Re-add Graphics.quadraticBezier for Bangle.js, move to integer math to halve fn size
            Emscripten: (fake) Flash memory support

     2v05 : Add Array.includes
            Fix (Number.toFixed) rounding, eg (1234.505).toFixed(2)
            nRF52: If a central is connected to Espruino but isn't reading from UART, don't block waiting to send data
            ESP8266: reverse fix #1679
            Added Graphics.getFont/setFont/getFonts
            Added Graphics.getFontHeight
            Added option to compile in 6x8 fixed-width fonts
            Fix issue where Util Timer timers could break after a call to setTime
            nRF52: Enable DMA for SPI send
            Added option to build in TensorFlow Lite for AI
            Documentation for modules now includes require('...') in the call type to be less confusing
            ESP8266: warning: Empty loadable segment detected (fix #1690) 
            nRF52: Add NRF.nfcPair(...) and OOB pairing to allow tap to pair over BLE
            nRF52: Add NRF.nfcAndroidApp(...) to launch an Android app on touch
            Pixl.js remove SHA512 to make room for new NFC functionality
            Graphics.setFont("4x6",2) will now double the size of a bitmap font
            Graphics.drawImage can now take a String of data for an image (eg. direct from Storage)
            nRF5x: Support connection to devices with RANDOM_PRIVATE_RESOLVABLE and RANDOM_PRIVATE_NON_RESOLVABLE addresses
            Pixl.js: Move SCK pin used during Neopixel writes to ensure it doesn't interfere with BTN3
            nRF52: Fix alignment issue with Nordic's SDK12 code that stopped passkey pairing from working sometimes
            Storage lib now doesn't bother reading to end of flash to ensure pages are clear
            Allow heatshrink compress/decompress to work even if flat buffers can't be allocated
            require("Flash").write operations no longer need to be aligned
            require("Storage").open added - for appendable files
            Pixl.js: Removed AES functionality - unfortunately we're running low on space for it
            Original Espruino Board: Removed Vector font and don't add rotated drawImage to save flash
            nRF5x: Add NRF.filterDevices to allow scanned devices to be easily filtered after scanning
            nRF52: Fix 'BLE task completed that wasn't scheduled' warning regression (peripheral disconnect)
            Can now get a data pointer even from a single JsVar string (it doesn't have to be flat)
            Add option to specify a palette when drawing images with drawImage
            Add XON/XOFF flow control to Bluetooth LE UART (on by default)
            Lower thresholds for XON/XOFF to give more headroom with devices that are slow to respond
            Add a fast path for non-rotated non-scaled Graphics.drawImage
            Add argument check for heatshrink compress/decompress
            nRF5x: Ensure gatt.connect silently succeeds if we're already connected to the device
            Add E.showMenu, deprecate Pixl.menu - use a common function to ease porting between devices
            Added E.showPrompt, E.showAlert for Bangle.js
            Pixl.js - check '.splash' file at startup and use it for splash screen if it's there
            Improve free list ordering when Flat Strings are freed
            Added E.defrag to perform defragmentation - still beta!
            nRF52: fix issue where restarting the softdevice would reset the RTC
              - fixes Bangle.js watchdog reset
            nRF52: fix issue where advertising flags could get out of sync after SD restart
            Bangle.js: fix units for GPS speed (was knots, now km/h)
            Bangle.js: Add Bangle.setLCDBrightness
            nRF52: Fix passkey pairing if setSecurity is after setServices
            Bangle.js: EVents for 'swipe' and 'touch' on the touchscreen
            Added ability to compile Espruino to JavaScript with Emscripten
            Allow g.setColor/setBgColor to take hex Strings of the form `'#00ff00'`
            Bangle.js: Added heart rate autocorrelation, setHRMPower and 'HRM' event
            Bangle.js: New 120x120 and 80x80 high speed buffered modes
            Fixed REPL to allow chars with char code >=128
            Fixed lex tokenToString for 'break'
            Bangle.js: add fake LED/LED1/LED2 as @allObjects suggested
            Add Graphics.toColor, and allow 4 bit Mac palette to be mapped to 8 bit web palette
            Add Graphics.setClipRect to allow draw ops to be restricted to a certain area
            Bangle.js: add 'null' LCD mode to stop apps from drawing
            Bangle.js: add Bangle.getLCDMode
            Bangle.js: skip firmware version checks to save some bytes in bootloader
            Graphics: new g.fillPoly to handle irregular polygons
            Bangle.js: Bangle.setLCDMode now errors if it can't allocate a flat string (also garbage collects and defrags to try and ensure it can)
            Graphics: drawEllipse/fillEllipse now work correctly for very small ellipses
            Fix type compare of string and flatstring
            Allow Storage.read to make partial file reads (fix #1744)
            Fix SyntaxError when using pretokenise + getters (fix #1745)
            Add Graphics.reset, and ensure it (and g.clear(1)) unreference custom fonts
            Iterator cloners now take a reference to the iterator rather than returning it
            Flash Strings: On Bangle.js allow JS code (and other Strings) to be accessed without loading them completely from Flash
            Added E.CRC32 for easy testing of data validity
            Add `E.on('kill'` event for executing code before load/reset/save/etc
            JSON.stringify now escapes using the less efficient JSON subset of escape characters (fix #1737)
            Allow optional `load("filename")` to load a JS file from Storage (was just `load()`)
            Bangle.js: add Bangle.loadWidgets/drawWidgets
            Bangle.js: Remove deprecated Bangle.menu
            Ensure it's possible to get a solid background when using 4x6 font
            Bangle.js: Add Bangle.showLauncher
            Add append optimisation for string '+', and don't append to flat/native/etc strings (fix #1746)
            ESP8266_4MB: add optional build flag FLASH_1MB for ESP8255  & ESP01s with 1MB flash
            ESP8266: add optional build flag NO_FOTA to remove flash over the air functionality
            Add Bangle.getCompass and Bangle.getAccel to get the latest compass/accelerometer readings without a callback
            Fix `parseInt("0b",16)` as well as some other non-compliant behaviour (fix #1722)
            Bangle.js: Disable touch buttons if screen off
            Bangle.js: Don't send 'up' event for a button that was used to wake the screen
            Bangle.js: GPS event.time set to undefined if GPS time is not initialised
            Fix regression that removed exception reporting in console
            Bangle.js: speed up bootloader progress bar
            Bangle.js: fix problems turning off via bootloader sometimes
            Bangle.js: improve power consumption when off, now ~0.08mA (fix #1727)
            Bangle.js: add Bangle.setOptions({wakeOn*}) for when LCD should light
            Bangle.js: Add 'twist' event and 'wakeOnTwist' (wakeOnTwist now default true, waveOnFaceUp default false)
            Bangle.js/Pixl.js: Updated E.showMenu
            Bangle.js: E.showMenu now has some colour, bigger, with next/prev indicators, and works with widgets 
            Pixl.js: Add E.showPrompt/Alert/Message (fix #1747)
            Add .toJSON handling for JSON.stringify, and add Date.toJSON (fix #1754)
            Remove broken Graphics.drawImage centerx/y (fix #1742)
            Add Storage.writeJSON to avoid any confusion of writing arrays/numbers/etc
            Bangle.js: Keep widget area free when using showPrompt/Alert/etc (fix #1756)
            Add more info about flash memory to process.env/process.memory
            Add Graphics.quadraticBezier() 
            Allow Graphics.setFont to be used with custom fonts (fix #1762)
            Espruino WiFi: WiFi module now makes BOOT pin open circuit when sleeping - saves ~2mA
            Add E.setConsole/getConsole to allow console to be moved (including to 'null')
            Bangle.js: Ensure HRM is turned off in Bangle.off() (fix #1759)
            Increase 'Storage' library's max filename size to 24 bytes (from 8)
            Remove header.replacement in 'Storage' lib and just zero header.name
              - increase filename to 28 bytes, but file search now more efficient
            Bangle.js: Increase Storage area to full 4MB of flash
            Bangle.js: NEEDS NEW APPS - Move away from using first char as file descriptor and use file extensions instead
            Add StorageFile.getLength() to get the current length of a StorageFile
            StorageFile also writes files with a 'JSFF_STORAGEFILE' flag (not currently used)
            Storage.list() can now take a RegEx/string to filter returned results 
            MDBT42Q: Remove AES encryption libs by default to free up more flash memory
            Microbit: Add SAVE_ON_FLASH_EXTREME flag to ensure builds keep working
            Bangle.js: Added built-in 'locale' module to handle common conversions - this can be overwritten by a Storage File to change language
            Storage.readJSON now has optional 2nd arg that stops it from creating exceptions on bad JSON
            Bangle.js: Tweak LCD gamma curves to provide better gradients on new watches (fix #1758)
            Bangle.js: fix BLE UART transmit bug when compiling for SDK14 (thanks @fanoush!)
            Add euro symbol to 6x8 and 4x6 fonts as char code 128 (ISO10646-1)
            Bangle.js: Use 'locale' library to translate E.showMenu/Prompt/Alert/etc
            Bangle.js: remove graphical_menu lib and inline specialised version into E.showMenu
            Bangle.js: Modify handling of widgets to allow variable width widgets (requires new widget JS)
            Changed 6x8 builtin font to a modified Dina_r400-6 supporting non-ASCII characters
            Bangle.js: Modify E.showMessage/Prompt/Alert to clear the entire screen and redraw widgets (fix #1771)
            Bangle.js: Modify Bangle.drawWidgets to only clear the areas where widgets actually are, not the whole top&bottom bar
            Kick Watchdog when erasing flash (it can take so long on 4MB external flash that it reboots)
            KICKSTARTER BUILD
            Bangle.js: Add 'meridian' to locale library
            ESP32: add environment variable COMPORT to be used with make flash 
            Puck.js: v2 Support: Accelerometer/Gyro/temp
            Puck.js: Self test now sets Puck.js BLE name if there's an error
            Fix bitwise rshift by 0 to be unsigned (fix #1784)
            Bangle.js: Don't load .boot0/1/2/3 if BTN1 is pressed
            Puck.js: Allow D21(RST) to be used as normal IO pin
            Fix recent E.getTemperature regression (fix #1788)
            Fix pretokenise of RegExp literals (fix #1786)
            Add ability to turn off software I2C clock stretching (not accessible from JS)
            Puck.js: disable clock stretching for built-in sensors
            Bangle.js: Now clear entire top/bottom row if there are widgets in it (fix #1790)
            Add Storage check at startup and erase everything if storage looks corrupt (fix #1766)
            Fix restriction on StorageFile filename length (8 to 28)
            Fix array sort when compare fn returns floats <1 (fix #1798)
            Fix Storage.write duplicate file issue in some rare cases (fix #1801)
            Bangle.js: fix post-kickstarter issue adding widgets in bottom of screen (#1790)
            Bangle.js: fix magnetometer self-calibration
            Espruino Original: Removed Debugger, Tab complete, AT command networking from WIZnet networking build to free enough Flash
            Espruino Pico: Added a normal build that doesn't contain CC3000 or WIZnet support
            Espruino Pico: Removed Debugger and Vector font from WIZnet/CC3000 networking versions to free enough Flash
            HYSTM32_28: Removed from build due to lack of interest and difficulty with increased firmware size

     2v04 : Allow \1..\9 escape codes in RegExp
            ESP8266: reading storage is not working for boot from user2 (fix #1507)
            Fix Array.fill crash if used to fill up all available memory (fix #1668)
            Fix NRF.requestDevice regression (clearInterval error) (fix #1669)
            Smartibot devices now advertise on BLE as 'Smartibot abcd'
            nRF5x: Leave digital input disconnected for analog read (saves power)
            nRF5x: Return 'analog' as pin mode for any pin where input is disconnected
            If watchdog is on and automatic, ensure that `reset()` keeps the automatic kicking going
            Ensure that a console stays locked even after 
            Ensure interpreter flags (eg echo) are cleared after a `reset()`
            nRF5x: When watchdog is on and automatic, automatically wake up often enough to service it
            Fix Graphics.setFontBitmap on builds with no vector font (fix #1671)
            Graphics.asBMP now takes account of bitmap rotation (fix #1672)
            Raspberry pi pin numbering the same if using wiringPi or filesystem GPIO (fix #1673)
            nRF52: Peer manager init errors from Nordic libs now not fatal 
            SDK15: Writing to flash now works
            nRF52840: USB Serial works even for big sends, and device swaps to USB automatically
            nRF52840: Allow Serial2 to be used
            ESP8266: optimize rename-section for ESP8266_4MB board, freeHeap +2064 byte (fix #1679)
            Fix corruption if Function.replaceWith called manually on something not a function (fix #1684)
            Fix bug where '.clone' on a native function didn't copy arguments (fix #1685)
            nRF52840: Fix input/pullup/pulldown pin modes on IO bank 2
            Added `E.memoryMap` to allow on-chip registers to be mapped direct to variables (fix #1500)

     2v03 : nRF5x: Fix issue when calling NRF.setAdvertising while connected via BLE (fix #1659)
            nRF5x: 'dump()' not outputs `NRF.setSecurity` line if it has been called.
            Ensure that converting a valid pin to a boolean always returns true
            clearInterval/clearTimeout/clearWatch(undefined) now throw an error asking for just clearX()
              - this stops code accidentally clearing all timers/etc if it uses a variable that is undefined
            Allow NRF.setAddress to work even with services defined and a connection in progress

     2v02 : Fix string index calculation when using some regexes (fix #1602)
            Ensure Function.replaceWith puts scope after parameters (fix #1601)
            Ensure Graphics.* return the Graphics instance, to allow call chaining (fix #1580)
            Ensure DataView.byteOffset/byteLength is always set even if not specified (fix #1567)
            Added HttpServerResponse.setHeader
            HttpServerResponse now automatically sends `Connection:close` unless overridden (fix #1596)
            Fix sign of RSSI reporting with setRSSIHandler
            nRF52: Add docs for properties that weren't documented before
            nRF52: Add ability to connect to device with passkey authentication
            nRF52: Allow startNotifications to use Indicate if Notify doesn't exist (as per spec)
            nRF52: Add option for static passkey pairing with NRF.setSecurity
	    ESP32: update EspruinoBuildTools to esp-idf V3.1.2 - fix Wifi connect issues (multiple ssid)
            Revert PR #1459 as it broke neopixel functionality that worked previously
            nRF52: Disconnect RX pin after UART test at boot (saves power when in deep sleep)
            Serial.unsetup now sets pin state to STATE_UNDEFINED, which disconnects the pins internally
            Removed modulo on `new Date` h/m/s/ms arguments as it seems desktop JS is fine with out of range values
            Added `active` option to NRF.setScan/findDevices/requestDevices to allow scan response packets to be requested
            Add I2C/SPI baud rate checks (#1619)
            STM32: Add `E.setRTCPrescaler` to allow the RTC to be calibrated on Espruino Pico (fix #1607)
            nRF52: Fix slow Bluetooth connection if previously disconnected while using low power connection interval (fix #1605)
            Allow `Graphics.clear(true)` to reset state (font, color, etc) to default as well as clearing the screen (fix #1615)
            nRF52: Fix setScanResponse regression from 2v00
            nRF5x: Execute SWI1_IRQHandler when radio turns off instead of on+off. More efficient, fixed multiple advertising.
            Smartibot build added
            ESP8266: add CFLAGs to shrink build size (fix #1622)
            ESP32: update EspruinoBuildTools to esp-idf V3.1.3
            nRF52: Add FAT Filesystem support to MDBT42Q module
            Now save file modification time with FAT
            Fix segfault if `.clone` is called with `this==undefined` (fix #1628)
            Fix issue outputting char codes <8 after outputting hex char codes
            nRF52: Don't allow NRF.updateServices while a BLE restart for setServices is queued
            nRF5x: Don't sleep if we received any events since last sleep (fix #1572)
            Remove limit on the number of scopes that can be searched (fix #948)
            String.split - improve docs, split with RegExp now inserts the text after the final match
            RegExp: Add '|' operator (fix #1503)
            Switch ARM toolchain to gcc-arm-none-eabi-8-2018-q4-major
            Improve handling of timeouts for RAK8212 GPS
            nRF52: Now create exception if advertising calls fail (but ignore when in IRQ)
            nRF52: Add setAdvertising({},{scannable:false}) for disabling scan response
            nRF52: Add note about connectable:false requiring >=100ms intervals
            STM32: Fix issue where occasionally STM32 would be ~0.2s late waking from light sleep
            ESP8266: add Wifi.connect options channel and bssid for faster AP connects (fix #1595, #1640)
            Fix index in E.mapInPlace and improve docs
            nRF52: Add NRF.getSecurityStatus to allow devices to detect the current state of the connection
            STM32F4: Add Filesystem module
            STM32F3: Fix broken build
            nRF52: Fix nRF52840 advertising and remove duplicated advertising code
            Fix Software Serial receive when the frame has to be decoded inside the IRQ (fix #1654)
            Raise software serial receive buffer to 64 bytes (from 7)
            nRF5x: Add security options to NRF.setSecurity (courtesy of @vkolotov)
            nRF5x: Allow Serial1.setup(...) with only TX or RX pins
            Vector font removed from Espruino Original WIZnet build due to lack of spare flash

     2v01 : ESP32: update to esp-idf V3.1
            Fix issues with Class Extends
            Improve Tab Completions for extended classes
            Fix Storage.readJSON/readArrayBuffer memory leak (fix #1532)
            Fix potential out of bounds Graphics.scroll
            Serial.setConsole now warns if not used on hardware Serial
            ESP8266: implement hw_timer (fix #1511) to make soft serial and pwm work
            Fix Storage write error when skipping pages (fix #1539)
            nRF5x: When scanning, only use as much of IO queue as is needed
            nRF5x: If BLE/NFC/etc data won't fit in IO queue, drop whole packet
            Allow `a in b` to search 'fake' objects (#1534)
            Improve fast path when iterating over Uint8Array/ArrayBuffer
            Allow deletion of function properties (fix #1549)
            Add `{callback:...}` option for `.write` style functions - improve docs.
            ESP8266: deepSleep invalid microseconds (fix #1547)
            ESP8266: ESP_FLASH_MAX for ESP8266_4MB is wrong (fix #1551, #1553)
            Fix buffer overflow if bytesize/stopbits used in `Serial.setup` (fix #1510)
            Ensure jsvNewFlatStringOfLength tries twice (even if GC doesn't release memory, it reorders the free list) (#1559)
            ESP8266: Missing variable Flash Mode (--flash_mode, -fm) in ESP8266.make files (fix #1563)
            ESP8266: Remove hack added to get around SDK 1.4 bug (fix #1568)
            Reduce available hardware SPI/I2C instances to 1 on nRF52 (since this is all we implement atm)
            Add E.dumpFragmentation to show memory fragmentation (only for debug builds)
            Fix parsing of dates from before 1970
            nRF52: Fix some regressions in requestDevice (flagged up by asserts in debug build)
            Allow built-in objects to be created with `new X()`
            nRF52: Ensure Bluetooth stack doesn't do a reboot for non-fatal errors (just report them to console)
            BluetoothRemoteGATTServer.disconnect now returns a Promise
            nRF52: Jump out of low power mode after less BLE activity (2 reads/writes in 10 radio packets) (#1546)
            nRF5x: Fix NRF.setConnectionInterval when there's no connection (fix #1546)
            Explicitly mention Espruino not supporting CASE after DEFAULT in error (fix #1570)
            Ensure scope is saved for Class constructors (fix #1576)
            Add setNBCellOn for RAK8211-NB (fix #1581)
            Now escape chars <8 as octal, and add escape of vertical tab 
            Add Graphics.createArrayBuffer(... {interleavex:true}) to allow faster support for P3 LED panels
            Add Graphics.fill/drawEllipse and move fill/drawCircle to use the same code
            CC3000-specific build removed on Original Espruino board (lack of space)

     2v00 : Allow changeInterval with large (>32 bit) intervals (fix #1438)
            changeInterval now changes the interval immediately when it's called inside the interval it is changing (fix #1440)
            Fix parsing of try..catch when not executing (fix #1439)
            Add extra ReferenceError checks, even if variable is not used
            Allow Ctrl-C out of while...continue loop (fix #1441)
            Fix bug if using an undefined member of an object for for..in (fix #1437)
            Allow for..in to iterate over prototype chains down from Array and Object
            Add for(var i of array) to iterate over elements
            Added getter and setter support
            Stop parsing blocks if not executing (fix #572)
            Fix stack overflow if interpreting a file full of '{' (fix #1448)
            Fix exception when performing record access on object from getter (fix #1454)
            Switch to non-recursive StringExt copy (fix #1451)
            Fix rounding errors in fillPoly -> improve vector font rendering
            Fix issue that caused 'dump()' not to report variables/functions on Pixl.js
            Add E.lookupNoCase to allow searching case-insensitively for Object keys
            Fix HTTP Chunked transfers when the server uses lowercase headers (fix #1458)
            Fix TypedArray.indexOf (fix #1468)
            Allow require('Storage').write('a','',0,15) (zero length data) (fix #1465)
            edit() now chooses the shortest way to describe the function
            Fixed bug when RegExp.match/test called on non-strings
            Added Global isFinite
            Add missing ArrayBufferView.filter
            Added Array.find and findIndex (also for ArrayBufferViews)
            Fix unreliable ArrayBufferView.indexOf (#1468)
            Added String.startsWith/endsWith/includes (#1302)
            parseFloat(".s") now returns NaN
            Fixed /\S+/.test(" ")
            Added Storage.getFree() to return available space
            Enable E.setTimeZone on boards with very little flash memory
            Lower saved code area to 2k on micro:bit (from 3)
            Remove RGB colour handling in setColor on devices with low flash
            Reduce available variable count on STM32VL - we were too low on RAM
            Added Graphics.asBMP/asURL/dump - allowing easy debugging of Graphics via IDE
            Allow '.then' on already-resolved promise (fix #1476)
            Stop atob adding trailing 0s when strings are not a multiple of 3 long
            Reconstruct start and end newlines when dumping multi-line functions  
            Fix regression parsing methods in classes on embedded (fix #1479)
            nRF5x: Add options argument to NRF.connect and BluetoothDevice.gatt.connect, allowing a connection interval to be specified
            nRF5x: Start renegotiating speed after 0.1ms, not 5s. Massively improves connect speed.
            nRF5x: Now queue up to 5 UART TX packets per transmit interval (was 1 previously)
            nRF52: Add Dynamic Interval Adjustment - default to 2x connection speed, but idle at 10x slower if not used for 2 minutes
            nRF5x: Add NRF.setConnectionInterval() to allow connection speed to be set manually
            RuuviTag: invert LED1, LED2 & BTN in software so LED.set() does what you'd expect
            Console now doesn't print quotes around object keys if it's not needed
            Added `E.toJS` to allow very compact JS data stringification (similar to `JSON.stringify`)
            Output the current timer number as a comment in `dump()`
            Don't print `=undefined` to console if line is empty
            Added RAK8212 (and include SMS/GPRS code in RAK8211/2 builds)
            Graphics.stringWidth now takes account of newlines
            nRF52: NRF.requestDevice now resolves as soon as a device is found. Faster and better in congested areas
            Replace use of obsolete 'usleep' function in Linux builds (fix #1455)
            Add Ethernet.getIP/setIP callbacks for Wiznet to bring them in line with WiFi (fix #1482)
            Fix Math.round for numbers > 32 bit (fix #1485)
            Pixl.js menu now resets font alignment, and down arrow icon is fixed
            Now check for ReferenceErrors in global scope
            Fix Array.shift (returned a NAME, rather than the value)
            Add sanity check for names returned from Functions and fix Array.pop
            Stop characters getting dropped when pasting large amounts of data into Linux build
            nRF5x increase JsSysTime accuracy to 2^-20 from 2^-16 - drastically improves Util Timer accuracy
            Added support for Software Serial ports (for low baud rates, eg. 9600)
            Fix JS state restoration issue (eg. Pixl.menu inside switch would cause errors)
            Added Graphics.drawPoly
            Add Graphics.asImage to turn a Graphics instance into an Image that can be used with drawImage
            Add Graphics.createImage to allow creation of a 1 bit image direct from a string
            Use 32 bit floats for E.FFT, not 64 (fix #1443)
            Automatically shut down UART if both pin states are changed
            Fix `setDeviceClockCmd: Unknown Device` when using `LoopbackB.setConsole()` on WiFi board
            Fix non-UART serial regressions (after software serial additions)
            Pixl.js: Add Pixl.setLCDPower to allow the LCD to be powered off, more than halving power consumption
            nRF5x: Allow NRF.setScan and NRF.findDevices to take the same search filters NRF.requestDevice does (fix #1496)
            Fix buffer overrun if we have to reallocate a pointer to argument lists when calling a function (fix #1491)
            Fix stack overflow if executing regex full of hundreds of open brackets (fix #1487)
            Fix issue where STM32F4 USB could lock up if TX during heavy RX
            Improve `E.mapInPlace` docs, and allow it to work with no map (eg pass straight through)
            Added non-standard Uint24Array, because it's very useful for RGB
            ESP8266: add CFLAGs to shrink binaray files (fix #1499)
            ESP8266: fully integration of analog pin A0 (fix #1495)
            ESP32: update sdk to esp-idf 3.0.1, set Espruino build tools back to master branch
            Allow btoa to work for arrays as well as Strings (fix #1509)
            Allow E.mapInPlace to merge bits from multiple source elements, also add option for msb/lsb first
            Remove Graphics.scroll/drawCircle/fillCircle on devices with low flash to allow builds to fit again
            Remove BluetoothRemoteGATTCharacteristic.writeValue on NRF51 (accidental inclusion - it's not required)
            Double IO buffer size to 256 (1k bytes) on boards with 96k of RAM or more (or NRF52)
            nRF5x: allow arbirtary baud rates to be specified for UART
            On devices with low flash, ensure atan2 uses the slower/smaller atan implementation
            Move FFT back to 64 bit if low flash (it uses less memory!) and optimise for flash space
            Remove new Graphics.createImage/asBML/asURL/dump on Original Espruino Board (not enough space) 
            Remove Olimexino from build (too difficult to slim down build and very low usage)
            Remove Software Serial from boards where we're low on flash
            Increase size of saved code area from 3*4k to 10*4k on RAK821x boards
            Fix 'Can't extend undefined' when using Object.setPrototypeOf on a function
            nRF52: Added NRF.HID event for two-way BLE HID communications
            nRF5x: Remove multiple writes per connection interval (more trouble than the speed improvement is worth)
            Fixed hang if trying to allocate Storage greater than total storage size in a fully erased Storage area.
            Pixl.js: Fix 30s pause when closing sockets on WIZnet W5100 (fix #1306)
            Remove HASH/hashlib from all builds as it was confusingly in some and not others. Now use 'crypto'
            require('crypto').SHA1 is now JS in Espruino Original to cut down on the flash required
            Added 'heatshrink' library to expose built-in heatshrink compression to users
            Fix assert fail when calling Function.apply with an Object with non-numeric keys
            Fix issue when AT lib has to process multiple custom line handers in one packet
            Espruino WiFi: Fix unreliable send when receiving lots of data on another socket
            Espruino WiFi: Only rename `EspruinoWiFi` to `WiFi` if not found (allows easier debug)
            Check Flash Storage for modules when using `require`
            Add 'bits' option for Software SPI
            STM32 reset pin IRQs before storing the state - makes lost setWatches far less likely
            Ensure that setBusyIndicator updates output state after the very first initialisation.
            MDBT42Q: Add LED2 var in the Espruino interpreter, but don't use it for the bootloader
            ESP8266: release heap used by logDebug(true) (fix #1508)
            ESP8266: remove SHA256 SHA512 (fix #1517)
            Ensure `Date.getTimezoneOffset()` returns the correct timezone offset (fix #1515)
            Search for and execute files '.boot0'/1/2/3 in Storage at boot time if they exist
            Pixl.js: reduce saved code area to 9 x 4kb to allow for extra features
            ESP8266: switch to SDK 2.2.1 (fix #1207)
            Fix Serial port path regression on Linux, and add docs
            microbit: remove line-by-line debug capability to free up some space
            Added ES6 String.prototype.repeat

     1v99 : Increase jslMatch error buffer size to handle "UNFINISHED TEMPLATE LITERAL" string (#1426)
            nRF5x: Make FlashWrite cope with flash writes > 4k
            Increase max size of native strings on platforms that support it - 16 bit to 32 bit (#1432)
            Fix stack size detection on Linux (fix #1427)
            Fix strncat/cpy bounding issues (fix #1425)
            Promises now ignore a second resolve/reject (fix #1433)
            Fix stack overflow if void void void... is repeated many times (fix #1434)
            Fix font rendering issue caused by signed bit field handling by GCC on non-x86 platforms (fix #1436)
            Added E.reboot() to allow hard reboots from software (fix #1429)
            Added 'Graphics.getInstance()' for more platform independent graphics
            Added VT100 'erase in Display' to Terminal
            In REPL, use x.toString() for objects if we know their name and it is available
            Pixl.js add BLE aerial test to self-test, now also start immediately on BTN4 at boot

     1v98 : Allow Crypto SHA1 without SHA256/512 (for ESP8266 where flash is scarce)
            Add better docs for the form of Wifi callback functions
            Modify ESP8266/ESP32 callbacks to match the node.js style used elsewhere
            nRF52: fix pin.toggle() on software-negated pins
            Pixl.js: Reorder pins so 0..13 are also D0..13 for better Arduino compatibility
            Fix dump() when used with code written using E.setBootCode(..), (fix #1398)
            Allow parseInt/parseFloat to be used on very large strings if the number doesn't extend right to the end (fix #1397)
            nRF5x: Fix memory leak on NRF.connect
            Fix memory leak if an exception is thrown within a rejected promise
            ESP8266: rewrite wifi.save and restore to use the storage lib (imp #1380)
	    ESP8266: Add missing option ssid_hidden for Wifi.startAP() (imp #1358)
            Fixed double-connect issue for TCP sockets
            Pixl.js: Ensure Pixl.menu changes to bitmap fonts
            Pixl.js: tweaked bias/contrast to improve display quality
            ESP32: update esp-idf to v3.0. BLE support - thanks to @jumjum. Erase flash before flashing. vars now 2500
            ESP8266: rearange rf_cal_sector (fix #1294)
            ESP8266: Wifi.scan() now return authmode as text 
            ESP32: Fix accidental initialisation of UART3 when switching to Telnet (fix #1362)
            nRF52: Added `NRF.setAddress` to allow the MAC address to be changed
            Added Graphics.setFontAlign for font alignment and rotation
            Make software I2C bitrate and waveform more accurate
            Move default I2C bitrate to 100kbit/sec
            Linux: don't create a espruino.flash file if we're not writing to flash
            Add height check for Graphics.createArrayBuffer(...vertical_byte:true) (fix #1421)
            Add sanity check for debug trace print statement (fix #1420)
            Fix handling of exceptions in switch statements (fix #1352)
            Fix 'return when not in function' regression when returning inside a catch block (fix #1422)
            Don't load saved firmware images from different firmware versions - saved JS code still loaded (fix #1174)
            Remove Graphics.setFontAlign and Graphics.getModified on devices with low flash memory

     1v97 : nRF52: fix NRF.on('connect',...) issue
            STM32: Fix setDeviceClockCmd error for USB.setConsole()
            nRF5x: Fix getPinMode, which fixes SW I2C after save()
            Thingy52: Don't report contents of 'Thingy' in 'dump()'
            Thingy52: Allow multiple sounds to play at once
            nRF5x: Ensure Waveform triggers a finished event
            Thingy52: Enable simple bootloader, add travis build for DFU
            Add Serial.inject to allow data to be added as if it was received from that device
            Fix UDP handling so that it copes with packets not all being received in one go
            STM32L496: increase variables - use full 320kB of RAM as it is contiguous
            Add a maximum time for setTimeout/setInterval (100 years)
            Fix Storage.write when writing partial file of the same length and initial contents
            Fix corrupted timer channels returned by Pin.getInfo
            Add command history to debugger
            Remove process.env.EXPORTS (EXPTR does the same but takes less space)
            Thingy52: Add 9 axis MPU support
            Errors now store message in 'message', not 'msg' (fix #1366)
            Ensure 'in' operator checks the prototype chain (fix #1365)
            Promise.resolve now handles promises/thenables as arguments (fix #1363)
            try..catch now creates exception in its own scope (fix #1367)
            Thingy52,Pixl.js: add default NFC URL of the Espruino IDE 
            Add ArrayBuffer.byteLength property (fix #1374)
            setWatch(..., {edge:"rising",debounce:25}) is now default for built-in buttons
            Pixl.js: add Pixl.menu function for easy menus, build in graphical_menu.js
            Fix regression in MDBT42Q advertised name
            nRF52: Add E.getBattery as a more global battery percentage function, deprecate `Puck.getBatteryPercentage`
            Fix '.buffer' regression in 'JSON.stringify(new Uint8Array([1,2,3,4]).buffer)'
            Allow `typeof 123 .testing` without an exception (fix #1351)
            Add crypto.AES to Puck.js and other nRF52 Espruino devices

     1v96 : ESP8266: no callback if SSID is not available (fix #1297)
            ESP8266: esp8266 wifi getStatus doesn't show savedMode (fix #752)
            ESP8266: cleanup defines WIFI_DBG and NET_DBG for RELEASE
            ESP8266: switch to single ld file eagle.app.v6.new.2048.ld for ESP8266_4MB board
            Allow JS modules to be built-in by adding files to JSMODULESOURCES
            Fix slow/hacky handling of 7 bit serial data for STM32
            Add more stack checks so invalid code `typeof typeof typeof x100` can't break stack (fix #1310)
            nRF5x: Fix PWM output via Waveform class
            Fix free stack checking on ARM
            nRF52: Make slightly more space available for stack
            nRF5x: Move to SDK 12.3
            Stop stack traces from being gathered in functions for Ctrl-C (fix #1313)
            nRF5x: Fix crash if I2C is used before being initialised (fix #1301)
            Internal printf can now pad with spaces
            Add `E.dumpFreeList` in non-release builds to help with debugging
            Fix mild memory leak in jsvMakeIntoVariableName that caused GC to run more often than normal
            E.toString now tries harder to allocate a Flat String, and works with no-alloc for Uint8Array/FlatStrings
            WIO_LTE fix SD card initialisation
            Improve SD card reliability on all boards by trying to initialise multiple times before failing
            Remove forced inlining in variable inspection functions (reduces flash usage by ~10k)
            Remove un-needed DNS lookup for localhost
            Add WIZnet UDP support
            Tidying up build to avoid making un-needed bin, hex or lst files
            Simplify flash save (and help debugging) by using the 'fake flash' implementation on Linux builds
            Added Graphics.scroll command to scroll graphics contents
            Added 'Terminal' class with built-in VT100 terminal
            Tweak Espruino logo to be exactly 32 chars wide
            Improved code for returning console device to the most useful place
            Fix pinToString for devices with port A but no port B
            Speed improvements for ArrayBuffer Graphics
            Tidied up bootloader - devices with one LED now flash LED when button pressed
            Simplify data returned by process.env
            Add process.env.MODULES - to contain a list of the libraries provided in the firmware by require
            Include WiFi and AT libraries inside Espruino WiFi builds
            Add 'E.asm' placeholder to detect E.asm calls that haven't been replaced by the IDE
            Add process.env.EXPTR to link to table of functions - will work better for compiled code over BLE
            Added SAVE_ON_FLASH_EXTREME for HYSTM32_28, where we're now cutting out some Math.X functionality to keep builds going 
            Added `jshFlashGetMemMapAddress` to allow remapping of addresses for ESP8266/ESP32 without loads of code duplication
            Remap peek8/16/32 addresses on ESP32/ESP8266 so it can be used on flash memory
            Swapped save/load/E.setBootCode to use the flash library
            Allow STM32LL port to write 32 bits to flash at a time to bring it in line with other ports
            Allow flash writes *from* unaligned addresses on nRF52 and ESP8266 (previously this crashed the ESP8266)
            Update process.ENV.EXPORTS to bring it in line with what the compiler uses
            Now set 'this' correctly for Arrow Functions
            Add ES6 classes and 'super'
            nRF5x: Move all bluetooth events to event queue (removing MEMORY_BUSY issues)
            Fix potential issue where EV_TYPE_MASK enum could be set incorrectly  
            setWatch's edge argument can also be an integer now
            Add 'data' option to setWatch to allow clocked data to be decoded easily
            nRF52: Increase flash available for stored code from 12kB for 40kB
            Now store/display appreviated commit in process.env, remove build date
  
     1v95 : nRF5x: Swap to UART fifo to avoid overrun errors at high baud rates
            Ensure Exceptions/errors are reported on a blank line
            Internal: Added initialiser argument to jsvNewStringOfLength
            Internal: Added jsvObjectSetChildVar/jsvObjectSetChildVar/jsvObjectSetChildVar
            Internal: Fix jsvCopy if given a NAME_INT/etc
            Added ES6's Object.assign
            nRF5x: NRF.setScan now reads service data automatically
            nRF5x: NRF.findDevices aggregates data from multiple advertising packets
            nRF5x: Remove app_uart and use nrf_drv_uart with double buffering - fix uart overflow errors (fix #1238)
            nRF5x: Fix issue with findDevices/setScan servicedata when all digits of service are numbers (eg "1809")
            Fix memory leak in tab completion code
            Add `E.errorFlag` event to allow JS to respond to internal errors
            Use Esc[J VT100 code when cycling through command history (much faster REPL on low bandwidth connections)
            ESP8266: Remove debugger again as it will never work on 8266
            ESP8266: Enable unaligned reads for ESP8266_4MB (fix #1240,#837)
            ESP8266: move code save section to fist partition for memory mapping for ESP8266_4MB (fix #1240)
            ESP8266: Add GPIO16 as D16 without watch (#1206) but soft PWM/I2C/SPI/etc 
            ESP8266: Remove osprintf for RELEASE=1 
            Internal: Networkjs now forwards `socketType` - laying groundwork for UDP over AT command (#1232)
            Added simple RegExp implemention (partial fix #256)
            Speed up JSON.stringify for Arrays, and output non-numeric array elements in REPL (fix #64)
            nRF5x: Bump nRF52-based boards variable count from 2000 to 2500 (fix #1215)
            Ensure Ctrl-C doesn't redraw the input line if it's already empty
            Added String.replace(regex, function) (fix #1256)
            With E.setFlags({pretokenise:1}), ensure stack traces are not tokenised (fix #1258)
            Allow digitalWrite/Read to take an object as an argument (calling .write and .read on it)
            Add `E.getAddressOf` to allow embedded targets to get memory addresses for DMA/etc
            nRF5x: Fix issue where doing a soft reset in the middle of some BLE ops could cause an assert in debug builds
            nRF5x: Manufacturer Data is now decoded in advertising packets
            Fix memory leak when allocating DataViews
            nRF5x: Fix memory leak on BLE notifications
            Ensure net/http .listen return the server instance (fix #1276)
            nRF5x: Allow Manufacturer Data to be specified with setAdvertising
            Internal: Fix memory leak in jsvArrayPushAll
            nRF5x: jsvArrayPushAll memory leak fixes NRF.findDevices memory leak when services present
            Internal: jsvNewIterator now has an option to iterate over sparse arrays as if they weren't sparse
            Fixed some built-in functions that misbehaved when given sparse arrays
            Puck.js: Allow flash memory protection to be overwridden with E.setFlags
            Fix lexing of '/*/' as a complete block comment
            nRF5x: Add support for negating pins in software (eg. buttons/LEDs)
            Add `E.setFlags({unsyncFiles:1}` which doesn't sync the file to the SD card after each write - it's *much* faster
            Filesystem API now uses flat strings (avoiding the 512 byte copy for each call)
            Increase default internal SD card bitrate to 4MHz (from 100k)
            nRF5x: Handle promise completions and advertising using IO queue, to avoid MEMORY_BUSY messages (#1277)
            Allow E.HSBtoRGB to wrap 'hue' value, and allow it to return an array of [r,g,b] (fix #1283)
            Remove spikes when changing pin state (fix #1274)
            Changes to reduce code duplication in jswrapper.c
            Fix `E.setBootCode` when no argument is supplied
            Add WIZnet W5500 support to Espruino WiFi build

     1v94 : Allow Espruino boards to reset straight out of the DFU Bootloader             
            Improvements in handling errors in code running in IRQs
             - if writing to disconnected Bluetooth device, throw data away immediately
             - Drop chars if output buffer is full while waiting in an IRQ
             - Handle out of memory errors in jsvCreateNewChild
             - Do not garbage collect inside an IRQ
            On nRF52 devices, allow button press at boot to clear out peer manager data
            Work out length of typed array with offset correctly (fix #1204)
            nRF5x: Add Watchdog timer handling
            nRF52: start new connections on idle to ease memory allocation conflicts between code execution & IRQs
            nRF52: Ignore INVALID_STATE from CONN_PARAM_UPDATE_REQUEST (it can happen if we disconnect and then SD requests an update)
            Fix Date.toString for dates before 1970
            STM32: Fix handling of months when setting the internal RTC
            Move to a faster jsvNewFlatStringOfLength which avoids blocking memory allocation
            nRF5x: If a task is in progress, report the task ID (BleTask enum)
            nRF52: Report central mode promise errors correctly if returned by softdevice
            Remove 'out of memory' warning messages (it's stored as a flag anyway)
            nRF5x: Don't disable IRQs completely for some things - only disable Espruino ones
            Fix tab complete for Pins (fix #1213)
            ESP8266: Fix load() causes endless loops (fix #1037)
            ESP8266: Wifi library doesn't handle {password: null} (fix #753)
            ESP8266: make topstrings and topreadonly work on Mac OS X (fix #1210)
            Change order of execution for init - E.on('init',...) now executed before onInit
            Added Error flag to show if a UART overflow has occurred
            Change more instances of jsWarn to jsException
            Avoid printing error messages during execution, and report to console on idle when if errors were flagged (fix #766)
            Increase HTTP server and client version from 1.0 to 1.1 (needed for Websockets on Safari)
            Stop 'require' creating an undefined Module entry in the modules list (fix #1218)
            Stop require dumping filesystem errors as well as 'module not found'
            Now throw an exception when writing to a closed socket (fix #1220)
            Set the internal 'conn' variable to false when a connection closes to avoid confusion
            nRF5x: Fix typo so we wake every 4 min for RTC, not 0.25 sec!
            process.memory() now reports time taken for GC and vars GC'd
            Slightly more aggressive idle GC on most platforms (at 5% free)
            Don't warn the user when we had to run a GC pass during execution
            Fix issue drawing on right-hand side of rotated graphics where H>W (regression in 1v93) 
            If >1 button, set pin state correctly at boot/reset
            Add an argument to `reset`. `reset(true)` will now cause all Flash memory to be cleared as well.
            Puck.js: Holding down the button while booting (past the the 5 LED flashes) will now cause data saved in Flash to be cleared
            STM32: Remove the 'utility timer' from the list of available PWM pins, fixing A0/1/2 PWM on F4 (fix #1229)
            Disable Graphics.createCallback on devices with small amounts of flash memory - rarely used on those devices and fixes HYSTM32_28 build

     1v93 : Ensure that specifying too many advertising UUIDs causes an exception, not a reboot
            nRF5x: Fix for time jump caused by reentrancy in jshGetSystemTime
            Fix regression causing multiple end/close callbacks when using standard TCP/IP socket client/server
            Ensure NetworkJS reports receive errors back correctly
            nRF5x: Fix issue where connect and immediate disconnect could in some cases trigger an error from nordic's libraries that'd cause a reboot
            Fix regression that caused Original Espruino to have lost Filesystem/hashlib/neopixel support in 1v92
	    Re-add TV output to Original Espruino
            Fix some stack overflow bugs on Linux found by fuzzing (#1147)
            Remove un-needed code for parsing '.' in var statement (#1147)
            Add autocomplete for pin names (fix #1124)
            Add Array.indexOf fromIndex support (fix #162)
            Puck.js: Add BluetoothRemoteGATTServer.startBonding to allow bonding to be initiated when Puck.js is a central
            Fat FS: closedir after readdir, FS errors should be catchable (#1164), fs.statSync (#1163)
            Allow hardware (CTS) flow control (fix #1165)
            nRF52: Add AntiCat's patch to Nordic's NFC library to cope with malformed NFC requests
            Puck.js: Fix increased battery drain after NFC usage (fix #1171)
            Puck.js: Fix WS2811 output library that would output bad data after neopixel waveform (fix #1154)
            nRF52: Seed random number generator at boot (fix #1166)
            Stop trailing decimal point if there are no digits after it - which could cause issues in JSON
            Don't enter debugger if we're in the middle of uploading (echo_off_for_line) (fix #644)
            Added Date setters (fix #504)
            Allow Timezone to be set for Date with E.setTimeZone(...) (fix #530)
            Added RegEx lexing (part of #256)
            Puck.js: fix error 8 from NRF.sleep during an active connection 
            nRF5x: Fix `NRF.updateServices` when a 128 bit service shares the same 16 bit UUID
            Add 'errors' option when using `Serial.setup` to enable error handling (and turn it off by default as it can fill the input queue)
            nRF52: Re-initialise services and HID after a `save()` (fix #1185)
            nRF5x: Add NRF.getAdvertisingData
            nRF5x: Allow array of objects in NRF.setAdvertising (fix #1188)
            Fix internal vcbprintf JSON dumping
            nRF5x: NRF.findDevices will now throw an exception if no callback is supplied
            nRF52: Added BluetoothRemoteGATTServer.getSecurityStatus to check the status of the link
            nRF52: Disable auto-whitelisting by default, add with `NRF.setWhitelist` (fix #1187)
            nRF52: Allow secure Bluetooth LE connections
            Don't draw font characters that are off the edge of the screen
            Make atob and btoa use flat string for larger amounts of data (faster & more memory efficient) (fix #1192)
            nRF52: Pull in Nordic SDK13 code to crash caused by writing large characteristic (fix #1181)
            Puck.js: Added Puck.magTemp() function to get the magnetometer's temperature as well
            nRF5x: Fix issue where 'NRF.sleep()' called while a connection was active could cause Espruino to go into a high power draw mode
            Fix Object.setPrototypeOf when called on undefined (fix #1194)
            Fix dumping of an ArrayBuffer containing data (new ArrayBuffer([1,2,3]) isn't valid)
            Fix setAdvertising regression where name would be lost after save() (fix #1193)
            Add `E.set/getFlags` to allow interpreter state to be controlled from one place
            Add `E.setFlags({pretokenise:1})` to dynamically turn on pretokenisation (fix #1178)

     1v92 : nRF5x: Fix issue where Espruino could crash during save() if the flash got into a strange state
            Added Pin.toggle() function
            Fix implicit casting to bool/number on ArrayBuffers (fix #1030)
            Fix jstExecuteTaskChecker bug, and allow jstExecuteFn to take a userdata argument
            Puck.js: Reduce IR LED to 10% duty cycle
            Puck.js: Allow Puck.IR to take pins for external IR LED (fix #927)
            nRF52: Allow arbitrary NFC data to be specified (fix #1021)
            nRF5x: Allow multiple advertising packets to be set at once with NRF.setAdvertising
            nRF52: Add 'properties' object to BluetoothRemoteGATTCharacteristic
            nRF52: Perform write without response if that is what is required 
            Pico/WiFi: Allow USB HID to work on Windows (from @nailxx)
            Allow Puck.js/nRF52 devices to drive Neopixel/WS281x/APA10x LEDs with require("neopixel").write (fix #1023)
            Fix crash in JSON.stringify for zero-length typed arrays
            Fix precedence of 'void' keyword (fix #1079)
            nRF52: Add BluetoothRemoteGATTCharacteristic.startNotifications (fix #959)
            nRF52: Added BluetoothDevice.gattserverdisconnected event
            nRF5x: Report back reason codes for BLE disconnect
            Added DataView class
            nRF52: char.readValue now returns DataView to be more Web Bluetooth compliant (fix #1091)
            nRF5x: Fix explicit disconnect being able to reboot Puck (fix #1088)
            nRF5x: Respond to conn_params update request, fix puck-puck disconnection after ~65 sec (fix #1089)
            nRF52: Change connection params for central mode so NRF.setLowPowerConnection affects connection speed
            Un-inlining jsvGet*AndUnLock functions to give us a little more free flash
	    ESP8266: RELEASE=1 sets WIFI_DBG and NET_DBG to 0 to shrink firmware size
	    ESP8266: Add Wifi.setAPIP() and Wifi.setIP
	    ESP8266: Add i2c clock stretch (#1097)
	    Fix E.FFT output (enable magnitude when one array specified)
            Puck.js: Correct reading if using analogWrite to red LED and *then* using Puck.light()
            Improved build process for all boards
            Pin.toggle now returns a boolean (fix #1111)
            nRF52: Now use 'high drive' mode for GPIOs
            Puck.js: tweak IR duty cycle, with high drive GPIO range is ~3x more
            nRF52: switch compilation to size optimisation, not speed
            nRF5x: Allow services to be advertised (fix #996)
            JSON.parse now throws an exception if an incorrect value type is found (fix #1117)
            Pipe close event handlers now use 'this' arg - solves auto-closing pipe when piping from HTTP
            nRF5x: stop app_timer NRF_ERROR_INVALID_PARAM errors (trying to sleep for too little time)
            Added flash emulation to Linux port
            Increase max graphics size from 1023 to 32767
	    Add Fat File System to boards with large Flash (ESP32)
            nRF52: Don't get stuck in 'HID Busy' state if a HID send failed
            Change name of socket close internal variable so it doesn't conflict with Pipe's close call
            Stop pipe from causing errors if fields of the requested names exist but aren't functions
            nRF52: Fix upgrade from older firmwares if saved code is in flash, reduce virtual pages to 2
            Fix segfault detected by fuzzing (#1133)
            Fix File.read so that end of file triggers pipe.end event
            ESP8266: Add BOARD ESP8266_4M with 1600 vars, 64K save area and GRAPHICS (#1110)
            ESP8266: Add ESP8266.deepSleep(micros, option) (#1102)

     1v91 : Fix recent regression if no Boot Code defined at startup
            Fix handling of return of rejected promise within a promise
            Fix regression where HTTPS without cert/ca or key failed
            nRF52: Making NRF.getPrimaryService/etc more robust
            nRF5x: Add NRF.getAddress() - fix #1001
            Fix bug that caused load() not to clear memory if only E.setBootCode was used
            microbit: Update Espruino with pin polarity, so saved code gets loaded without BTN1 pressed
            Fix bug that caused Bluetooth/TV/USB objects to be added in devices that didn't support them (fix #832)
            nRF52: Increase custom UUID count from 3 to 10
            Adding Global built-in objects like SPI1/Serial1 and Bluetooth to the docs
            Puck.js: Tweak battery percentage calculation to try and make it more linear
            Puck.js: Adjust Puck.light() levels based on battery percentage (and add comments)
            nRF5x: Fix E.hwRand() (fix #1010)
            Ensure tab complete/others include the Object proto even on functions/strings
            nRF5x: Add NRF.restart() to force the restart of the Bluetooth Softdevice if required
            nRF5x: Add E.setLowPowerConnection(bool) to allow continuous connections to Puck.js (fix #995)
            Allow implicit conversion of hexadecimal strings to numbers (fix #1016)
            Allow arrow functions inside nonexecuting functions (fix #1011)

     1v90 : Fixes for Promise.all (passing in non-promises, pre-resolved, and ordering) (fix #976)
            Fix arrow function bug when parsing multiple arguments
            Added more helpful error messages for TLS
            Allow `Modules.addCached` to take a function (makes module loading more memory efficient)
            Re-add Espruino's old `rand` function (so no malloc, and ~1kB RAM, ~3kB ROM saved)
            nRF5x: Ensure 'NRF.sleep' works even when connected
            Fix bug when using >32 bit integers as array indices (fix #984)
            Fix bug when parsing '.catch' while not executing (fix #989)
            Stop PWM 'glitching' when moving from a nonzero value down to 0 (partial #991)
            nRF5x: Add multi-channel hardware PWM (fix #991, fix #972)
            'dump()' now outputs code written with E.setBootCode as well (fix #999)
            nRF5x: Remember advertising information even after softdevice reboot  (fix #997)
            nRF51: Remove heap placeholder on nRF51 as not needed since no malloc. Increase nRF51 var count (fix #985)
            nRF5x: 'connect' event now contains address of device that has connected, and fix docs
            nRF5x: Add a 'NRF.disconnect' function to disconnect a client that has connected to Puck.js
            nRF5x: Fix timing accuracy problems with setWatch

     1v89 : Allow entering of multi-line Templated Literals on the command-line (fix #970)
            Make lexer fail when parsing non-templated strings with newlines in 
            Add 'let' and 'const' keywords - treat them like 'var' for now
            Increased findDevices timeout to 2 seconds
            Allowed 16 bit UUIDs to be specified as simply "ABCD" (no "0x")
            Improved BLE error messages (especially from Promises)
            Fix STM32F1 regression caused by F4 LSE fixes
            Fix comma operator regression caused by recent arrow functions addition
            Remove RTC changes for STM32F1
            nRF5x: Make sure that updateServices(notify) on a non-notifyable service will just error, rather than reset (fix #973)
            nRF5x: Ensure setWatch doesn't reset pin state
            nRF5x: Reset pin states to default on 'reset()'
            nRF5x: Move advertising back to 375ms (more reliable connections)
            Puck: allow Puck.mag to work while magnetometer is on

     1v88 : jshSetEventCallback callbacks now get an argument with the channel number
            Tab complete now offers a much better set of completions (fix #926)
            Fix emitting of events with long names (fix #906)
            Ensure 'af_opendrain' pin mode gets remembered when saving (fix #890)
            Add second Promise.then argument (fix #869)
            Fix 'chained' promises (fix #894)
            Fixed memory leak when automatically converting a simple object to a String
            Added ES6 Template Literals
            Initial commit of ES6 arrow functions
            Add 'opendrain_pullup' pinMode (including emulation on STM32F1)
            Make OneWire use opendrain_pullup (no resistor needed for short runs now)
            Add Software I2C (with opendrain_pullup) (ref #549, fix #29)
            Cope with new escape codes for home and end on Ubuntu 16.04 (27,91,70/72)
            Tweak VGA output back porch to 2ms (so leftmost pixels always on screen)
            Fix regression with 2 concurrent waveforms on different pins (fix #930)
            nRF5x: add updateServices, and allow setServices to be called multiple times (partial #936)
            Added Puck.getBatteryPercentage() utility function
            nRF5x: setServices can now uninitialise SD in order to remove added services
            Added E.lockConsole() for use with E.setPassword()
            Calling jsvRemoveChild at end of array now updates the length (fix #946)
            Allow padding to be specified as 3rd argument of JSON.stringify
            JSON.stringify now dumps typed arrays as arrays (fix #489)
            nRF52: BLE HID support and switchable Nordic UART
            Fix STM32 regression where pinMode was set when it shouldn't have been
            Add Third option to pinMode to allow the pin mode to be set while keeping it 'unforced'
            Save and dump now keep track of whether pin mode had been forced or not
            readFile (and File.read) now uses Flat Strings to allow more memory efficient reads (fix #932)
            nRF5x: Add ability to get RSSI of current connection (fix #928)
            More STM32 changes to LSI->LSE clock switchover to fix RTC misconfiguration on Espruino WiFi
            Move LED + BTN definitions to Symbol Table (allows autocomplete)
            When moving console before printing has started, move all buffer contents as well
            Fix regression where replacing a function starting with 'return' with another would cause errors
            Fix potential issues with Telnet server and return values from netCreateSocket/netAccept on some platforms (fix #931)
            nRF5x: Add Puck.js self-test code, fix issue where analogRead reset pin state
            nRF5x: Change central mode API to mirror Web Bluetooth
            Fix switch fall-through to default (fix #964)
            Started using jsvObjectRemoveChild to remove some internal object properties that are undefined (frees some variables)
            Added E.dumpLockedVars() in non-release builds to help debug memory leaks in libraries
            nRF5x: Added NRF.findDevices as a helper function to easily list BT devices in range
            Console now prints the type of Objects if their constructor is in the root scope
            nRF5x: setScan/findDevices now parses advertising data
            nRF5x: Added Web Bluetooth style requestDevice function
            Add spaces between large tab completes
            Correct the handling of exceptions in promises
            Ensure that exceptions have a 'stack' attribute if they can have children
            nRF5x: Added list of free flash areas
            Make sure Puck.js users can't overwrite bootloader/softdevice (doing so would brick the board)
            Fix micro:bit/nRF51 ctrl-c behaviour (fix #905)
            Simplified process.env on devices with little memory
            nRF5x: fixed serial number reporting
            Move button state setup to jshResetDevices
            Had to remove 'dump()' and SW I2C on devices with very little flash memory (Olimexino/Micro:bit)

     1v87 : Add support for compiling with float-abi=hard (even if it doesn't give us real-world benefits)
            Add shortcut for quick execution of common call types
            Fix BBC micro:bit save() regression from 1v86
            Fix 'lock overflow' when calling methods with 'this' bound (fix #870, fix #885)
            Fix jsvStringIteratorGetCharOrMinusOne for zero-length strings
            Allow tab-completion straight after '.'
            Make sure execution stops for native functions if there's an error when parsing arguments
            NRF5x: remove setName and add functionality to setAdvertising, along with advertising interval
            NRF5x: allow raw advertising data in setAdvertising
            Add E.setPassword - allows Espruino console to be locked
            Fix pin header numbering for BBC micro:bit (it changed for the production version) (fix #896)
            Allow Magnetometer speed to be specified for Puck.js
            Fix out of memory when appending a string to itself
            Allow members of the same name as function arguments to be added to a function (fix #913)
            Fix STM32F4 RTC stopping if reset during first 1 sec of boot, also fix Espruino WiFi board clock startup
            Fix issue where native functions couldn't be replaced by non-native fns (fix #879)
            If statements now return values (fix #909)
            Fix >8 bit SPI when sending single elements with SPI.send (fix #897)
            Sockets now fire 'end' events (fix #886)
            Added Graphics.draw/fillCircle (fix #920)

     1v86 : Compile Telnet server into linux by default, Add '--telnet' command-line option to enable it
            Fix lock 'leak' in Telnet when Telnet is turned off
            Add Telnet serial device to allow redirection
            Create errors for unterminated expressions (fix #814)
            Remove Espruino's built-in strcpy/etc
            Remove Espruino's built-in maths
            Add basic Taylor series sin and atan for when we're trying to save memory
            Refactoring to use global var for lexer - save some memory and increase parse speed
            Add .removeListener (fix #30)
            Added better micro:bit `show()` that works well with Graphics
            Add `require("Flash").getFree()` as multiplatform way to find free flash pages (fix #815)
            Add the ability to set clock frequencies on STM32F4 chips (like Pico) with E.setClock (fix #52)
            `jsvEvaluate` now uses memory area for execution of JS strings (fix #817)
            Add `E.setBootCode` to allow JS scripts to be run without being in RAM (fix #740)
            'Expecting a number or something iterable, got X' changed to exception rather than warning (gives stack trace)
            Drop '.init' and '.fini' symbols, allowing GCC 5.x compilation on STM32
            Ensure that pinMode/digitalWrite is re-constituted properly by dump() and save() (fix #833)
            ESP8266: add stack dump on fatal exception, ./targets/esp8266/printstack can extract a backtrace
            ESP8266: move JswSymPtr and JswSymList to flash to free up gobs of RAM, bump jsvars to 1600
            Fix write to flash when BLE connected on nRF51/2
            Fix potential variable corruption issue when copying objects/arrays containing packed ints
            Fix ESP8266 printLog memory leak (fix #852)
            When parsing from a Native String (E.memoryArea), use Native String for function code too.
            Added built-in Promise implementation
            Fix broken Object.keys/getOwnPropertyNames caused by ESP8266 RAM saving tweaks
            Add Object.g/setPrototypeOf (fix #856)
            Fix memory leak when executing bound function with 'this'
            Fix missing PBKDF2 & AES libs on Pico + Linux caused by an untested ESP8266 commit
            Fix negative Date to string code (fix #854)
            Convert type warnings to exceptions (to provide stack traces for problems)
            Add uncaughtException event (fix #846)
            Stop eval in a switch statement from confusing parsing (Fix #845)
            Fix regression in 'mode' argument of SPI.setup (allows custom CC3000 pins to work)
            Fix '.on' with long event names
            Enable F4Discovery button pull-down. Newer boards don't seem to have one fitted
            Add 'force' to 'Serial.setConsole' - you can force the console to stay in one place
            Fix micro:bit compass problems (fix #864)
            Ensure that Pico can properly enter deep sleep even if USB is never used
            Only inline the very basic variable iterator functions (save enough space to allow Espruino board build again)
            Don't include Promises on devices where flash memory of Scarce (fix Olimexino compile)
            Fix glitches in PWM output when updating Software PWM quickly (fix #865)
            Added `E.kickWatchdog()` to allow you to keep your JavaScript running - not just the interpreter (fix #859)
            Ensure all pins set to AIN on startup
            Fix regression where setWatch would remove pulldown from button if called after reset()
            Reduce amount of flash available for saved code on Original Espruino (until we can get code size down)

     1v85 : Ensure HttpServerResponse.writeHead actually sends the header right away
             - enables WebSocket Server support from JS
            Fix issue where GC'd objects referencing non-GC'd data wouldn't unreference it
            Add E.memoryArea to allow memory addresses to be treated as variables
            Fix STM32F4 LSI clock frequency - should make the Pico's RTC a lot more accurate (fix #776)
            Added HeatShrink compression to saved code (instead of RLE)
            If saving fails, delete command history and try again.
            Make sure `reset()` resets the sleep and busy indicator pins
            Now escape characters >=127 as well (fix #780)
            Add decodeURIComponent (fix #779)
            Allow reset();save() on one line
            Fix potential issue parsing HTTP headers when more data is sent after the header (fix #783)
            Fix broken storage of floating point values when <255 variables
            Fix regression where DACs didn't work on Original Espruino Board
            Improve tab complete's memopry usage
            Added Tab complete and Debug to low-end Nordic uCs
            Limit the number of events processed each time around the idle loop to the number that were in it at the start
             - helps to fix issues with out of memory when receiving big files over ESP8266 serial connection
            Allow different types of network to have different buffer sizes - enlarge JS, Linux and WIZnet buffers
            Fix bug where clearInterval() and setWatch with debounce could cause setWatch to momentarily stop working
            Make HTTP server only close connection after Content-Length bytes received
            Speed up jsvNewFlatStringOfLength by combining it with updating the free var list
            Update the free var list when garbage collecting (makes allocation at the start of memory more likely)
            Don't zero the contents of memory when freeing - speeds up deallocation
            Removal of un-needed zero initialisations for variables
            Only garbage collect on idle if we're low on memory (fix #767)
            Improve malloc behaviour for crypto lib (try and free all command history is first alloc fails)
            Improve HTTPS error messages
            Add READ_FLASH_UINT8, allowing ESP8266 to read&exec strings stored in Flash with E.memoryArea
            Start the RTC up running off LSI, and switch after a few seconds if the LSE has started correctly
            Allow JSV_GET_AS_CHAR_ARRAY to get a pointer to memory in ArrayBuffers or memoryAreas
            Reset PinStateIsManual in reset (fix #765)

     1v84 : Fix device initialisation flags not working when the device number is above 32 (fix #751, #748)
             - this fixes broken SPI when not on standard pins

     1v83 : Moved to size optimisation for Pico (needed to get HTTPS into 384kB)
            Ensure Modules.addCached doesn't reset parse state (fix #723)
            dump() in Espruino Pico now ignored the pull-down for the button (fix #731)
            Warn when "compiled" functions gets into Espruiono (fix #707)
            Fix lost character on Espruino Startup (fix #704)
            Fix duplicated characters when USB+USART IRQs fire at the same time  (fix #635)
            Fixed Serial.find(...)
            Detect UART framing and parity errors and emit them as events on the Serial object
            Fix [] instanceof Object (fix #737)
            Fix regression in jsvCopyNameOnly (Object.getOwnPropertyNames when names are >8 characters long)
            HTTP requests (and sockets) can now emit 'error' event (fix #706)
            Add optional `ca`,`key`, and `cert` for server public key when using HTTPS or TLS (fix #736)

     1v82 : Fix debugger regression (where quit/reset/etc don't exit properly)
            Fix wakeup when setDeepSleep used at startup (fix #645)
            Add `shiftOut` function (fix #631)
            Store line numbers for functions (via `Esc [ 1234 d` escape code before decl) and use in debug + stack traces
            Allow Ctrl-C to break out of tight loops with function calls in
            Add tab -> autocomplete in Console (fix #677)
            Fix I2C repeated start (#390)
            Fix regression in Math.random() - now back between 0 and 1 (fix #656)
            Fix `var a=0;typeof a -> "undefined"` (fix #683)
            Don't store brackets in functions (fix #204)
            Store functions as 'flat strings' if long enough (fix #467)
            Move most functions out of jsvar.h header file - improves code size on devices where they're not inlined
            Fix parse error for switch statements which meant that `switch (a,b)` caused an error
            Fix error message when `LoopbackA.setConsole()` called
            Move SPI/I2C/Serial initialisers to jsvReadConfigObject, will now error on invalid args (fix #413)
            Fix issue where double-buffered waveforms would use the wrong buffer in the callback
            Fix memory leak in tab autocomplete on objects
            Added AES crypto library (Pico only)
            Fix `typeof (new Uint8Array([1, 2, 3, 4]))`
            Store `function(){return ...}` without the return (fix #700)
            Increased simple string usage from 4 chars up to 8
            Swap order of JsVar internals, string usage up to 10 chars
            Add handling for uint32_t,uint64_t,uint32_t case for Raspberry Pi
            Add startup sanity checks for jsnative.c (in non-release builds)
            Added fix for returning floats on Raspberry Pi
            When <1024 JsVars, `lastChild`'s top bits are stored in `flags`, and pack
               is moved such that we get 1 extra character in StringExts
            Allow events of >12 characters length
            Fix regression in flash memory write (introduced via AES merge)
            Fixed instability when resetting after using SD card on non-standard pins
            HTTPS support on Pico (when compiled in)
            Rename USE_HTTPS to USE_TLS, and enable by default for Pico + Linux
            Add 'tls' module with 'connect' - for TLS Socket connections

     1v81 : Fix regression on UART4/5 (bug #559)
            Fix Serial3 on C10/C11 for F103 boards (fix #409)
            Remove Graphics.setColorHSV, add E.HSBtoRGB (fix #554)
            Make jsiDumpState/jsiAppendHardwareInitialisation use callbacks (fix #398)
            Add `E.dumpStr()` to dump current state of interpreter as a string
            Add ReferenceError, and ensure that TypeError gets converted to a string properly
            Actually create ReferenceError for undefined variables
            Fix Object constructor behaviour (fix #561)
            Now remove intervals/watches if they occur within 0.1s of a Ctrl-C on a blank line
            Fix parsing of trailing commas [,,1,,,]
            Treat vertical tab as whitespace
            Make sure we ReferenceError on '+='/etc
            Allow reserved words in record access and structure definitions
            Add Object.defineProperty/defineProperties (even if they ignore most args)
            Fix value returned when redefining an existing function
            Ensure Pico powers down USB in deep sleep - now down to 20uA!
            Fix Exception throw within catch block (fix #566)
            Fix issue where new Array(3.0) wouldn't produce a 3 element array
            Keep track of modified area in Graphics (so modules with `.flip()` can be speeded up)
            Fix `new Date('December 17, 1995 03:24:00')` - check only first 3 chars of month
            Allow Software PWM via `analogWrite(..., {soft:true})`
            Add `encodeURIComponent`
            Make sure `typeof unknown` doesn't ReferenceError
            Fix isNaN behaviour for 2 element array
            Fix jshPopIOEventOfType when element is at the top of queue anyway
            Produce more reasonable behaviour when converting very long strings to ints/floats
            Added built-in JavaScript debugger! See espruino.com/Debugger for details (fix #37)
            Fix crash when using E.getSizeOf() in some cases
            Make sure a TCPIP connection closes even if no data sent
            Make `flash.erasePage` safe if called without arguments (fix #586)
            Add `Pin.getInfo` to see what a Pin can do (for #93)
            Move Pin function code out of jshardware
            Add `E.on('init', ...)` - like `onInit` but allows multiple handlers
            Make sure `dump()` and `E.dumpStr()` dump the contents of Serial as well as events for other objects
            `E.getSizeOf(.., 1)` can now recurse into objects showing the sizes of all their children (fix #579)
            Fix bug when appending to a flat string (fix #614)
            Add `Serial/SPI/I2C.find(pin)` - so we can figure out what device to use based on the pin
            Ensure that when uploading, each command gets checked for errors (rather than right at the end)
            Fix writes on HTTP requests after a timeout, and add chunked encoding if the header is set.
            Added pin info for bit-banded pin addresses (and jshGetPinAddress).

     1v80 : Fix SD card IO that can corrupt SD card on file append since 1v73 (fix #536)
            Fix some potential pointer issues in hashlib
            Make debounced setWatch output state+time information (regression fix #537)
            Shorten some internal property names (faster/less mem is 4 chars or under)
            Change 'internal property' prefix from '>' (fix #540)
            Duplicate properties in an object defn. now cause second to be used (fix #495)
            Make sure `E.unmountSD` doesn't forget custom SD card configs from `E.connectSDCard`
            Added support for USB CK pin (fix #544)
            ES5 parseInt behaviour - don't treat numbers beginning with 0 as octals (fix #538)
            SPI.send now returns Uint8Array when passed an array. Also takes `{data:X, count:Y}` as argument (fix #485)
            Fix `parseFloat(Infinity)` (fix #314)
            Speed up jsvIterateCallback for arraybuffers
            SPI speed improvements, esp for SPI.write (fix #547)
            TV out tidyup, and VGA output can now do line doubling
            Merge in USB HID support for STM32F4 (keeping old USB for the F1)
            Add built-in 'Flash' module to allow Flash memory to be accessed from user code
            Pulled load/save code out of jshardware into jswrap_flash.c
            Remove jsiOneSecondAfterStartup from Linux builds (fix #551)
            Add RLE compression when saving to flash, increase Pico RAM from 3000 to 5000 vars (fix #543)
            Fix `JSON.parse` when not given strings (fix #546)
            Tweak Olimexino board - 700->1k vars, but lowered code flash to 6k
            Disable flash prefetch on Pico (~1% slower, but less power and way more accurate ADC readings) (fix #545)
            Now throw errors when 'in' is used on an invalid datatype (fix #550)
            Updated (inaccurate) docs for Serial.write/print and removed duplicated code
            Changed Pico's device class to 0x02 - now works on older Mac OS 10.6.8
            Change reported USB HID type to 0, from 2 (mouse)
            Improve digitalWrite/etc documentation
            Add `pin.mode` and `pin.getMode` functions (mirroring `pinMode`)
            `Serial.setup` now remembers options if none specified (fix #557)

     1v79 : Fix Mac address parsing for top nibbles
            Make bind reference function internals not copy them. Fix scoped vars in bind (fix #533)
            Use jsvUnlockMany to tidy up code and save some space
            jsiExecuteEventCallback can now take an arbitrary number of arguments
            Allow setTimeout/setInterval to take extra arguments (fix #532)
            Ensure HTTP is closed even when no data handler (fix #535)
            Seed random number from analog input, add W.hwRand and E.srand (fix #534)
            Fix timing bug when setting timeouts from intervals in Deep Sleep
            Reduce timeout for IO (eg. I2C write) on F401 and F4
            Tweaks to keep code size low enough for Olimexino

     1v78 : Fix regression where SPI2/3 weren't working on most pins (fix #525)
            Allow MAC address to be set for WIZnet (fix #527)
            Ensure res.on('close') is called for empty HTTP requests (fix #528)
            Ensure that A9 is never the default pin for USART1 output (fix #526)

     1v77 : Add E.mapInPlace
            Allowed ArrayBuffer Graphics to store pixels MSB-first
            Added faster software SPI path for simple writes
            Make sure filesystem support gets compiled into Espruino Pico
            Fix jsvGetFlatStringPointer to return the correct address
            Fix I2C2/I2C3 on Pico
            Fix issue where garbage collect of a Flat String corrupted the free variable list
            Fix issue where Array.sort on big array with identical elements failed (#515)
            Add 'modules' variable, and set 'this' to 'exports' when parsing a module (fix #520)
            Fix instanceof implementation (and fix mem leak) (fix #523)

     1v76 : Merged in NetworkJS library (for JS networking implementations)
            Ensure that 'wrapped' libraries are killed before timers/watches
            Made 'Field or method doesn't exist' report back the field that doesn't exist
            Added quick and dirty scripts/test262.js runner script
            Fix propogation of Errors and Exceptions through function calls
            Allow parsing of integers > base 16
            Now allow functions with >16 arguments (fix #490)
            Fix assert fail for syntax error in do or while loop
            Maths operations now call Object.valueOf if it's needed
            Fix assert fail when jswrap_object_getOwnPropertyDescriptor called with non-string
            Fix Array.indexOf when array contains non-basic values
            valueOf returns a type error when called on undefined
            Make sure analogRead doesn't overwrite pin state if it was set previously with pinMode
            Make sure pinMode works with ADC input mode
            Tweak event handling - events such as `Serial.on('data'` now set `this` to `Serial`
            Add Function.bind (fix #318)
            Fix SPI.setup memory leak (fix #496)
            Fix assert fail on debug builds on Waveform output (fix #511)
            Added more allowed types of whitespace
            Added String.prototype.trim() (fix #507)
            Allow argument lists in Function() (fix #505)
            Propagate `this` into eval (fix #513)

     1v75 : Fixed issue with Pins/Bools as Array indices
            Fix crash when out of memory while creating built-in object
            Fix continue statement in nested loops (fix #501)
            On Linux, Exit nonzero when an error occurs (fix #499)
            Ensure that pipes 'complete' if the source closes (was previously only the destination)
            Make HTTP/Sockets throttle reads so internal buffers don't get full when piping
            Added http statusCode, statusMessage, and httpVersion

     1v74 : On Espruino Board, allow setTime to use full 64 bits so setTime(Date.parse("...")/1000) works
            Fixed issues with Waveform after 1v72 update to flat strings
            Added 'global' built-in value
            Fix inaccuracy of 'Date.now()' on STM32
            Improve jsvIteratorGetIntegerValue speed for arrays (fix #493)
            Change process.env.EXPORTS to something more useful for compiler
            Fix issue with graphics fill on PCD8544 LCD
            Add TypedArray.slice (from ES6) to help modules that use I2C

     1v73 : Add Uint8ClampedArray, remove code duplication in ArrayBuffer (fix #486)
            Fix regression where accessing certain member names of an undefined variable would cause a crash (fix #488)
            Fix behaviour of char code 16 at beginning of the line (it now doesn't re-add the prompt after processing the line)
            Added jspGetNamedVariable for use in compiled JS
            Fix glitchy time values on the Espruino Board (fix #394)
            Fix getTime()==0 in onInit, which could break timeouts in onInit after a reset (fix #462)
            Refactor Software SPI code into jsspi.c
            Allow filesystem to work on user-defined pins (fix #427)

     1v72 : Stop RTC being reset by hard reset (getTime will now be time since power first applied) (fix #412)
            Allow Function.apply to take typed arrays (fix #442)
            Allow arrays to be passed to digitalPulse so square waves can be created easily
            Force inlining of jsvLock/UnLock on most systems - improves performance a lot
            Fix issues with SPI.write, CS, and out of sync receive bytes
            Fix do..while without trailing semi-colon
            Ensure that &,|,^,etc all have different precedences (without extra recursion)
            Used new semi-recursive parse for expressions
            Fix filled column when fillpoly is off the end of the screen
            Fixed reporting of Serial RX pullup in `dump()`
            Add input thread on Linux, and fix idle and Ctrl+C behaviour (fix #451)
            Stop huge amounts of input events blocking Espruino's timers (fix #452)
            Add ability to use serial ports on Linux with Serial1.setup({path:"/dev/ttyUSB0"})
            Started ability to use SPI from Linux
            Added 'net' library with support for sockets
            Fix JSON parse of negative numbers (fix #456)
            Only keep RTC settings if the relevant oscillator is running (fix #444)
            Finally fixed sporadic compilation problems with '-Os'
            Fixed issues with intervals in onInit (#462)
            Remove libraries from root scope (fix #463)
            Fix pin namings on Nucleo boards
            Fix addition of stdlib's exit on Nucleo debug
            Allow setWatch to execute native functions inside the IRQ
            When dumping typed arrays, use the size if all elements are 0 (fix #448)
            eval() can now access local variables and function arguments (fix #460)
            Added 'flat strings' for typed arrays.
              - these use a continuous chunk of memory so are much faster
            Ensure that we only create as many Serial/I2C/etc items in Symbol table as we need (fix #453)
            Allow modules to return whatever was assigned to exports - not just the original object
            Allowed E.nativeCall (assembler/compiled functions) to execute directly from a flat string
            Working F401 USB VCP bootloader
            Make Press-poweron-release-press boot back into Espruino (this may confuse your OS)
            Assert failures (in non-release builds) now reboot the system on ARM
            Fix issues with freeing of variables not clearing the lock flags (fix #474)
            Make Uint32Array actually return uints (even if they're so big they have to be represented as doubles)
            Allow peek/poke to read and write arrays of values
            Add Boolean constructor (fix #311)
            Fix difference between String() and String(undefined) (fix #312)
            Fix I2C/SPI on F401/F411-based boards (fix #470, fix #473)
            Improved ArrayBuffer write performance
            Massively improved ArrayBuffer Graphics fill performance for bpp<8
            Fix issues with floating point on devices with <1024 vars (using 12 byte JsVar)
            Add ability to change I2C bit rate from I2C.setup
            Added VGA TV output
            Added E.toString (for converting anything into a string)
            Pulled Typed Array creation into its own function
            Added E.toString and E.toUint8Array
            Made I2C.readFrom return a Uint8Array (fix #479)
            Allow multiple byte OneWire reads and writes
            Fix setWatch on F3Discovery (fix #183)
            Ensure that E.getSizeOf() works for ArrayBuffers (fix #484)
            Don't allocate Flat Strings if we can get away with 2 normal string blocks
              - it's actually faster to allocate and uses less memory

     1v71 : Allowed WIZnet + CC3000 to be instantiated on any pins
            Fix break inside loop inside case inside function (fix 428)
            Added fs.stat and File.seek (fix #429, fix #430)
            Allow use of DLE (char 16) on an empty line to turn echo off for *just that line*
            Add XON/XOFF flow control on Serial + USB. This is enabled by default for Serial (fix #20)
            Fix irregular timing on Espruino boards with clock crystal (inc rev 1v4)
            Sort out 'Number()' constructor not being picky enough - parseFloat now parses 'Infinity' (Fix #325, mostly fix #322)
            Stop iterator in FOR loop being called once more after a break
            Fix bug allObjects found with iterating over undefined
            Fix ArrayBuffer.sort issue with element size >1
            Fix network de-initialisation on Linux
            Fix reference count issue caused by removing a timer that had already been removed
            Power up SYSCFG on F2/3/4 parts, allowing watch to work on ports other than A
            Wait after setting the RTC time, to allow registers to update (fix #438, fix #441)
            Now using gcc-arm-none-eabi-4_8-2014q3 for compilation - CodeSourcery stopped being supported

     1v70 : Make pipe remove its drain/close listeners. Stops out of memory for repeated piping.
            Fix parseInt for values too large to go in an int (#406)
            Fix integer maths when result is too large for an integer
            Fix mod operator with NaN/Infinity (fix #315)
            Fix signed array values in PACKED_BIT devices
            Drop JsVar size from 20 bytes to 16, increase Espruino variable count accordingly
            Fix Array.fill on sparse arrays (fix #410)
            Allow I2C repeated start (fixes some odd I2C devices, fix #390)
            Refactoring to use iterators wherever possible
            Merge fs_kill and file_kill to ensure that files always die before the filesystem
            Add `E.unmountSD()` to allow SD cards to be removed once they have been used
            Stop String.split("") adding an empty elementy to the array
            Tidy up linker script, allow F401 to use 3x16kB pages for storing program data
            Fix regression in long timeouts (fix #416)
            Use 'interval' var to specify if we're an interval or not (don't use 'recur' var)
            Stop while/for/etc resetting exception state (fix #419)
            Add  E.getSizeOf (fix #421)
            Fix jsvCountJsVarsUsed for names with values
            Make hidden names smaller to save a few JsVars
            If there's only one function scope, don't define an array and save 2 JsVars
            Fix setInterval on non-F1 boards (fix #415)
            Fix issue where large doubles (> +/- 2^31) were converted to -1 rather than truncated ints
            Fix E.getSizeOf (fix #424)
            Fixed JSON indentation issue
            Made 'pretty' JSON output look a bit better

     1v69 : Fix 1v67's regression of digitalPulse when doing lots of pulses
            Add configurable OneWire search command (for finding DS18B20s with alarm set)

     1v68 : Fix memory leak in String.split
            Fix references to `this` - you can now write `this["LED1"]`
            Fix memory leak when calling toString on a normal object
            Fix memory leak in Graphics.createArrayBuffer
            Fix memory leak when joining arrays containing null
            Fix memory leak when syntax error while getting function arguments
            Fix memory leak test when running on Linux
            Fix memory leak in filesystem file open (when failure)
            Fix memory leak on Syntax error
            Stop multiple exceptions from being reported (eg. Syntax Errors)
            Fix parsing of '!!' when not executing
            Improve Error.toString, and fix bug when an exception was thrown from a function
            Improve jsvObjectGetChild when out of memory
            Switch native function decls from 32 bits to 16
            Swap HY2.4 board to software LCD driver as well, work out pin mappings from PY file
            Fix inaccuracy in setInterval, which had started since 32 bit switch in 1v65
            Store JSWAT_EXECUTE_IMMEDIATELY in a way that will fit in 16 bit function decls
            Allow bit-packing of refs for low memory boards (fix #145)
            Now dump 'debounce' for setWatch
            Make sure that dump() outputs correct JS for undefined variables
            Allow pin counts per port of >31 on Linux-based systems
            Fix issue with lost high-speed events when using setWatch with small debounce
            Fix HTTP client regression
            Fix Date constructor issue (uninitialised variable) (fix #408)
            Fix invalid conversion of large ints to floats on ARM
            Fix reset behaviour for non-standard default Serial ports

     1v67 : Lower size of timer task array of devices with little RAM (fix #401)
            Move hidden lists out of the root scope (fix #357)
            Fixed exception catching
            Fix Serial1 initialisation after 'reset()'
            Fix parsing of try..catch when a serious error (not an exception) occurred
            Stop the utility timer queue filling with WAKEUP tasks if Espruino gets woken up early
            Add ability to specify default Serial TX and RX pins in BOARD.py
            Reduce how many digits of floating point values are normally displayed
            Fixed PWM output on B4 + B5
            Fix regression when using pins as array indices
            Remove negation for CHxN outputs - it seems they don't negate after all. Fixes PWM polarity on A7,B1,B13,B14,B15
            Add pullup to USART RX. Reduces wakeups and random characters on Serial1.
            Add error flags and E.getErrorFlags to report possible issues like buffer overflows and low memory (fix #136)
            I2C timeouts now throw exceptions (fix #403)
            Fix String.prototype.split with non-string args
            Add fake digital pins D0..D7 under linux (helps with testing)
            Rewrite ff_wtoupper and save 650 bytes \o/ (fix #368)
            Update Makefile to make it easier to cross-compile RPi->Espruino board
            Fix HYSTM32_32 LCD at the expense of a bit of speed (fix #137, fix #327)

     1v66 : Ensure that analogWrite(pin,1) works on negated outputs
            Allow multiple Waveform playback on one pin (+ wave fixes)
            Improve dump() for objects and Serial.on('data') (part of #397)
            Fix Date.getSeconds,Milliseconds, and documentation on getMonth (#399)
            Fix memory leak on Serial receive
            Fix all Serial receive characters being 0 if no bytesize is specified

     1v65 : SPI.send/I2C.write/Serial.write can now take variable number of arguments (fix #370)
            Don't check for token matches where we already know what it should be (fix #280)
            Improve file read speed for large reads
            Waveform stability improvements
            Fix Float32Array.set (and improve speed for non-float arrays)
            OneWire library now uses hex strings for addresses rather than 64 bit ints
            Fix issue with uninitialised function arguments (fix #391)
            Fix parseURL for numeric keys in query string (fix #388)
            When running JS files under Linux, do two parses to ensure that Functions are 'hoisted'
            Add Object.create()
            Add Function constructor
            Add Object.getOwnPropertyDescriptor (although it won't return spec-compliant values)
            Add some Stubs for inbuilt Date and Error classes
            Added throw and try..catch..finally (see #40)
            Fixed overriding of builtins with other Builtins
            Added Date.valueOf
            Stop warning about break at the end of 'default' in switch statement
            Switch to 32 bit ints (fix #324)
            Added Array.prototype.reverse, and also for ArrayBuffers (fix #389)
            Swap JsVar fields around so everything is aligned on the correct boundaries
            Merge jsvNewWithFlags and jsvNew - making variable allocation a bit faster
            Fix changeInterval regression after int32 changes
            Remove JSV_NAME flag - paving the way for more efficient variable storage
            Store only 32 bit time for events (work out full 64 bits in event loop)
            Increase event buffer size to 128 (from 64)
            Enabled Graphics + CC3k support in the F3Discovery
            Make `Serial.onData` call back with >1 char (#383)
            Move `Serial.onData(...)` to `Serial.on('data',...)`
            Add Serial.read/available/pipe (fix #383)
            Add HTTP client/server read/available/pipe
            Add documentation for events (and tidy it up for constructors)
            Stop HTTP server closing before all data has been read
            Fixed parsing of multiple shifts
            setWatch now reports the pin back (fix #275)
            Fixed memory leak in g.getPixel with arraybuffers
            Fixed memory leak in "".indexOf(".")
            Fixed ArrayBuffer Graphics where width*height*bpp&7!=0
            Converted parse errors to throw exceptions
            Added Date.parse and Date.toString
            Fix parsing of integers that are too big to fit in an int32 (they're stored as doubles)
            Fix Linux Espruino when no tty is present
            Shave a few bytes off size of jsiDumpState using printf
            url.parse now unescapes the query string (fix #227)

     1v64 : Fix 'a=[2,3,4];delete a[1];'
            Make sure parseInt("0x01",16)==1 and parseInt("0x01")==1 but parseInt("0b01",16)==0
            Fix equality check used in switch, so false !== 0
            Improve Math.pow accuracy for small integer powers (fix #374)
            Make Ctrl-C only interrupt code if it has been running for too long (fix Ctrl-C -> CC3000 restart issues)
            Removed duplication in symbol lookup (fix #372, fix #323, fix #343)
            Fix JSON.stringify with circular references (fix #378)
            Fix String.indexOf when search string is bigger than the string being searched (fix #377)
            Add String.prototype.slice() (fix #376)
            Changed to more compact binary search symbol table (fix #278)
            hasOwnProperty now doesn't check prototypes #24
            Added Object.getOwnPropertyNames (fix #79, fix #158)
            Move 'constructor' into the correct place, be more aware of builtins in prototypes (helps #380)
            Handle __proto__ on builtin object types (eg. [].__proto__) (fix #381)
            Remove indirection of __proto__ (fix #102)
            Properly fix Object.getOwnPropertyNames (fix #380)
            Remove jsvFindChild*Ref (fix #375)
            Added LoopbackA/LoopbackB serial ports (fix #61)
            Fix slowdown when lexing long strings
            Remove Lock/UnLock in jslGetNextCh - should speed it up
            fs.appendFile() now works even if the file doesn't exist (fix #385)
            Support unicode escape sequence (\uXXXX) but crop to 8 bits (fix #386)
            Stop setInterval/etc increasing index numbers (fix #382)
            Clear existing digitalWrites on reset() (fix #231)
            Stop setWatch getting invalid data on load/save/reset (fix #254)

     1v63 : Memory leak when defining functions (fix #359)
            Fix Instance properties overwrite prototype (fix #360)
            Fix `edit(functionName)` without quotes (fix #356)
            Fix 'Uint32Array is not unsigned' (fix #330)
            Ensure Object.keys([9,,undefined,9])==[0,2,3] (partial #349)
            Store array length in the array root node rather than the last element (fix #351 #361)
            Object.keys on array now returns strings (fix #348)
            Remove jsvArrayGetLast (fix #363)
            Fix issue parsing `function() { return }`
            Stop jspNewObject creating a new object name if one already exists
            startup_stm32f10x_hd.s now explicitly sets the stack pointer. Allows Espruino images to use more RAM
            Add BusFault hander, to allow peek and poke to unmapped addresses without HardFaulting the ARM
            Fix edit(...) so that functions themselves (not just the variable) are updated (fix #366)
            Crop lines in errors when > 60 chars (fix #364)
            Improve when stack traces happen for error reporting
            Better error messages, and more efficient handler
            Improving Util Timer rescheduling to try and avoid 64 bit divisions
            Fix a lot of WIZnet W5500 issues (thanks @mgg1010!)
            Add E.reverseByte
            Add HIGH and LOW (fix #371)
            Improve docs for SPI/I2C/Serial.setup
            Force reconnect on CC3000 disconnect (fix #373)
            Added cephdon's streaming file API (fix #12)
            More WIZnet W5500 stability fixes - try and ensure that HTTP server never goes down
            Fix HTTP client Host header when accessing ports!=80

     1v62 : Added ArrayBufferView functions as per ES6 spec (fix #310)
            Added Graphics.setRotation (fix #321)
            Added Graphics.drawImage (fix #198)
            Added E.toArrayBuffer for fast string->array conversion
            Accessing an undefined array/object element now doesn't create it (fix #63)
            Fix fs.unlink returns true if the file does not exist (fix #331)
            Try and improve timer overlays by reordering the alternate function list
            Ensure that PWM output doesn't enable negated/non-negated outputs when it doesn't have to
            Improve console performance when sending long strings
            Initialise Graphics flags Graphics.createCallback - could have caused all kinds of issues
            Now make setInterval > 5s less accurate when setDeepSleep is on (saves ~0.5 sec of non-sleep time)
            Fixed problem when accessing an array with a string in a variable
            Fix issues with `"0" in {0:1}` (and hasOwnProperty)
            Improved interpolate function, and moved it out of ArrayBufferView into E
            Fix Problem with Object.keys on a string (fix #347)
            Fix assert fail when deleting a property that doesn't exist (fix #344)
            Ensure that dump remembers function names if they were in the root scope (fix #338)
            Fix memory leak in fs.readdir
            Ensure that abbreviations in console's '=...' output appear on newline if needed
            Add String.replace (fix #334)
            Make Graphics.drawImage draw bottom line of pixels (fix #329)
            Add Array.shift/unshift (fix #342)
            Fix Defining function after return causes error (fix #326)
            Fix deleting the last element in array (fix #346)
            More helpful I2C error messages (fix #10)
            Fix overriding built-in functions (fix #202)
            Add ES6 Array.prototype.fill (fix #317)
            Modified jsiQueueObjectCallbacks (and Object.emit) to support >2 args
            Added support for SPI LSB-first
            WIZnet improvements (specifically on HTTP server)
            Added WLAN.setIP for CC3000
            Fix String.split issue with last element (fix #352)
            Remove order warning for SPI if no order given (fix #353)
            process.env will now contain the git commit
            Move setInterval/Timeout implementations into jswrap_interactive (makes more sense)
            Add setWatch warning if it's not possible (fix #337)

     1v61 : Fix toString crash for large numbers
            Support floating-point literals without a leading 0 - eg '.5' (fix #296)
            Fix array access with booleans (fix #290)
            Fix "==" issues where only one argument is an array (fix #283)
            Make Array.join ignore null values (fix #289)
            Callback graphics now works even without a fillRect implementation (fix #295)
            ArrayBuffer Graphics now supports 2 and 4 bits as well as 1,8,16,24,32 (fix #301)
            Allowed array.splice to as many arguments as needed
            Make Array.sort() use string compare by default (fix #291, fix #292)
            Allow [,] and [1,2,,4] - (fix #287)
            Stop JSON.stringify using 'undefined' (fix #286)
            function.call can now have more than 4 arguments
            Rewrite native function caller (fix #277)
            Fix conversion of floats to booleans (fix #307)
            Fix parseInt of NaN/Infinity (fix #309)
            Add extra escape codes in strings (fix #304)
            Ensure String.charAt returns empty string for out of range (fix #305)
            Make REPL faster when receiving large amounts of data (fix #303)
            Improved jspeFunctionCall speed, added Named functions (fix #77)
            Allow Array.map.forEach to be applied to Strings and ArrayBuffers (for #310)
            Tweaks to make more Array functions work on non-arrays
            Added Array.reduce
            Allow commas in expressions at end of for loop - `for (;;i++,j++)`
            Fix SPI send with a single number

     1v60 : Fix unary plug on variable not working (fix #268)
            Added DNS with eth.setIP() for W5500
            Fix lock 'leak' when creating Graphics with callbacks
            Small fixes for trigger/timer
            Make dump() + console aware of built-in SPI/I2C/etc
            Add Pin constructor for converting numbers into a pin object
            Added getPinMode
            Fixed I2C saving state (fix #270)
            Add JTAG to ignore list for some boards
            Fix LCD FSMC formatting and report if LCD is unknown
            You can now reference built-in functions. eg. [1,2,3].map(Math.sqrt)
            Add Object.valueOf - help with #187
            Add Object.hasOwnProperty (although it does have some false positives) - #24
            Add software SPI - fix #41
            Fix issue when constructing an ArrayBuffer with a floating point length
            Fix Math.round regression and add checks to ensure it can't happen again
            Fix DEVICE_IS_XXX defines (fix SW SPI regression)
            Fix hardware SPI regression (getting out of sync after ArrayBuffer write)
            Removed non-standard Integer.valueOf - use "A".charCodeAt(0)
            Fix non-standard ArrayBuffer behaviour when constructing an ArrayBuffer from an ArrayBufferView
            Fix `1 in [2,3,4]` behaviour - it searches keys, not values
            Make parseInt(..., >36) return NaN
            Make Number.toString() use lowercase chars for hex
            Fix issues with NaN, negative zero, and Math.round
            Fix equality checks with null
            Fix comparison of integers with empty string/whitespace+number
            Added nativeCall, which allows C/Assembler to be called from JavaScript
            Fix custom font memory leak

     1v59 : (function(){})?1:0 should == 1 (fix #261)
            Fix Math.pow (Fix #260)
            Fix String.split() (Fix #259)
            Added Array.concat (Fix #262)
            Increase RTC/getTime reliability by ensuring overflow can't happen
            Added Math.min/max
            Allow jswrapper to wrap objects with a name >8 characters long (fix #264)
            dump() now doesn't print 'var X = undefined;' - just 'var X;'

     1v58 : Fix Serial.parity
            Fix glitches in jshGetSystemTime
            Added Graphics.setFontCustom for custom fonts
            Added String.lastIndexOf, and made String.indexOf with fromIndex work
            Used non-bold vector font, improve alignment, and make curves lower quality
            I2C can now write any size (as long as it fits on the stack!)
            Try and enlarge fillRects caused by polygons
            Fix === issues, fix #257
            Add Graphics.getColor/getBgColor for Juergen
            Added E.convolve for doing fast calculations with Waveforms
            Allow String.fromCharCode with multiple arguments
            Add builtin_modules to board's JSON
            Added E.FFT for Fast Fourier Transforms
            Added 16 bit read/write to Waveform (and speed up utility timer)
            Fix utility timer - now interrupts just in time

     1v57 : Tweak IRQ priorities to try and make SPI RX more reliable
            Make http default to port 80 if no port is specified in options
            Try and stop issue with System Time suddenly jumping forwards
            Fix assert fail when clearing and adding timeouts from within a timeout
            Fix modulo (actually remainder) operator for floating point values :/

     1v56 : Added atob and btoa (for base64 encode/decode) - fix #244
            Added Array.sort() - fix #220
            fs.writeFile/appendFile now return false if they fail for some reason
            Move Graphics init and idle functions out of jsinterface.c
            Add HttpServer.close
            Ensure that Linux command-line tests keep running if there's something to do
            Epic networking refactor - it should now be possible to support multiple network devices in a single binary
            Now only remove the interval/timeout/watch that's causing the error - not every one
            Change names of functions in callback-based Graphics so they don't conflict with the real ones
            More CC300 reliability - now range check the return value from send+recv, because if there's a timeout it can be wrong
            Fix memory leak in setWatch with debounce
            Fix 'repeat:false' in debounced setWatch
            Make sure 'repeat:false' disables the hardware watch
            Initialise RTC roughly 1 sec after reset, and use external 32kHz oscillator if it exists
            Added E.enableWatchdog (fix #252)
            Fix negative start value for String.substr()
            Fix problem where the RTC's full 32 bits weren't combined properly

     1v55 : Add String.toUpperCase/LowerCase
            Fix E.getAnalogVRef() regression
            Add Math.tan()
            Ensure Double/Integer have Number as a prototype (fixes: Number.prototype.n=function();(5.0).n() )
            ||/&& now doesn't use booleans (fix #251)
            More resilient parseInt behaviour
            Allow data listener for HTTP POST (fix #226)
            Stop JSON.parse using eval (fix #249, fix #208)
            `.toString` is now called when a String is needed from an Object (fix #57)
            Fixed reference count error when looking for functions in an Object's prototype
            Fix issues with Numbers as Strings in maths (eg. '-5'|0)
            Make sure NaN|0 == 0 (and not some huge number)
            Ensure that [1.23]*1.0 == 1.23 (fix #91)
            Don't pull in cos (use sin(x+PI/2))
            Try and save flash memory on Olimexino board

     1v54 : Add 4x6 font (instead of 8x8)
            Fix occasional instability with Waveform read/write
            Refactor JSON to improve speed and code size (using cbprintf)
            Now print special 'short' JSON for console.log (and the REPL) (fix #47)
            JSON.stringify now doesn't print functions (fix #207)
            Refectoring jsparse.c to name functions after their JS Grammar names
            IF statement now accepts commas
            Ensure that undefined+0 == NaN (only worked for floats previously)
            Fix assert fail (issue unlocking when executing built-in functions)
            Fix setInterval regression in dump (and tidy up code)
            FS lib now resets when issuing the reset() command (fix #200)

     1v53 : Attempt to deal with the case where CC3000 crashes on initialization
            Fix regression with setInterval/timeout and saving
            Fix issue with saving Serial baud rates
            Added ArrayBuffer.set
            Use jswrapper.c for executing idle/init/kill events for libraries (cleans up jsinteractive.c)
            Added beta 'Waveform' API to allow simple audio output
            Improved non-deep-sleep power draw by allowing Espruino to wake itself on the Utility timer (rather than SysTick)
            Allowed Waveform API to output on both DAC and PWM
            Improve auto-generated documentation
            Speed up ArrayBuffer.set and allow Strings to be used properly
            Fix jsvArrayJoin if memory runs out
            Added E.sum and E.variance array operations
            Added Waveform Analog Input

     1v52 : Fix memory leak in Array.slice
            Fix broken Serial initialisation (partial fix for #241)
            Add fs.unlink (for deleting files)
            Fix url parsing when there are two slashes
            Fix recent changeInterval regression
            Making CC3000 recover properly in the case of repeated HTTP GET
            Add alternate function remapping for Serial and improve Serial.setup error reporting, fix #241
            Added preliminary WIZnet W5500 support (see http://www.espruino.com/WIZnet)
            Alt Enter (27 + 10) now always inserts a newline: (eg. for `if (X) \n Y`)
            Fix digitalPulse with not a number
            Make digitalPulse(... 0) wait until the last pulse is complete
            Stop Espruino sending out so many carriage return characters (fix #243)
            Added 'delete' keyword (fix #39)

     1v51 : Added debounce to setWatch (fix #14)
            Tidy up timeout/watch code and now store an integer for interval
            Fix crash in url.parse (string free)
            Fix Modules.addCached bug which means that Modules.removeAllModules created a memory leak
            Fix regression introducted by fix for #199
            Added 'Esc,[,2,K' escape sequence for clearing lines. Much safer than Ctrl+C which tends to break out of execution.
            Fix bootloader (broken by LTO in 1v49)
            Added Number.toFixed
            Make number.toString(base) work for floating point (fix #232)
            Fix Linux jshSleep so that timeouts are handled at <10ms if required (fixes test056)
            Now use jshardware's SPI for SD filesystems - more multiplatform
            Now ref thisVar, which stops it being repurposed into a Name for array accesses (fix #233)
            Fix Linux halting when there is one long timeout but no other activity
            fs.readFile returns 'undefined' if file is not found. Also make readdir return undefined on failure (fix #229)
            Remove disk_timerproc in SD card implementation
            Upgrade fatfs to R0.10a
            Tweak jsinteractive.c to help reduce code size
            Finally added Long filename support for FatFS (fix #78)
            Epic refactor to remove JsParse (fix #17)
            Implement faster Graphics ArrayBuffer fill (affects vector fonts + clear)
            Stop repeated analogWrite with messing up PWM waveform (fix #56)
            Swap open and close brackets in bitmap font (fix #191)
            Graphics arraybuffer/callback now accepts 16bpp
            Added ability to specify a JS function for Graphics fillRect
            Graphics setPixel(x,y,undefined) to use foreground colour (fix #215)
            Make sure that interruptions are handled better while drawing to graphics
            Make sure that stack overflow errors are handled more tidily (and increase limit for warning)
            Increase available stack on Espruino Board
            Stop FatFS using insane amounts of RAM
            High res timer (now to 1/2^23) using SysTick with RTC as a base (fix #168)
            Added 'Infinity' constant
            Fixed type equality check between int and float (should treat them as the same)
            Fix parsing of '018' - it's not Octal after all (but 017 is)
            More accurate values for PI and E
            Fix charCodeAt being signed (should be unsigned)
            When casting Strings to booleans, so s.length!=0
            Guess initial values for average SysTick time - means that getTime is more accurate for the first 1-2 seconds after startup
            setWatch now reports lastTime - time of last state change #238
            analogWrite now respects pinMode (fix #234)
            Add Open Drain support to pinMode (fix #225)
            Fix calling Number([value]) always returns undefined (fix #186)
            When disconnected from the net, make sure we free all HTTP clients/servers
            Completely remove IRQs from CC3k code
            Speed up CC3k code, try and make it automatically power cycle it on timeouts
            Fix SPI MISO on F4 board
            Move CC3000 to SPI3 (same pins) so SPI1 can be used for other things
            Compile CC3000 support in for the F4 (untested)
            Process.env now reports board serial # and current console device (se we can throttle for Bluetooth) (fix #219)
            General bugfixing for low memory situations
            Make string free non-recursive
            Fix issue where fs.readFile of a big file would cause Espruino to crash
            Fix memory test harness

     1v50 : Fix broken Web IDE caused by change to printing JSON for console.log (part of #206)
            Fix bug when trying to stringify {5:5}
            Allow {1:2} to be parsed (fix #199)
            Added SPI RX IRQ. Caved in and used a few bytes for buffers, made SPI significantly more reliable

     1v49 : Change compiler flags to allow link-time optimisation
            Increase buffer sizes on Linux
            Increase buffer sizes on boards with >= 20kB RAM
            Made Startup banner smaller
            Less printing when loading from flash
            Don't display startup banner if loading from flash (an easy way to fix #213)
            Fix HTTP response code of 0 (fix #212)
            Add timeouts to TI's CC3000 driver
            Add timeouts for SPI, and other timeouts now interrupt execution
            Lower USB interrupt priority, remove pesky PriorityGroupConfig that was breaking other IRQ priorities
            Until we sort out SPI RX and IRQs, lower default SPI baud rate to stop timeouts
            console.log and print output JSON now (part of #206)
            Added handling of query in url.parse - still not fully compatible though (fix #205)

     1v48 : Fix issue where the size of command history is being reported wrong and so process.memory().free is reported wrong too
            We now loop without a seek to position inside the string (much faster if loop is not near the start of a fn) (fix #53)
            Faster string iteration which doesn't involve incrementing it->index
            Swapped to jumptable to lexer (should be a bit faster)
            Added the 'E' class, with getAnalogVRef and getTemperature (fix #60)
            Deprecated Math.clip (not in spec) and introduced E.clip
            Fixed bug in common.py that meant that ifndefs in JSON were sometimes not obeyed (better mem usage on small chips)
            Fix deep sleep breaking ADCs

     1v47 : Fix issue with dump() and input_pullup not being quoted
            Fix regression that broke OneWire in Espruino Board (#197)
            Fix clock speed issue on SPI1 (https://github.com/espruino/EspruinoDocs/issues/18)
            Don't interrupt on USB ESOF or ERR  - allows 'normal' sleep without interrupting every 1ms (fix #195)
            Remove pointless KickStarter line printed on startup
            Added bootloader hack to Python bootloader

     1v46 : Fix parseFloat("") not returning NaN, and parseFloat(" \t 5 £$%^&(*$") returning NaN
            Added isNaN() function (fix #184)
            Fix parse order for 'typeof' (fix #172)
            Added Number object (fix #165)
            Bounded ftoa (stops crash when printing Number.MAX_VALUE) - helps with #185
            Added Array.isArray() (fix #160)
            Add do...while (fix #151)
            Stop Espruino board from crashing if you try to create a web server without a connected CC3k (fix #182)
            Remove Array.contains as it's not in the spec (use indexOf instead if you need it) (fix #161)
            Fix nasty bug where adding/removing intervals/timeouts while in one could cause issues
            Fix bug when printing 1.999999999 and similar (fix #190)
            Remove need for pow for exponentiation. Not great but it fixes some tests that failed on FP inaccuracies
            Change polarity of setSleepIndicator (fix #194)
            Allow array.push with multiple arguments (fix #189)
            Speed up array access by searching from the end backwards if we think the number is in the last half (fix #46)

     1v45 : Fix parseFloat("foo") not returning NaN (and assert) - fix #149
            Remove Integer.parseInt
            Fix parseInt("bar") - fix #150
            Ensure that maths ops with null do treat it as 0 rather than a string - fix #156
            Fix digitalPulse length (properly!) - fix #154
            Making sure that undefined gets cast to NaN
            Fix Array.indexOf() returns undefined instead of -1 - fix #155
            Moved memory() to process.memory() - added more info too
            Try and improve handling of PWM timer speeds
            Fixed varying SPI baud rates depending on device
            Makefile changes for OSX compile

     1v44 : Modified build system to store binary names in the python definition
            Fix nasty regression involving losing code at the end of Strings
            Fix segfault when pinMode is called on an invalid pin
            Now disable interrupts during 4 bit SPI send - it's just too much otherwise
            Detect unfinished block comments in console (fix #138)
            Fix flash write on most 10XxB boards
            Fix PWM output on all STM32 boards
            General hardware tidy in prep for more intelligent device management
            Run initialisation code before setWatch, to make sure pullup/down is set beforehand
            Change 'Pin' datatype to be an unsigned char - makes tests easier
            Now use the hardware RTC for keeping system time. Allows proper deep sleep on Espruino board
            FINALLY - fix the USB VCP lost characters issue (#94)

     1v43 : Added 'Modules' object with support for adding/removing cached modules
            Allow product ID to be changed via Makefile
            Fix documentation (and old-fashined Parsing style) for JSON
            build_jswrapper now outputs errors to stderr (more compatible with default (silent) build process)
            Fix issue when parsing quotes in strings
            Added void operator for closure minification compatibility
            Ensure that return takes the comma operator
            Fix issue where printing Infinity would crash Espruino (fix #129)
            Finally some working (extremely beta) cc3000 code
            Added jsvObjectGet/SetChild to simplify some wrappers
            'http' now uses JsVars for storage (so is suitable for non-linux devices)
            Turned 'http' into a library
            Added process.version and process.env (fix #131)
            Changed handling of 2nd arg of << so that precedence is correct
            Fixed handling of 'for (;;)'
            Fix lock leak in Module handling
            Update ST's library for the STM32F1
            Update ST's VCP implementation
            Added prefix operator (fix #130)
            Allow espruino for linux to be run with '#!' in scripts
            Fix indexOf on final element of strings (fix #133)
            Remove JSV_PARENTINFO, as it turns out JS doesn't keep track of function scopes anyway (fix #109)
            Make 'this' a keyword (now faster, more memory efficient)
            Make 'Hardware' (root) the default value of 'this'
            Add jsvArrayPushAndUnLock and modified code to use it (fix #135)
            Now remember I2C state (partial fix for #13)
            Replace 'pow' function with a smaller version - save ~2kb
            Shaved another 1200 bytes off jslTokenAsString
            Now store Pin state (fix for #13 on F1 parts, F4 still looks broken)
            Added Graphics.stringWidth
            Added internal Printf function
	           Misc speed and code size improvements
            This version has gone to Seeed for use on the KickStarter boards

     1v42 : [ebirger] allowing 'new' with no brackets
            Allow built-in functions with variable numbers of arguments (fix #83)
            Implement 'String' constructor in the normal way (fix #110)
            Fix regression with parsing constructors while not executing
            Allow multiple arguments to print and console.log (fix #92)
            Make 'arguments' array available in functions (fix #100)
            Fix an assert fail, and handle some potential memory leaks
            Don't show __proto__ and constructor with for..in, keys(), or JSON.stringify
            Make 'trace()' output more readable debug data for complex structures
            Fix memory leak whe parsing functions iwht variable numbers of arguments - fix #115
            Defined NaN
            Stop 'new undefined()' crashing Espruino - fix #120
            Get A13/A14 working on Espruino board (these were JTAG)
            Get bootloader size direct from Python (remove hard-coding)
	           Fix '~' operator when acting on variables
            Made bootloader a bit more error tolerate (CRC on write)
            Added %=, /=, and *= operators (fix #121)
            Allowed Object.toString() to take a radix argument for integers (fix #125)
            Fix error message issue - broken strncat (fix #124)
            Add comma operator (fix #122)
            Added some basic code for STM32F429IDISCOVERY - not currently working though
            This version is the one sent off on the Test Harness (so will probably appear on boards)

     1v41 : Fix Olimexino compile (https://github.com/espruino/Espruino/issues/6)
            [ebirger] Member constructors (eg. new a.b() )
            [ebirger] Ensuring integers with radix specifiers can still be parsed if a radix is specified
            Fix for tests/test_json_arraybuffer_001.js - iteration of arraybuffers of length==1
            Add Object.keys(...)
            More arraybuffer iteration fixes
            On linux, use built-in stringToFloat to aid debugging. Handle exponentials, fix #31
            'make serialflash' is now works correctly for Espruino Boards with bootloader
            setWatch(..A0);setWatch(..A0);clearWatch(1) does not now kill the other watch, fix #25
            One-based setTimeout/setWatch, fix #3
            Added Function.call and Function.apply, fix #54
            'http' and 'fs' are now libraries that need to be 'require'd, fix #8
            Updated pin info for STM32F103xC/D/E chips, fix #84
            Fixed linker script for STM32F4 (discovery board now works)
            Object prototypes are now Objects, fix #101
            Board docs now specify '3.3v' only pins fix #104
            Add Array.forEach
            Fix searching down >1 prototype to find functions (one more issue posted in #99)
            Fix "12345"/5 type issues (fix #90)
            'Consting' some string functions
            Fixing arrays with string indices that are actually numbers \o/ (fix #19)
            Released onto website

     1v40 : Ensure that LCD.prototype.setPixel = function actually works
            Refactor LCD driver code to allow lcdInit (and start of making it non-platform-specific)
            Built 'LCD' support into linux/raspi/carambola
            Add initial SPI.send(ArrayBuffer) support - even if NO VALUES RETURNED
            Start of built-in Nokia 5110 LCD support
            Remove GPIO clock removal on sleep for now (it kills setWatch)
            Fix (sub)ArrayBuffer problems (test100.js)
            Added setDeepSleep - still beta put power consumption drops to 1mA
            Fix broken name for httpCRq.write
            Changed LCD to Graphics - added ability to render to ArrayBuffer
            Fix 8 char built-in class names
            Adding preliminary Sony SmartWatch support
            Adding preliminary support for completely bare 36 pin chip
            Fixing pin defs for Espruino board rev 1v1
            Added proper SDL/ArrayBuffer and JS Callback graphics support
            Added "ifdef" ability in build_jswrapper
            Take JSVAR_CACHE_SIZE out of jsutils and put it in the board config file
            Added JSV_PARENTINFO which will allow us to do things like setTimeout(foo.bar,10)
            Fixed arrays in non-executes streams - 'if (0) print([1,2,3]);'
            Added 'require' function loading modules from node_modules on SD card
            Added module cache to stop modules being re-loaded
            Renamed internal vars to start with '>' - much easier to distinguish for 'dump'/etc
            Only use parentInfo on functions
            Load all tests in test dir - don't do them by number
            Added 'zigzag' ordering for ArrayBuffer Graphics
            Added 'vertical_byte' ordering for ArrayBuffer Graphics
            toJSON now ignores 'hidden' object elements
            Special-case jsvArrayBufferIteratorSetIntegerValue
            Make SPI output an ArrayBuffer
            Use best out of 3 for DelayMicroseconds calibration - something seems flaky right after bootup
	           Lines now drawn from p1 to p2 inclusive
	           Events now use jshPushIOWatchEvent (should cut down on code) also fixed bug with watching pin #11
	           Now remember if pinMode was set or not
       	    Transform ```code``` in JSON into a code tag in the documentation
            Graphics now supports FSMC for HY boards again
            Drawing vector fonts is now roughly the right size and position (still not 100%)
            Remove registration code
            Adding MPL licence
            Remove Arduino bit manipulation functions - nobody seems to use them anyway
            # of flash pages/etc now comes from board info
            [ebirger] Supply the correct arguments to Array.map
            [ebirger] Method calls and membership evaluation should be done on all factors (ee. [1,2,3].foo())
            [ebirger] When running multiple tests, only set up terminal once or it breaks the terminal window on exit
            Added STM32-style USB CDC bootloader for Espruino Boards
            Added scripts/create_espruino_image.sh to package up bootloader and espruino into one binary
            SHIPPED on Impatient developer boards

     1v39 : Added Bitwise NOT operator
            Added Raspberry Pi version to ZIP (with HTTP support)
            Fixed load/save on Linux Devices
            Added pinMode function (to allow pull-ups/pull-downs to be turned on)
            SPI.send4bit/send8bit will now not mess up the final element
            changeInterval now clears up stored up callbacks (eg, setInterval(.., 0.01)...wait...changeInterval(...,20)
            Ctrl-C no longer prints anything, which avoids lockups
            No longer print "Execution Interrupted" if nothing was interrupted!
            Added >>>= >>= and <<=
            When entering text interactively, ensure that there are no trailing spaces

     1v38 : Tweaks for Arduino IDE compile
            Removed '(char #)' from stack trace, as a bit pointless now
            Added better reporting of execution location when Ctrl-C pressed
            Urgent fix for non-working Olimexino since 1v33
            Fix string comparison when strings contain "\0"
            Added LED1/2/OSC/SD/etc to Olimexino Board docs

     1v37 : Urgent fix - power saving code made it difficult to re-flash Espruino (now only apply this to Espruino Board)

     1v36 : Fix documentation for Array.pop()
            Added some much better board documentation
            Fixed DAC output on F3
            Fixed DAC output on devices where PWM is also available and the alternate function is less than the DAC's

     1v35 : Attempt to reduce power consumption when sleeping by turning off GPIO, and setting GPIOs to AIN on reset
            Fix F3 issue where ADC/DAC weren't picked up properly
            Tidy up register text and add KickStarter mention
            var a = {}; a[LED1]=0; - not converted to String
            JSON (and hence dump()) now dumps ArrayBuffer correctly

     1v34 : Faster jshFromDeviceString
            Preliminary support for flow control on Serial receive
            Speed improvements by removing jsvGetRef from jsvUnLock
            fast 4 byte pre-check in jsvFindChildFromString
            Skip lock/unlock in FindChildFromString to help increase speed
            When we unplug USB, only go to the default console device IF that is the device we're currently on
            Support for custom Espruino board
            Added ArrayBufferView.interpolate
            16 bit SPI send for send4bit/sevrnd8bit (better reliability on low-end chips)
            Fix JSON dump of typed array
            Added Math.clip(x, min, max)
            When saving on flash, don't do jslTokenAsString properly
            B3/B4 move from alternate fn
            Fix incorrect reporting of analog pins
            Fix I2C.readFrom on STM32F1/4
            Make 1/2 == 0.5 (was being sensible before, but now follow JS spec)
            Ctrl-C while in timer fn clears timers (but not outside it)
            Fixed broken clearInterval from within setInterval
            Hopefully fixed issue on SSD1289 LCD controller
            Trigger wheel handler to use interrupts
            2D arraybuffer interpolation
            Added Math.wrap, fixed a lot of trigger issues
            Fixed SysTick priority/preempt problems
            Slowed the SysTick timer back down for everything
            Fix Int8Array signedness on F4 boards
            Refactored source code tree

     1v33 : fix character encoding issue of "\16"+"1" != "\161"
            Refactoring of ArrayBuffer into iterator, and addition of a general purpose iterator
            Fancier assert for debugging
            jsvArrayJoin to use new iterator
            for (i in ...) to use new iterator
            I2C and SPI use new iterator
            Serial.write() - to allow single ints to easily be written
            changeInterval assert fail when given a function by accident
            added peek8/poke8/peek16/poke16
            memory() now takes account of command history size
            memory() on ARM reports the end address of the stack - so it can be used as a scratchpad with peek and poke
            Try and reduce code size by not inlining several functions
            No refs for StringExts - so we get one more byte per JsVar (~5%) more storage efficiency
            Move from jsvIsBuiltInFunction to computer-generated jswIsBuiltInFunction
            When creating Objects, check for built-in function BEFORE creating an Object class for it
            Built process now checks that flash usage is under the allowed value
            Added short compare to jswHandleFunctionCall to reduce code size
            Added 3 byte compare (4 byte read and AND off top byte) - faster, less code
            Auto-generate jsvGetBasicObjectName from docs
            No longer using refs for storing whether free or not - use flags with JSV_UNUSED and get one extra var with 8 bit refs
            Switch to using STRING_0...STRING_MAX in flags, rather than specific bits in JsVarFlags - allows more that 15 chars to be used per JsVar
            Make ArrayBuffers actually be ArrayBufferViews - saves on extra string-handling code at expense of one var
            Make sure Uint8Array,etc inherits from ArrayBufferView
            Fix issue where a '\0' coming in from serial was not put in e.data properly
            Don't inline some functions when we're trying to save on flash
            Re-use sin for cos, pow for sqrt to reduce code size

     1v32 : Fixed embarassing issue with 0.999=="0.A"
            Added and checked Pin.writeAtTime on STM32
            Now don't allocate events array - just allocate directly, which saves memory and is faster (although slighty out of order)
            Docs: now Alphabetically sorted, and class instances not listed by accident
            Fix issue where Ctrl-C on ANY Serial port caused execution to be interrupted
            Updated busy indicator to cope with recent change to not allocate events in an array
            Fixed I2C on HY 2.4 board - I2C needed hard reset
            Added basic ArrayBuffers/TypedArray support
            Fix memory leak when error created with [] on a non-array/object
            Improved hyperlinking in documentation
            Fix I2C receive bug on F4
            Increased VL board's input buffer size

     1v31 : Fix PWM output on TIMER1/8 pins of the STM32F4
            Fix PWM output for negated timers
            memory() now runs a GC pass
            Fixed multiple occurrence of functions in reference

     1v30 : STM32F1: fixed AF issue meant peripherals would never return from AF mode
            STM32F1: When given an invalid pin, now reports if pins are 'af' or not
            Updated SPI.setup docs to mention that you can't mix AF and non-AF
            If one SPI pin is specified but others aren't, only that pin will be set up
            Added Olimexino hack so SPI1.setup works as expected
            Allow using [] on a function
            Fix precedence issue, so var a = function() { return 1; }(); works
            Update SPI documentation
            for (i in f) can now iterate over functions
            Optional argument to trace() for object to start tracing from
            Small steps towards ArrayBuffers
            Added smart edit that checks for internal functions, and uses Function.replaceWith
            Added Function.replaceWith to replace the internals of a function while keeping the scope

     1v29 : Some hacky sysfs-based IO for running on Linux
            HTTP Callbacks are now stored as names so they can be changed on the fly (Linux only)
            Successful compile for Carambola
            Filesystem support on Linux
            Switch to variable size ref counter (marginally more efficient on very small devices, safe on Linux)
            Linux now has unlimited memory available
            Added linux/sysfs 'setWatch' (non-irq driven, so very noddy)
            Checked jswrapper check from using multi-char constants to a #define
            Improve pin suggestions for SPI/I2C/USART
            Auto-initialise USART with default values when setConsole is used
            Support for new Graphics LCD types
            3.2" VCT6 board support

     1v28 : Faster LCD fillrect for HY 2.8
            Fix for multi-byte SPI writes on HY board at 1Mhz (touchscreen control bug)
            Fix issue with delayMicrosecond calibration on HY (and hence OneWire)
            Fixed digitalPulse on STM32VLDISCOVERY

     1v27 : Fixed problem with OneWire constructor execution
            Added |=, &= and ^=
            Added Array.splice()
            Faster, more ROM-efficient built-in symbol table
            Fix for potential issue when using field accessor on an undefined var

     1v26 : I2C Support on STM32F1 and STM32F4 boards too
            Emergency cut in variables for Olimexino with bootloader (as flash usage has got too high for save to flash!)

     1v25 : http.writeHead to accept an empty header
            Fixed issue finding methods on built in classes (0 termination)
            make sure http server with no data still sends headers...
            Start of MINI-HY-2.8" support (all ok, but no SD card yet)
            Reduce RAM usage by consting some arrays that are not modified
            Vector fonts now use polys - 8kb less ROM, and faster rendering
            Start of LCD 'driver' code
            Standard way of handling events, Object.on/emit/removeAllListeners - like Node.js's EventEmitter
            Self-calibrating Microsecond delay (for intermal OneWire/etc)
            OneWire class
            Correct handling of built-in class constructors
            Fix error when parsing a zero-argument function that has been given arguments
            I2C support - currently ONLY tested on STM32F3 board

     1v24 : SDIO-based fat driver on the HY STM32 board
            Added DAC to the HY boards (103xE-based)
            Re-named the fileSystem functions to make them more compatible with node.js (readFile/writeFile/etc)
            Added fs.appendFile
            Removed HTTP from the reference until it is included in some boards

     1v23 : Fix 'ERROR: INTERNAL: stmADCChannel' on STM32VLDISCOVERY/F1 boards when accessing PA0
            Reference now mentions which Espruino version it is for

     1v22 : Important fix - Events got executed in the wrong order if they got queued up

     1v21 : Ensure SPI clock does not stop between bytes
            Added SPI.send4bit and SPI.send8bit
            Made sure the VL board's code fits into available flash
            Smart += that can append to a string rather than cloning it
            dump() prints functions properly, rather than 'var f = function() {}'
            Pageup/down move the cursor to the beginning/end of input
            LCD draw/fill with negative x and y

     1v20 : Add console.log
            Fix automatic usleep for Linux
            Added node.js-style HTTP server for Linux version
            Fixed null-pointer issue when accessing something that doesn't exist on an object
            Added node.js-style HTTP client for Linux version
            Start of bit bashing functionality
            for (i in "ABCD") console.log(i) -> 0,1,2,3
            String array access (but not for writing - doesn't work in JS anyway)
            String String.fromCharCode / charCodeAt
            Added SPI baud rate setting
            Vector font chars 'a' and '4' now work ok
            Fix numeric exception when rendering a poly that has some identical points
            Better digitalPulse (uses timer + interrupts)
            analogWrite can now take an object with a 'frequency' argument for PWM

     1v19 : Fixed issue where var M=Math;M.random() failed
            Fixed issue with var U=USB;U.print("Hello");
            Remove loop iteration limit
            Fix memory leak when a syntax error is in for '(i in arr)'
            Save state of pin on setWatch interrupt (e.state)
            Change setWatch to allow only on rise or fall as an option
            clearWatch() clears all watches

     1v18 : DAC support on F3/F4
            Serial.setup() can also take a second parameter of an object {tx,rx}
            Better support for dump() with echo/setBusyIndicator/etc
            Better dumping of prototypes on built-in vars
            Don't add chars<32 (Except tab) to the input line
            SPI1/2/3/4.setup() to take an object {baud,sck,miso,mosi}
            Better hardware initialisation code (not UARTS auto-init if they are used)
            Fix issues with prototypes
            Peek/poke instructions
            Start of I2C support (not usable yet)
            Added Math. ceil/floor/exp/log

     1v17 : Support for running alongside the Maple bootloader
            Fix parsing of numbers beginning with 0 when forceRadix!=8
            Fixed USART1 on Maple/Olimexino devices

     1v16 : Inlining of jsvLock/UnLock in jsvar.h to improve speed
            Move non-hardware-dependent stuff into jsdevices
            Move jshardware.c into targets/stm32/jshardware.c, create 'targets/linux' and use a single makefile
            For + While loops work without reallocating lex
            Fix AddNativeFunction when function already exists (and tests + saved state)
            Change jsvFindChildFromX to use JsVar* from JsVarRef - saves a lot of lock/unlock
            Handle new Foo() as per spec (return value + init of this+prototype) - still does not cope with non-object prototype
            Beginning of SD card support (works on Olimexino, but not very flexible)
            Fix for parse/eval when given non-strings
            Strings can now contain '\0'
            Jumptable-friendly reserved word check
            Jumptable-friendly builtin functions (massive refactor)
            SPI support
            HY board support, and graphics LCD
            Added fillPoly, and Vector fonts
            Added Registration code
            Fixed some undefined function/array warnings
            Much better HTML function documentation
            Fixed edit() function
            STM32F3 support, and now peripheral stuff is done with a script
            explain what pins are available if a pin is not capable of requested fn
            power on ADCs only when needed
            LCD fillPoly speed improvements, + drawLine
            Add datatype for Pin, so pins written to console by pin name rather than integer value.
            Added Pin.set/Pin.reset
            Change warning about 'undefined.' into an error (foo.reset() had unexpected consequences!)
            Fix parsing of '1.0/-3'!
            Add typeof and instanceof operators
            Ensure that Serial1/SPI1/etc are objects of type 'Serial'/'SPI' - so prototypes can be added

     1v15 : Escaping JSON strings
            Fix parsing of octal numbers in strings (so don't have to be 3 chars long)
            Drastically improved stack usage using small stub functions (at expense of a bit of speed)
            dump() also dumps out prototypes for functions

     1v14 : Fix complaint about pins during setBusyIndicator()
            Increase available memory on OLIMEXINO
            Added function memory() to return memory usage
            setWatch now links to function names (rather than just functions)
            dump() also handles Serial.onData(...)
            Fix issue with JSON printing functions with arguments to console
            prefix builtin variables with '_'
            fix ArrayIndexOf when array contains undefineds
            move all devices into one git repository
            USB on F4
            call onInit function/string if it exists when Espruino powers on
            Compile F4 with -O2 - as we have the program memory for it
            Serial3/4/5/6 on F4
            Serial3 on Olimexino
            Make Serial.onData() clear onData handler

     1v13 : Operations like + on Object/Array convert them to strings rather than error
            var now doesn't error if there is no semi-colon
            Allow new line or line delete in multi-line editing
            add edit(functionName) - which copies function definition into inputline so it can be updated
            When printing lines, delete current inputline and then put it back in idle loop (only if echo=1)
            Support *,/ etc on numpad

     1v12 : Issue when printing lots of data and then disconnect USB
            Hide USB/Serial in Dump()
            add Array.map(fn(x), thisArg)
            For newline, count [] and () (as well as {}) - also knows about comments/strings/etc
            Fix assert fail is setTimeout with non-function
            If space at end of input line, enter still executes
            Removed some hard-coded arrays in favour of JsVar strings
            Fix confusion with jsvIsName/jsvIsString
            Handle numpad end key
            Add code to check stack and stop stack overflow if too much recursion
            Ensure that setTimeout/setWatch store the link to a function, not the function
            Fix nasty ref loop in ref loop GC issue
            Add dotty output
            Fix memory leak when error in jspParseSingleFunction
            Now run Garbage collection if we're idle, and we know we have a few ms spare
            Added setSleepIndicator
            Fix line/col indicator in errors/warnings
            Fix JSON parsing and printing when 'undefined' encountered
            Rewritten object handling code to be way more standard JavaScript compliant
            Array initialisation with 'new Array()', also for Strings
            Added a few more built in functions
            Nice error reporting with line + pointer
            fixed Math.random
            Binary style ops on doubles now work - they are just converted to ints
            Added boolean datatype

     1v11 : Add Math functions
            Add command history (and dynamic history free if low memory)
            Fix broken jsvArrayPop
            Add tests for and fix Array.indexOf
            In-line editing for commands
            Fix bug in basicVarEquals for big strings
            More fixes for low memory conditions
            Multi-line edit for commands (but no newline or line delete yet)
            Handle Home, End + reverse delete keys
            Fix nested for loops not handling interrupts correctly
            Fix AppendString issue when given start value greater than string
            Add 'changeInterval' to allow things created with setInterval to have the frequency changed (eg. stepper motor control)
            Now puts itself to sleep to save power, when it knows nothing is required and it'll be woken up by SysTick before
            Change Math library to avoid putting constants in RAM

     1v10 : Increase FIFO size for VL
            Marginally decrease amount of F4 vars to ensure they all fit in one flash sector
            Allow strings to be longer than the max token size
            '"key" in obj' syntax
            Detect if in FOR or WHILE loop, and if not, disallow break and continue
            Change min setInterval time to 0.1ms - F4 can get close to this
            Better analog pin error message
            USB support on Olimexino/Maple
            Start of multiple COM port support (ioEvent queue)
            Ctrl-C now clears the input line
            Save state of 'echo' into flash with save()
            Add 'setBusyIndicator(pin)' to set pin high when Espruino is busy
            Inbuilt function handling speed improvements
            Allow Serial comms via other UARTS. Serial1/2.onData and print/println
            now inserts elements into arrays in the correct order (GetLength can be (is) now much faster)
            Faster code to work out pins from strings
            Automatically convert IDs in form A#,A##,B#,B## etc into numbers.
            Built-in constants for LED1/BTN/etc.

     1v09 : Enabled 'abs' by default
            Added flash programming to STM32F4
            analogWrite now working!

     1v08 : Add preliminary STM32F4 support
            Allowed test cases to test timers - eg. code in jsinteractive.c
            Fix memory leak for timer
            Fix memory leak for digitalWrite

     1v07 : Fix string charAt
            Fix watch on different pin
            Pass arguments to event handlers - eg. time
            digitalWrite/Read to take arrays of pins, and int for value

     1v06 : Add break + continue
            Add switch statement
            Handle /r, /r/n or just /n for newlines - phone compatible
            Handle different type of delete

     1v05 : Allow setWatch/setTimeout/setInterval with a string
            Handle adding Open bracket then deleting it
            When calling a NAMED function, zero the scopes - this stops scope table overflow

     1v04 : Renamed to Espruino
            Fixed issue with event add when out of memory
            If out of memory happens during a timer, kill all timers<|MERGE_RESOLUTION|>--- conflicted
+++ resolved
@@ -24,13 +24,10 @@
             nRF5x: clear FPU interrupt before sleeping
             micro:bit: Add support for LSM303 accelerometer/magnetometer
             micro:bit: Add delays at first boot to wait for USB UART to init and connect vis USB
-<<<<<<< HEAD
-            Bangle.js: Power down SPI flash when sleeping/off
-=======
             micro:bit: Re-added tab complete (enough space now)
             micro:bit: Added a fake pin for LED/LED1 that uses the LED matrix
             nRF52: Allow a cccd_handle of 0 for startNotifications
->>>>>>> c5b06b25
+            Bangle.js: Power down SPI flash when sleeping/off
 
      2v06 : Allow `"ram"` keyword at the top of a function to allow it to be pretokenised and loaded to RAM
             Don't store line numbers for pretokenised functions
