            ESP32: update to esp-idf V3.1
            Fix issues with Class Extends
            Improve Tab Completions for extended classes

     2v00 : Allow changeInterval with large (>32 bit) intervals (fix #1438)
            changeInterval now changes the interval immediately when it's called inside the interval it is changing (fix #1440)
            Fix parsing of try..catch when not executing (fix #1439)
            Add extra ReferenceError checks, even if variable is not used
            Allow Ctrl-C out of while...continue loop (fix #1441)
            Fix bug if using an undefined member of an object for for..in (fix #1437)
            Allow for..in to iterate over prototype chains down from Array and Object
            Add for(var i of array) to iterate over elements
            Added getter and setter support
            Stop parsing blocks if not executing (fix #572)
            Fix stack overflow if interpreting a file full of '{' (fix #1448)
            Fix exception when performing record access on object from getter (fix #1454)
            Switch to non-recursive StringExt copy (fix #1451)
            Fix rounding errors in fillPoly -> improve vector font rendering
            Fix issue that caused 'dump()' not to report variables/functions on Pixl.js
            Add E.lookupNoCase to allow searching case-insensitively for Object keys
            Fix HTTP Chunked transfers when the server uses lowercase headers (fix #1458)
            Fix TypedArray.indexOf (fix #1468)
            Allow require('Storage').write('a','',0,15) (zero length data) (fix #1465)
            edit() now chooses the shortest way to describe the function
            Fixed bug when RegExp.match/test called on non-strings
            Added Global isFinite
            Add missing ArrayBufferView.filter
            Added Array.find and findIndex (also for ArrayBufferViews)
            Fix unreliable ArrayBufferView.indexOf (#1468)
            Added String.startsWith/endsWith/includes (#1302)
            parseFloat(".s") now returns NaN
            Fixed /\S+/.test(" ")
            Added Storage.getFree() to return available space
            Enable E.setTimeZone on boards with very little flash memory
            Lower saved code area to 2k on micro:bit (from 3)
            Remove RGB colour handling in setColor on devices with low flash
            Reduce available variable count on STM32VL - we were too low on RAM
            Added Graphics.asBMP/asURL/dump - allowing easy debugging of Graphics via IDE
            Allow '.then' on already-resolved promise (fix #1476)
            Stop atob adding trailing 0s when strings are not a multiple of 3 long
            Reconstruct start and end newlines when dumping multi-line functions  
            Fix regression parsing methods in classes on embedded (fix #1479)
            nRF5x: Add options argument to NRF.connect and BluetoothDevice.gatt.connect, allowing a connection interval to be specified
            nRF5x: Start renegotiating speed after 0.1ms, not 5s. Massively improves connect speed.
            nRF5x: Now queue up to 5 UART TX packets per transmit interval (was 1 previously)
            nRF52: Add Dynamic Interval Adjustment - default to 2x connection speed, but idle at 10x slower if not used for 2 minutes
            nRF5x: Add NRF.setConnectionInterval() to allow connection speed to be set manually
            RuuviTag: invert LED1, LED2 & BTN in software so LED.set() does what you'd expect
            Console now doesn't print quotes around object keys if it's not needed
            Added `E.toJS` to allow very compact JS data stringification (similar to `JSON.stringify`)
            Output the current timer number as a comment in `dump()`
            Don't print `=undefined` to console if line is empty
            Added RAK8212 (and include SMS/GPRS code in RAK8211/2 builds)
            Graphics.stringWidth now takes account of newlines
            nRF52: NRF.requestDevice now resolves as soon as a device is found. Faster and better in congested areas
            Replace use of obsolete 'usleep' function in Linux builds (fix #1455)
            Add Ethernet.getIP/setIP callbacks for Wiznet to bring them in line with WiFi (fix #1482)
            Fix Math.round for numbers > 32 bit (fix #1485)
            Pixl.js menu now resets font alignment, and down arrow icon is fixed
            Now check for ReferenceErrors in global scope
            Fix Array.shift (returned a NAME, rather than the value)
            Add sanity check for names returned from Functions and fix Array.pop
            Stop characters getting dropped when pasting large amounts of data into Linux build
            nRF5x increase JsSysTime accuracy to 2^-20 from 2^-16 - drastically improves Util Timer accuracy
            Added support for Software Serial ports (for low baud rates, eg. 9600)
            Fix JS state restoration issue (eg. Pixl.menu inside switch would cause errors)
            Added Graphics.drawPoly
            Add Graphics.asImage to turn a Graphics instance into an Image that can be used with drawImage
            Add Graphics.createImage to allow creation of a 1 bit image direct from a string
            Use 32 bit floats for E.FFT, not 64 (fix #1443)
            Automatically shut down UART if both pin states are changed
            Fix `setDeviceClockCmd: Unknown Device` when using `LoopbackB.setConsole()` on WiFi board
            Fix non-UART serial regressions (after software serial additions)
            Pixl.js: Add Pixl.setLCDPower to allow the LCD to be powered off, more than halving power consumption
            nRF5x: Allow NRF.setScan and NRF.findDevices to take the same search filters NRF.requestDevice does (fix #1496)
            Fix buffer overrun if we have to reallocate a pointer to argument lists when calling a function (fix #1491)
            Fix stack overflow if executing regex full of hundreds of open brackets (fix #1487)
            Fix issue where STM32F4 USB could lock up if TX during heavy RX
            Improve `E.mapInPlace` docs, and allow it to work with no map (eg pass straight through)
            Added non-standard Uint24Array, because it's very useful for RGB
            ESP8266: add CFLAGs to shrink binaray files (fix #1499)
            ESP8266: fully integration of analog pin A0 (fix #1495)
            ESP32: update sdk to esp-idf 3.0.1, set Espruino build tools back to master branch
            Allow btoa to work for arrays as well as Strings (fix #1509)
            Allow E.mapInPlace to merge bits from multiple source elements, also add option for msb/lsb first
            Remove Graphics.scroll/drawCircle/fillCircle on devices with low flash to allow builds to fit again
            Remove BluetoothRemoteGATTCharacteristic.writeValue on NRF51 (accidental inclusion - it's not required)
            Double IO buffer size to 256 (1k bytes) on boards with 96k of RAM or more (or NRF52)
            nRF5x: allow arbirtary baud rates to be specified for UART
            On devices with low flash, ensure atan2 uses the slower/smaller atan implementation
            Move FFT back to 64 bit if low flash (it uses less memory!) and optimise for flash space
            Remove new Graphics.createImage/asBML/asURL/dump on Original Espruino Board (not enough space) 
            Remove Olimexino from build (too difficult to slim down build and very low usage)
            Remove Software Serial from boards where we're low on flash
            Increase size of saved code area from 3*4k to 10*4k on RAK821x boards
            Fix 'Can't extend undefined' when using Object.setPrototypeOf on a function
            nRF52: Added NRF.HID event for two-way BLE HID communications
            nRF5x: Remove multiple writes per connection interval (more trouble than the speed improvement is worth)
            Fixed hang if trying to allocate Storage greater than total storage size in a fully erased Storage area.
            Pixl.js: Fix 30s pause when closing sockets on WIZnet W5100 (fix #1306)
            Remove HASH/hashlib from all builds as it was confusingly in some and not others. Now use 'crypto'
            require('crypto').SHA1 is now JS in Espruino Original to cut down on the flash required
            Added 'heatshrink' library to expose built-in heatshrink compression to users
            Fix assert fail when calling Function.apply with an Object with non-numeric keys
            Fix issue when AT lib has to process multiple custom line handers in one packet
            Espruino WiFi: Fix unreliable send when receiving lots of data on another socket
            Espruino WiFi: Only rename `EspruinoWiFi` to `WiFi` if not found (allows easier debug)
            Check Flash Storage for modules when using `require`
            Add 'bits' option for Software SPI
            STM32 reset pin IRQs before storing the state - makes lost setWatches far less likely
            Ensure that setBusyIndicator updates output state after the very first initialisation.
            MDBT42Q: Add LED2 var in the Espruino interpreter, but don't use it for the bootloader
            ESP8266: release heap used by logDebug(true) (fix #1508)
<<<<<<< HEAD
	    ESP8266: remove SHA256 SHA512 (fix #1517)
            Ensure `Date.getTimezoneOffset()` returns the correct timezone offset (fix #1515)
=======
            ESP8266: remove SHA256 SHA512 (fix #1517)
            Ensure `Date.getTimezoneOffset()` returns the correct timezone offset (fix #1515)
            Search for and execute files '.boot0'/1/2/3 in Storage at boot time if they exist
            Pixl.js: reduce saved code area to 9 x 4kb to allow for extra features
            ESP8266: switch to SDK 2.2.1 (fix #1207)
            Fix Serial port path regression on Linux, and add docs
            microbit: remove line-by-line debug capability to free up some space
            Added ES6 String.prototype.repeat
>>>>>>> dc06c0f5

     1v99 : Increase jslMatch error buffer size to handle "UNFINISHED TEMPLATE LITERAL" string (#1426)
            nRF5x: Make FlashWrite cope with flash writes > 4k
            Increase max size of native strings on platforms that support it - 16 bit to 32 bit (#1432)
            Fix stack size detection on Linux (fix #1427)
            Fix strncat/cpy bounding issues (fix #1425)
            Promises now ignore a second resolve/reject (fix #1433)
            Fix stack overflow if void void void... is repeated many times (fix #1434)
            Fix font rendering issue caused by signed bit field handling by GCC on non-x86 platforms (fix #1436)
            Added E.reboot() to allow hard reboots from software (fix #1429)
            Added 'Graphics.getInstance()' for more platform independent graphics
            Added VT100 'erase in Display' to Terminal
            In REPL, use x.toString() for objects if we know their name and it is available
            Pixl.js add BLE aerial test to self-test, now also start immediately on BTN4 at boot

     1v98 : Allow Crypto SHA1 without SHA256/512 (for ESP8266 where flash is scarce)
            Add better docs for the form of Wifi callback functions
            Modify ESP8266/ESP32 callbacks to match the node.js style used elsewhere
            nRF52: fix pin.toggle() on software-negated pins
            Pixl.js: Reorder pins so 0..13 are also D0..13 for better Arduino compatibility
            Fix dump() when used with code written using E.setBootCode(..), (fix #1398)
            Allow parseInt/parseFloat to be used on very large strings if the number doesn't extend right to the end (fix #1397)
            nRF5x: Fix memory leak on NRF.connect
            Fix memory leak if an exception is thrown within a rejected promise
            ESP8266: rewrite wifi.save and restore to use the storage lib (imp #1380)
	    ESP8266: Add missing option ssid_hidden for Wifi.startAP() (imp #1358)
            Fixed double-connect issue for TCP sockets
            Pixl.js: Ensure Pixl.menu changes to bitmap fonts
            Pixl.js: tweaked bias/contrast to improve display quality
            ESP32: update esp-idf to v3.0. BLE support - thanks to @jumjum. Erase flash before flashing. vars now 2500
            ESP8266: rearange rf_cal_sector (fix #1294)
            ESP8266: Wifi.scan() now return authmode as text 
            ESP32: Fix accidental initialisation of UART3 when switching to Telnet (fix #1362)
            nRF52: Added `NRF.setAddress` to allow the MAC address to be changed
            Added Graphics.setFontAlign for font alignment and rotation
            Make software I2C bitrate and waveform more accurate
            Move default I2C bitrate to 100kbit/sec
            Linux: don't create a espruino.flash file if we're not writing to flash
            Add height check for Graphics.createArrayBuffer(...vertical_byte:true) (fix #1421)
            Add sanity check for debug trace print statement (fix #1420)
            Fix handling of exceptions in switch statements (fix #1352)
            Fix 'return when not in function' regression when returning inside a catch block (fix #1422)
            Don't load saved firmware images from different firmware versions - saved JS code still loaded (fix #1174)
            Remove Graphics.setFontAlign and Graphics.getModified on devices with low flash memory

     1v97 : nRF52: fix NRF.on('connect',...) issue
            STM32: Fix setDeviceClockCmd error for USB.setConsole()
            nRF5x: Fix getPinMode, which fixes SW I2C after save()
            Thingy52: Don't report contents of 'Thingy' in 'dump()'
            Thingy52: Allow multiple sounds to play at once
            nRF5x: Ensure Waveform triggers a finished event
            Thingy52: Enable simple bootloader, add travis build for DFU
            Add Serial.inject to allow data to be added as if it was received from that device
            Fix UDP handling so that it copes with packets not all being received in one go
            STM32L496: increase variables - use full 320kB of RAM as it is contiguous
            Add a maximum time for setTimeout/setInterval (100 years)
            Fix Storage.write when writing partial file of the same length and initial contents
            Fix corrupted timer channels returned by Pin.getInfo
            Add command history to debugger
            Remove process.env.EXPORTS (EXPTR does the same but takes less space)
            Thingy52: Add 9 axis MPU support
            Errors now store message in 'message', not 'msg' (fix #1366)
            Ensure 'in' operator checks the prototype chain (fix #1365)
            Promise.resolve now handles promises/thenables as arguments (fix #1363)
            try..catch now creates exception in its own scope (fix #1367)
            Thingy52,Pixl.js: add default NFC URL of the Espruino IDE 
            Add ArrayBuffer.byteLength property (fix #1374)
            setWatch(..., {edge:"rising",debounce:25}) is now default for built-in buttons
            Pixl.js: add Pixl.menu function for easy menus, build in graphical_menu.js
            Fix regression in MDBT42Q advertised name
            nRF52: Add E.getBattery as a more global battery percentage function, deprecate `Puck.getBatteryPercentage`
            Fix '.buffer' regression in 'JSON.stringify(new Uint8Array([1,2,3,4]).buffer)'
            Allow `typeof 123 .testing` without an exception (fix #1351)
            Add crypto.AES to Puck.js and other nRF52 Espruino devices

     1v96 : ESP8266: no callback if SSID is not available (fix #1297)
            ESP8266: esp8266 wifi getStatus doesn't show savedMode (fix #752)
            ESP8266: cleanup defines WIFI_DBG and NET_DBG for RELEASE
            ESP8266: switch to single ld file eagle.app.v6.new.2048.ld for ESP8266_4MB board
            Allow JS modules to be built-in by adding files to JSMODULESOURCES
            Fix slow/hacky handling of 7 bit serial data for STM32
            Add more stack checks so invalid code `typeof typeof typeof x100` can't break stack (fix #1310)
            nRF5x: Fix PWM output via Waveform class
            Fix free stack checking on ARM
            nRF52: Make slightly more space available for stack
            nRF5x: Move to SDK 12.3
            Stop stack traces from being gathered in functions for Ctrl-C (fix #1313)
            nRF5x: Fix crash if I2C is used before being initialised (fix #1301)
            Internal printf can now pad with spaces
            Add `E.dumpFreeList` in non-release builds to help with debugging
            Fix mild memory leak in jsvMakeIntoVariableName that caused GC to run more often than normal
            E.toString now tries harder to allocate a Flat String, and works with no-alloc for Uint8Array/FlatStrings
            WIO_LTE fix SD card initialisation
            Improve SD card reliability on all boards by trying to initialise multiple times before failing
            Remove forced inlining in variable inspection functions (reduces flash usage by ~10k)
            Remove un-needed DNS lookup for localhost
            Add WIZnet UDP support
            Tidying up build to avoid making un-needed bin, hex or lst files
            Simplify flash save (and help debugging) by using the 'fake flash' implementation on Linux builds
            Added Graphics.scroll command to scroll graphics contents
            Added 'Terminal' class with built-in VT100 terminal
            Tweak Espruino logo to be exactly 32 chars wide
            Improved code for returning console device to the most useful place
            Fix pinToString for devices with port A but no port B
            Speed improvements for ArrayBuffer Graphics
            Tidied up bootloader - devices with one LED now flash LED when button pressed
            Simplify data returned by process.env
            Add process.env.MODULES - to contain a list of the libraries provided in the firmware by require
            Include WiFi and AT libraries inside Espruino WiFi builds
            Add 'E.asm' placeholder to detect E.asm calls that haven't been replaced by the IDE
            Add process.env.EXPTR to link to table of functions - will work better for compiled code over BLE
            Added SAVE_ON_FLASH_EXTREME for HYSTM32_28, where we're now cutting out some Math.X functionality to keep builds going 
            Added `jshFlashGetMemMapAddress` to allow remapping of addresses for ESP8266/ESP32 without loads of code duplication
            Remap peek8/16/32 addresses on ESP32/ESP8266 so it can be used on flash memory
            Swapped save/load/E.setBootCode to use the flash library
            Allow STM32LL port to write 32 bits to flash at a time to bring it in line with other ports
            Allow flash writes *from* unaligned addresses on nRF52 and ESP8266 (previously this crashed the ESP8266)
            Update process.ENV.EXPORTS to bring it in line with what the compiler uses
            Now set 'this' correctly for Arrow Functions
            Add ES6 classes and 'super'
            nRF5x: Move all bluetooth events to event queue (removing MEMORY_BUSY issues)
            Fix potential issue where EV_TYPE_MASK enum could be set incorrectly  
            setWatch's edge argument can also be an integer now
            Add 'data' option to setWatch to allow clocked data to be decoded easily
            nRF52: Increase flash available for stored code from 12kB for 40kB
            Now store/display appreviated commit in process.env, remove build date
  
     1v95 : nRF5x: Swap to UART fifo to avoid overrun errors at high baud rates
            Ensure Exceptions/errors are reported on a blank line
            Internal: Added initialiser argument to jsvNewStringOfLength
            Internal: Added jsvObjectSetChildVar/jsvObjectSetChildVar/jsvObjectSetChildVar
            Internal: Fix jsvCopy if given a NAME_INT/etc
            Added ES6's Object.assign
            nRF5x: NRF.setScan now reads service data automatically
            nRF5x: NRF.findDevices aggregates data from multiple advertising packets
            nRF5x: Remove app_uart and use nrf_drv_uart with double buffering - fix uart overflow errors (fix #1238)
            nRF5x: Fix issue with findDevices/setScan servicedata when all digits of service are numbers (eg "1809")
            Fix memory leak in tab completion code
            Add `E.errorFlag` event to allow JS to respond to internal errors
            Use Esc[J VT100 code when cycling through command history (much faster REPL on low bandwidth connections)
            ESP8266: Remove debugger again as it will never work on 8266
            ESP8266: Enable unaligned reads for ESP8266_4MB (fix #1240,#837)
            ESP8266: move code save section to fist partition for memory mapping for ESP8266_4MB (fix #1240)
            ESP8266: Add GPIO16 as D16 without watch (#1206) but soft PWM/I2C/SPI/etc 
            ESP8266: Remove osprintf for RELEASE=1 
            Internal: Networkjs now forwards `socketType` - laying groundwork for UDP over AT command (#1232)
            Added simple RegExp implemention (partial fix #256)
            Speed up JSON.stringify for Arrays, and output non-numeric array elements in REPL (fix #64)
            nRF5x: Bump nRF52-based boards variable count from 2000 to 2500 (fix #1215)
            Ensure Ctrl-C doesn't redraw the input line if it's already empty
            Added String.replace(regex, function) (fix #1256)
            With E.setFlags({pretokenise:1}), ensure stack traces are not tokenised (fix #1258)
            Allow digitalWrite/Read to take an object as an argument (calling .write and .read on it)
            Add `E.getAddressOf` to allow embedded targets to get memory addresses for DMA/etc
            nRF5x: Fix issue where doing a soft reset in the middle of some BLE ops could cause an assert in debug builds
            nRF5x: Manufacturer Data is now decoded in advertising packets
            Fix memory leak when allocating DataViews
            nRF5x: Fix memory leak on BLE notifications
            Ensure net/http .listen return the server instance (fix #1276)
            nRF5x: Allow Manufacturer Data to be specified with setAdvertising
            Internal: Fix memory leak in jsvArrayPushAll
            nRF5x: jsvArrayPushAll memory leak fixes NRF.findDevices memory leak when services present
            Internal: jsvNewIterator now has an option to iterate over sparse arrays as if they weren't sparse
            Fixed some built-in functions that misbehaved when given sparse arrays
            Puck.js: Allow flash memory protection to be overwridden with E.setFlags
            Fix lexing of '/*/' as a complete block comment
            nRF5x: Add support for negating pins in software (eg. buttons/LEDs)
            Add `E.setFlags({unsyncFiles:1}` which doesn't sync the file to the SD card after each write - it's *much* faster
            Filesystem API now uses flat strings (avoiding the 512 byte copy for each call)
            Increase default internal SD card bitrate to 4MHz (from 100k)
            nRF5x: Handle promise completions and advertising using IO queue, to avoid MEMORY_BUSY messages (#1277)
            Allow E.HSBtoRGB to wrap 'hue' value, and allow it to return an array of [r,g,b] (fix #1283)
            Remove spikes when changing pin state (fix #1274)
            Changes to reduce code duplication in jswrapper.c
            Fix `E.setBootCode` when no argument is supplied
            Add WIZnet W5500 support to Espruino WiFi build

     1v94 : Allow Espruino boards to reset straight out of the DFU Bootloader             
            Improvements in handling errors in code running in IRQs
             - if writing to disconnected Bluetooth device, throw data away immediately
             - Drop chars if output buffer is full while waiting in an IRQ
             - Handle out of memory errors in jsvCreateNewChild
             - Do not garbage collect inside an IRQ
            On nRF52 devices, allow button press at boot to clear out peer manager data
            Work out length of typed array with offset correctly (fix #1204)
            nRF5x: Add Watchdog timer handling
            nRF52: start new connections on idle to ease memory allocation conflicts between code execution & IRQs
            nRF52: Ignore INVALID_STATE from CONN_PARAM_UPDATE_REQUEST (it can happen if we disconnect and then SD requests an update)
            Fix Date.toString for dates before 1970
            STM32: Fix handling of months when setting the internal RTC
            Move to a faster jsvNewFlatStringOfLength which avoids blocking memory allocation
            nRF5x: If a task is in progress, report the task ID (BleTask enum)
            nRF52: Report central mode promise errors correctly if returned by softdevice
            Remove 'out of memory' warning messages (it's stored as a flag anyway)
            nRF5x: Don't disable IRQs completely for some things - only disable Espruino ones
            Fix tab complete for Pins (fix #1213)
            ESP8266: Fix load() causes endless loops (fix #1037)
            ESP8266: Wifi library doesn't handle {password: null} (fix #753)
            ESP8266: make topstrings and topreadonly work on Mac OS X (fix #1210)
            Change order of execution for init - E.on('init',...) now executed before onInit
            Added Error flag to show if a UART overflow has occurred
            Change more instances of jsWarn to jsException
            Avoid printing error messages during execution, and report to console on idle when if errors were flagged (fix #766)
            Increase HTTP server and client version from 1.0 to 1.1 (needed for Websockets on Safari)
            Stop 'require' creating an undefined Module entry in the modules list (fix #1218)
            Stop require dumping filesystem errors as well as 'module not found'
            Now throw an exception when writing to a closed socket (fix #1220)
            Set the internal 'conn' variable to false when a connection closes to avoid confusion
            nRF5x: Fix typo so we wake every 4 min for RTC, not 0.25 sec!
            process.memory() now reports time taken for GC and vars GC'd
            Slightly more aggressive idle GC on most platforms (at 5% free)
            Don't warn the user when we had to run a GC pass during execution
            Fix issue drawing on right-hand side of rotated graphics where H>W (regression in 1v93) 
            If >1 button, set pin state correctly at boot/reset
            Add an argument to `reset`. `reset(true)` will now cause all Flash memory to be cleared as well.
            Puck.js: Holding down the button while booting (past the the 5 LED flashes) will now cause data saved in Flash to be cleared
            STM32: Remove the 'utility timer' from the list of available PWM pins, fixing A0/1/2 PWM on F4 (fix #1229)
            Disable Graphics.createCallback on devices with small amounts of flash memory - rarely used on those devices and fixes HYSTM32_28 build

     1v93 : Ensure that specifying too many advertising UUIDs causes an exception, not a reboot
            nRF5x: Fix for time jump caused by reentrancy in jshGetSystemTime
            Fix regression causing multiple end/close callbacks when using standard TCP/IP socket client/server
            Ensure NetworkJS reports receive errors back correctly
            nRF5x: Fix issue where connect and immediate disconnect could in some cases trigger an error from nordic's libraries that'd cause a reboot
            Fix regression that caused Original Espruino to have lost Filesystem/hashlib/neopixel support in 1v92
	    Re-add TV output to Original Espruino
            Fix some stack overflow bugs on Linux found by fuzzing (#1147)
            Remove un-needed code for parsing '.' in var statement (#1147)
            Add autocomplete for pin names (fix #1124)
            Add Array.indexOf fromIndex support (fix #162)
            Puck.js: Add BluetoothRemoteGATTServer.startBonding to allow bonding to be initiated when Puck.js is a central
            Fat FS: closedir after readdir, FS errors should be catchable (#1164), fs.statSync (#1163)
            Allow hardware (CTS) flow control (fix #1165)
            nRF52: Add AntiCat's patch to Nordic's NFC library to cope with malformed NFC requests
            Puck.js: Fix increased battery drain after NFC usage (fix #1171)
            Puck.js: Fix WS2811 output library that would output bad data after neopixel waveform (fix #1154)
            nRF52: Seed random number generator at boot (fix #1166)
            Stop trailing decimal point if there are no digits after it - which could cause issues in JSON
            Don't enter debugger if we're in the middle of uploading (echo_off_for_line) (fix #644)
            Added Date setters (fix #504)
            Allow Timezone to be set for Date with E.setTimeZone(...) (fix #530)
            Added RegEx lexing (part of #256)
            Puck.js: fix error 8 from NRF.sleep during an active connection 
            nRF5x: Fix `NRF.updateServices` when a 128 bit service shares the same 16 bit UUID
            Add 'errors' option when using `Serial.setup` to enable error handling (and turn it off by default as it can fill the input queue)
            nRF52: Re-initialise services and HID after a `save()` (fix #1185)
            nRF5x: Add NRF.getAdvertisingData
            nRF5x: Allow array of objects in NRF.setAdvertising (fix #1188)
            Fix internal vcbprintf JSON dumping
            nRF5x: NRF.findDevices will now throw an exception if no callback is supplied
            nRF52: Added BluetoothRemoteGATTServer.getSecurityStatus to check the status of the link
            nRF52: Disable auto-whitelisting by default, add with `NRF.setWhitelist` (fix #1187)
            nRF52: Allow secure Bluetooth LE connections
            Don't draw font characters that are off the edge of the screen
            Make atob and btoa use flat string for larger amounts of data (faster & more memory efficient) (fix #1192)
            nRF52: Pull in Nordic SDK13 code to crash caused by writing large characteristic (fix #1181)
            Puck.js: Added Puck.magTemp() function to get the magnetometer's temperature as well
            nRF5x: Fix issue where 'NRF.sleep()' called while a connection was active could cause Espruino to go into a high power draw mode
            Fix Object.setPrototypeOf when called on undefined (fix #1194)
            Fix dumping of an ArrayBuffer containing data (new ArrayBuffer([1,2,3]) isn't valid)
            Fix setAdvertising regression where name would be lost after save() (fix #1193)
            Add `E.set/getFlags` to allow interpreter state to be controlled from one place
            Add `E.setFlags({pretokenise:1})` to dynamically turn on pretokenisation (fix #1178)

     1v92 : nRF5x: Fix issue where Espruino could crash during save() if the flash got into a strange state
            Added Pin.toggle() function
            Fix implicit casting to bool/number on ArrayBuffers (fix #1030)
            Fix jstExecuteTaskChecker bug, and allow jstExecuteFn to take a userdata argument
            Puck.js: Reduce IR LED to 10% duty cycle
            Puck.js: Allow Puck.IR to take pins for external IR LED (fix #927)
            nRF52: Allow arbitrary NFC data to be specified (fix #1021)
            nRF5x: Allow multiple advertising packets to be set at once with NRF.setAdvertising
            nRF52: Add 'properties' object to BluetoothRemoteGATTCharacteristic
            nRF52: Perform write without response if that is what is required 
            Pico/WiFi: Allow USB HID to work on Windows (from @nailxx)
            Allow Puck.js/nRF52 devices to drive Neopixel/WS281x/APA10x LEDs with require("neopixel").write (fix #1023)
            Fix crash in JSON.stringify for zero-length typed arrays
            Fix precedence of 'void' keyword (fix #1079)
            nRF52: Add BluetoothRemoteGATTCharacteristic.startNotifications (fix #959)
            nRF52: Added BluetoothDevice.gattserverdisconnected event
            nRF5x: Report back reason codes for BLE disconnect
            Added DataView class
            nRF52: char.readValue now returns DataView to be more Web Bluetooth compliant (fix #1091)
            nRF5x: Fix explicit disconnect being able to reboot Puck (fix #1088)
            nRF5x: Respond to conn_params update request, fix puck-puck disconnection after ~65 sec (fix #1089)
            nRF52: Change connection params for central mode so NRF.setLowPowerConnection affects connection speed
            Un-inlining jsvGet*AndUnLock functions to give us a little more free flash
	    ESP8266: RELEASE=1 sets WIFI_DBG and NET_DBG to 0 to shrink firmware size
	    ESP8266: Add Wifi.setAPIP() and Wifi.setIP
	    ESP8266: Add i2c clock stretch (#1097)
	    Fix E.FFT output (enable magnitude when one array specified)
            Puck.js: Correct reading if using analogWrite to red LED and *then* using Puck.light()
            Improved build process for all boards
            Pin.toggle now returns a boolean (fix #1111)
            nRF52: Now use 'high drive' mode for GPIOs
            Puck.js: tweak IR duty cycle, with high drive GPIO range is ~3x more
            nRF52: switch compilation to size optimisation, not speed
            nRF5x: Allow services to be advertised (fix #996)
            JSON.parse now throws an exception if an incorrect value type is found (fix #1117)
            Pipe close event handlers now use 'this' arg - solves auto-closing pipe when piping from HTTP
            nRF5x: stop app_timer NRF_ERROR_INVALID_PARAM errors (trying to sleep for too little time)
            Added flash emulation to Linux port
            Increase max graphics size from 1023 to 32767
	    Add Fat File System to boards with large Flash (ESP32)
            nRF52: Don't get stuck in 'HID Busy' state if a HID send failed
            Change name of socket close internal variable so it doesn't conflict with Pipe's close call
            Stop pipe from causing errors if fields of the requested names exist but aren't functions
            nRF52: Fix upgrade from older firmwares if saved code is in flash, reduce virtual pages to 2
            Fix segfault detected by fuzzing (#1133)
            Fix File.read so that end of file triggers pipe.end event
            ESP8266: Add BOARD ESP8266_4M with 1600 vars, 64K save area and GRAPHICS (#1110)
            ESP8266: Add ESP8266.deepSleep(micros, option) (#1102)

     1v91 : Fix recent regression if no Boot Code defined at startup
            Fix handling of return of rejected promise within a promise
            Fix regression where HTTPS without cert/ca or key failed
            nRF52: Making NRF.getPrimaryService/etc more robust
            nRF5x: Add NRF.getAddress() - fix #1001
            Fix bug that caused load() not to clear memory if only E.setBootCode was used
            microbit: Update Espruino with pin polarity, so saved code gets loaded without BTN1 pressed
            Fix bug that caused Bluetooth/TV/USB objects to be added in devices that didn't support them (fix #832)
            nRF52: Increase custom UUID count from 3 to 10
            Adding Global built-in objects like SPI1/Serial1 and Bluetooth to the docs
            Puck.js: Tweak battery percentage calculation to try and make it more linear
            Puck.js: Adjust Puck.light() levels based on battery percentage (and add comments)
            nRF5x: Fix E.hwRand() (fix #1010)
            Ensure tab complete/others include the Object proto even on functions/strings
            nRF5x: Add NRF.restart() to force the restart of the Bluetooth Softdevice if required
            nRF5x: Add E.setLowPowerConnection(bool) to allow continuous connections to Puck.js (fix #995)
            Allow implicit conversion of hexadecimal strings to numbers (fix #1016)
            Allow arrow functions inside nonexecuting functions (fix #1011)

     1v90 : Fixes for Promise.all (passing in non-promises, pre-resolved, and ordering) (fix #976)
            Fix arrow function bug when parsing multiple arguments
            Added more helpful error messages for TLS
            Allow `Modules.addCached` to take a function (makes module loading more memory efficient)
            Re-add Espruino's old `rand` function (so no malloc, and ~1kB RAM, ~3kB ROM saved)
            nRF5x: Ensure 'NRF.sleep' works even when connected
            Fix bug when using >32 bit integers as array indices (fix #984)
            Fix bug when parsing '.catch' while not executing (fix #989)
            Stop PWM 'glitching' when moving from a nonzero value down to 0 (partial #991)
            nRF5x: Add multi-channel hardware PWM (fix #991, fix #972)
            'dump()' now outputs code written with E.setBootCode as well (fix #999)
            nRF5x: Remember advertising information even after softdevice reboot  (fix #997)
            nRF51: Remove heap placeholder on nRF51 as not needed since no malloc. Increase nRF51 var count (fix #985)
            nRF5x: 'connect' event now contains address of device that has connected, and fix docs
            nRF5x: Add a 'NRF.disconnect' function to disconnect a client that has connected to Puck.js
            nRF5x: Fix timing accuracy problems with setWatch

     1v89 : Allow entering of multi-line Templated Literals on the command-line (fix #970)
            Make lexer fail when parsing non-templated strings with newlines in 
            Add 'let' and 'const' keywords - treat them like 'var' for now
            Increased findDevices timeout to 2 seconds
            Allowed 16 bit UUIDs to be specified as simply "ABCD" (no "0x")
            Improved BLE error messages (especially from Promises)
            Fix STM32F1 regression caused by F4 LSE fixes
            Fix comma operator regression caused by recent arrow functions addition
            Remove RTC changes for STM32F1
            nRF5x: Make sure that updateServices(notify) on a non-notifyable service will just error, rather than reset (fix #973)
            nRF5x: Ensure setWatch doesn't reset pin state
            nRF5x: Reset pin states to default on 'reset()'
            nRF5x: Move advertising back to 375ms (more reliable connections)
            Puck: allow Puck.mag to work while magnetometer is on

     1v88 : jshSetEventCallback callbacks now get an argument with the channel number
            Tab complete now offers a much better set of completions (fix #926)
            Fix emitting of events with long names (fix #906)
            Ensure 'af_opendrain' pin mode gets remembered when saving (fix #890)
            Add second Promise.then argument (fix #869)
            Fix 'chained' promises (fix #894)
            Fixed memory leak when automatically converting a simple object to a String
            Added ES6 Template Literals
            Initial commit of ES6 arrow functions
            Add 'opendrain_pullup' pinMode (including emulation on STM32F1)
            Make OneWire use opendrain_pullup (no resistor needed for short runs now)
            Add Software I2C (with opendrain_pullup) (ref #549, fix #29)
            Cope with new escape codes for home and end on Ubuntu 16.04 (27,91,70/72)
            Tweak VGA output back porch to 2ms (so leftmost pixels always on screen)
            Fix regression with 2 concurrent waveforms on different pins (fix #930)
            nRF5x: add updateServices, and allow setServices to be called multiple times (partial #936)
            Added Puck.getBatteryPercentage() utility function
            nRF5x: setServices can now uninitialise SD in order to remove added services
            Added E.lockConsole() for use with E.setPassword()
            Calling jsvRemoveChild at end of array now updates the length (fix #946)
            Allow padding to be specified as 3rd argument of JSON.stringify
            JSON.stringify now dumps typed arrays as arrays (fix #489)
            nRF52: BLE HID support and switchable Nordic UART
            Fix STM32 regression where pinMode was set when it shouldn't have been
            Add Third option to pinMode to allow the pin mode to be set while keeping it 'unforced'
            Save and dump now keep track of whether pin mode had been forced or not
            readFile (and File.read) now uses Flat Strings to allow more memory efficient reads (fix #932)
            nRF5x: Add ability to get RSSI of current connection (fix #928)
            More STM32 changes to LSI->LSE clock switchover to fix RTC misconfiguration on Espruino WiFi
            Move LED + BTN definitions to Symbol Table (allows autocomplete)
            When moving console before printing has started, move all buffer contents as well
            Fix regression where replacing a function starting with 'return' with another would cause errors
            Fix potential issues with Telnet server and return values from netCreateSocket/netAccept on some platforms (fix #931)
            nRF5x: Add Puck.js self-test code, fix issue where analogRead reset pin state
            nRF5x: Change central mode API to mirror Web Bluetooth
            Fix switch fall-through to default (fix #964)
            Started using jsvObjectRemoveChild to remove some internal object properties that are undefined (frees some variables)
            Added E.dumpLockedVars() in non-release builds to help debug memory leaks in libraries
            nRF5x: Added NRF.findDevices as a helper function to easily list BT devices in range
            Console now prints the type of Objects if their constructor is in the root scope
            nRF5x: setScan/findDevices now parses advertising data
            nRF5x: Added Web Bluetooth style requestDevice function
            Add spaces between large tab completes
            Correct the handling of exceptions in promises
            Ensure that exceptions have a 'stack' attribute if they can have children
            nRF5x: Added list of free flash areas
            Make sure Puck.js users can't overwrite bootloader/softdevice (doing so would brick the board)
            Fix micro:bit/nRF51 ctrl-c behaviour (fix #905)
            Simplified process.env on devices with little memory
            nRF5x: fixed serial number reporting
            Move button state setup to jshResetDevices
            Had to remove 'dump()' and SW I2C on devices with very little flash memory (Olimexino/Micro:bit)

     1v87 : Add support for compiling with float-abi=hard (even if it doesn't give us real-world benefits)
            Add shortcut for quick execution of common call types
            Fix BBC micro:bit save() regression from 1v86
            Fix 'lock overflow' when calling methods with 'this' bound (fix #870, fix #885)
            Fix jsvStringIteratorGetCharOrMinusOne for zero-length strings
            Allow tab-completion straight after '.'
            Make sure execution stops for native functions if there's an error when parsing arguments
            NRF5x: remove setName and add functionality to setAdvertising, along with advertising interval
            NRF5x: allow raw advertising data in setAdvertising
            Add E.setPassword - allows Espruino console to be locked
            Fix pin header numbering for BBC micro:bit (it changed for the production version) (fix #896)
            Allow Magnetometer speed to be specified for Puck.js
            Fix out of memory when appending a string to itself
            Allow members of the same name as function arguments to be added to a function (fix #913)
            Fix STM32F4 RTC stopping if reset during first 1 sec of boot, also fix Espruino WiFi board clock startup
            Fix issue where native functions couldn't be replaced by non-native fns (fix #879)
            If statements now return values (fix #909)
            Fix >8 bit SPI when sending single elements with SPI.send (fix #897)
            Sockets now fire 'end' events (fix #886)
            Added Graphics.draw/fillCircle (fix #920)

     1v86 : Compile Telnet server into linux by default, Add '--telnet' command-line option to enable it
            Fix lock 'leak' in Telnet when Telnet is turned off
            Add Telnet serial device to allow redirection
            Create errors for unterminated expressions (fix #814)
            Remove Espruino's built-in strcpy/etc
            Remove Espruino's built-in maths
            Add basic Taylor series sin and atan for when we're trying to save memory
            Refactoring to use global var for lexer - save some memory and increase parse speed
            Add .removeListener (fix #30)
            Added better micro:bit `show()` that works well with Graphics
            Add `require("Flash").getFree()` as multiplatform way to find free flash pages (fix #815)
            Add the ability to set clock frequencies on STM32F4 chips (like Pico) with E.setClock (fix #52)
            `jsvEvaluate` now uses memory area for execution of JS strings (fix #817)
            Add `E.setBootCode` to allow JS scripts to be run without being in RAM (fix #740)
            'Expecting a number or something iterable, got X' changed to exception rather than warning (gives stack trace)
            Drop '.init' and '.fini' symbols, allowing GCC 5.x compilation on STM32
            Ensure that pinMode/digitalWrite is re-constituted properly by dump() and save() (fix #833)
            ESP8266: add stack dump on fatal exception, ./targets/esp8266/printstack can extract a backtrace
            ESP8266: move JswSymPtr and JswSymList to flash to free up gobs of RAM, bump jsvars to 1600
            Fix write to flash when BLE connected on nRF51/2
            Fix potential variable corruption issue when copying objects/arrays containing packed ints
            Fix ESP8266 printLog memory leak (fix #852)
            When parsing from a Native String (E.memoryArea), use Native String for function code too.
            Added built-in Promise implementation
            Fix broken Object.keys/getOwnPropertyNames caused by ESP8266 RAM saving tweaks
            Add Object.g/setPrototypeOf (fix #856)
            Fix memory leak when executing bound function with 'this'
            Fix missing PBKDF2 & AES libs on Pico + Linux caused by an untested ESP8266 commit
            Fix negative Date to string code (fix #854)
            Convert type warnings to exceptions (to provide stack traces for problems)
            Add uncaughtException event (fix #846)
            Stop eval in a switch statement from confusing parsing (Fix #845)
            Fix regression in 'mode' argument of SPI.setup (allows custom CC3000 pins to work)
            Fix '.on' with long event names
            Enable F4Discovery button pull-down. Newer boards don't seem to have one fitted
            Add 'force' to 'Serial.setConsole' - you can force the console to stay in one place
            Fix micro:bit compass problems (fix #864)
            Ensure that Pico can properly enter deep sleep even if USB is never used
            Only inline the very basic variable iterator functions (save enough space to allow Espruino board build again)
            Don't include Promises on devices where flash memory of Scarce (fix Olimexino compile)
            Fix glitches in PWM output when updating Software PWM quickly (fix #865)
            Added `E.kickWatchdog()` to allow you to keep your JavaScript running - not just the interpreter (fix #859)
            Ensure all pins set to AIN on startup
            Fix regression where setWatch would remove pulldown from button if called after reset()
            Reduce amount of flash available for saved code on Original Espruino (until we can get code size down)

     1v85 : Ensure HttpServerResponse.writeHead actually sends the header right away
             - enables WebSocket Server support from JS
            Fix issue where GC'd objects referencing non-GC'd data wouldn't unreference it
            Add E.memoryArea to allow memory addresses to be treated as variables
            Fix STM32F4 LSI clock frequency - should make the Pico's RTC a lot more accurate (fix #776)
            Added HeatShrink compression to saved code (instead of RLE)
            If saving fails, delete command history and try again.
            Make sure `reset()` resets the sleep and busy indicator pins
            Now escape characters >=127 as well (fix #780)
            Add decodeURIComponent (fix #779)
            Allow reset();save() on one line
            Fix potential issue parsing HTTP headers when more data is sent after the header (fix #783)
            Fix broken storage of floating point values when <255 variables
            Fix regression where DACs didn't work on Original Espruino Board
            Improve tab complete's memopry usage
            Added Tab complete and Debug to low-end Nordic uCs
            Limit the number of events processed each time around the idle loop to the number that were in it at the start
             - helps to fix issues with out of memory when receiving big files over ESP8266 serial connection
            Allow different types of network to have different buffer sizes - enlarge JS, Linux and WIZnet buffers
            Fix bug where clearInterval() and setWatch with debounce could cause setWatch to momentarily stop working
            Make HTTP server only close connection after Content-Length bytes received
            Speed up jsvNewFlatStringOfLength by combining it with updating the free var list
            Update the free var list when garbage collecting (makes allocation at the start of memory more likely)
            Don't zero the contents of memory when freeing - speeds up deallocation
            Removal of un-needed zero initialisations for variables
            Only garbage collect on idle if we're low on memory (fix #767)
            Improve malloc behaviour for crypto lib (try and free all command history is first alloc fails)
            Improve HTTPS error messages
            Add READ_FLASH_UINT8, allowing ESP8266 to read&exec strings stored in Flash with E.memoryArea
            Start the RTC up running off LSI, and switch after a few seconds if the LSE has started correctly
            Allow JSV_GET_AS_CHAR_ARRAY to get a pointer to memory in ArrayBuffers or memoryAreas
            Reset PinStateIsManual in reset (fix #765)

     1v84 : Fix device initialisation flags not working when the device number is above 32 (fix #751, #748)
             - this fixes broken SPI when not on standard pins

     1v83 : Moved to size optimisation for Pico (needed to get HTTPS into 384kB)
            Ensure Modules.addCached doesn't reset parse state (fix #723)
            dump() in Espruino Pico now ignored the pull-down for the button (fix #731)
            Warn when "compiled" functions gets into Espruiono (fix #707)
            Fix lost character on Espruino Startup (fix #704)
            Fix duplicated characters when USB+USART IRQs fire at the same time  (fix #635)
            Fixed Serial.find(...)
            Detect UART framing and parity errors and emit them as events on the Serial object
            Fix [] instanceof Object (fix #737)
            Fix regression in jsvCopyNameOnly (Object.getOwnPropertyNames when names are >8 characters long)
            HTTP requests (and sockets) can now emit 'error' event (fix #706)
            Add optional `ca`,`key`, and `cert` for server public key when using HTTPS or TLS (fix #736)

     1v82 : Fix debugger regression (where quit/reset/etc don't exit properly)
            Fix wakeup when setDeepSleep used at startup (fix #645)
            Add `shiftOut` function (fix #631)
            Store line numbers for functions (via `Esc [ 1234 d` escape code before decl) and use in debug + stack traces
            Allow Ctrl-C to break out of tight loops with function calls in
            Add tab -> autocomplete in Console (fix #677)
            Fix I2C repeated start (#390)
            Fix regression in Math.random() - now back between 0 and 1 (fix #656)
            Fix `var a=0;typeof a -> "undefined"` (fix #683)
            Don't store brackets in functions (fix #204)
            Store functions as 'flat strings' if long enough (fix #467)
            Move most functions out of jsvar.h header file - improves code size on devices where they're not inlined
            Fix parse error for switch statements which meant that `switch (a,b)` caused an error
            Fix error message when `LoopbackA.setConsole()` called
            Move SPI/I2C/Serial initialisers to jsvReadConfigObject, will now error on invalid args (fix #413)
            Fix issue where double-buffered waveforms would use the wrong buffer in the callback
            Fix memory leak in tab autocomplete on objects
            Added AES crypto library (Pico only)
            Fix `typeof (new Uint8Array([1, 2, 3, 4]))`
            Store `function(){return ...}` without the return (fix #700)
            Increased simple string usage from 4 chars up to 8
            Swap order of JsVar internals, string usage up to 10 chars
            Add handling for uint32_t,uint64_t,uint32_t case for Raspberry Pi
            Add startup sanity checks for jsnative.c (in non-release builds)
            Added fix for returning floats on Raspberry Pi
            When <1024 JsVars, `lastChild`'s top bits are stored in `flags`, and pack
               is moved such that we get 1 extra character in StringExts
            Allow events of >12 characters length
            Fix regression in flash memory write (introduced via AES merge)
            Fixed instability when resetting after using SD card on non-standard pins
            HTTPS support on Pico (when compiled in)
            Rename USE_HTTPS to USE_TLS, and enable by default for Pico + Linux
            Add 'tls' module with 'connect' - for TLS Socket connections

     1v81 : Fix regression on UART4/5 (bug #559)
            Fix Serial3 on C10/C11 for F103 boards (fix #409)
            Remove Graphics.setColorHSV, add E.HSBtoRGB (fix #554)
            Make jsiDumpState/jsiAppendHardwareInitialisation use callbacks (fix #398)
            Add `E.dumpStr()` to dump current state of interpreter as a string
            Add ReferenceError, and ensure that TypeError gets converted to a string properly
            Actually create ReferenceError for undefined variables
            Fix Object constructor behaviour (fix #561)
            Now remove intervals/watches if they occur within 0.1s of a Ctrl-C on a blank line
            Fix parsing of trailing commas [,,1,,,]
            Treat vertical tab as whitespace
            Make sure we ReferenceError on '+='/etc
            Allow reserved words in record access and structure definitions
            Add Object.defineProperty/defineProperties (even if they ignore most args)
            Fix value returned when redefining an existing function
            Ensure Pico powers down USB in deep sleep - now down to 20uA!
            Fix Exception throw within catch block (fix #566)
            Fix issue where new Array(3.0) wouldn't produce a 3 element array
            Keep track of modified area in Graphics (so modules with `.flip()` can be speeded up)
            Fix `new Date('December 17, 1995 03:24:00')` - check only first 3 chars of month
            Allow Software PWM via `analogWrite(..., {soft:true})`
            Add `encodeURIComponent`
            Make sure `typeof unknown` doesn't ReferenceError
            Fix isNaN behaviour for 2 element array
            Fix jshPopIOEventOfType when element is at the top of queue anyway
            Produce more reasonable behaviour when converting very long strings to ints/floats
            Added built-in JavaScript debugger! See espruino.com/Debugger for details (fix #37)
            Fix crash when using E.getSizeOf() in some cases
            Make sure a TCPIP connection closes even if no data sent
            Make `flash.erasePage` safe if called without arguments (fix #586)
            Add `Pin.getInfo` to see what a Pin can do (for #93)
            Move Pin function code out of jshardware
            Add `E.on('init', ...)` - like `onInit` but allows multiple handlers
            Make sure `dump()` and `E.dumpStr()` dump the contents of Serial as well as events for other objects
            `E.getSizeOf(.., 1)` can now recurse into objects showing the sizes of all their children (fix #579)
            Fix bug when appending to a flat string (fix #614)
            Add `Serial/SPI/I2C.find(pin)` - so we can figure out what device to use based on the pin
            Ensure that when uploading, each command gets checked for errors (rather than right at the end)
            Fix writes on HTTP requests after a timeout, and add chunked encoding if the header is set.
            Added pin info for bit-banded pin addresses (and jshGetPinAddress).

     1v80 : Fix SD card IO that can corrupt SD card on file append since 1v73 (fix #536)
            Fix some potential pointer issues in hashlib
            Make debounced setWatch output state+time information (regression fix #537)
            Shorten some internal property names (faster/less mem is 4 chars or under)
            Change 'internal property' prefix from '>' (fix #540)
            Duplicate properties in an object defn. now cause second to be used (fix #495)
            Make sure `E.unmountSD` doesn't forget custom SD card configs from `E.connectSDCard`
            Added support for USB CK pin (fix #544)
            ES5 parseInt behaviour - don't treat numbers beginning with 0 as octals (fix #538)
            SPI.send now returns Uint8Array when passed an array. Also takes `{data:X, count:Y}` as argument (fix #485)
            Fix `parseFloat(Infinity)` (fix #314)
            Speed up jsvIterateCallback for arraybuffers
            SPI speed improvements, esp for SPI.write (fix #547)
            TV out tidyup, and VGA output can now do line doubling
            Merge in USB HID support for STM32F4 (keeping old USB for the F1)
            Add built-in 'Flash' module to allow Flash memory to be accessed from user code
            Pulled load/save code out of jshardware into jswrap_flash.c
            Remove jsiOneSecondAfterStartup from Linux builds (fix #551)
            Add RLE compression when saving to flash, increase Pico RAM from 3000 to 5000 vars (fix #543)
            Fix `JSON.parse` when not given strings (fix #546)
            Tweak Olimexino board - 700->1k vars, but lowered code flash to 6k
            Disable flash prefetch on Pico (~1% slower, but less power and way more accurate ADC readings) (fix #545)
            Now throw errors when 'in' is used on an invalid datatype (fix #550)
            Updated (inaccurate) docs for Serial.write/print and removed duplicated code
            Changed Pico's device class to 0x02 - now works on older Mac OS 10.6.8
            Change reported USB HID type to 0, from 2 (mouse)
            Improve digitalWrite/etc documentation
            Add `pin.mode` and `pin.getMode` functions (mirroring `pinMode`)
            `Serial.setup` now remembers options if none specified (fix #557)

     1v79 : Fix Mac address parsing for top nibbles
            Make bind reference function internals not copy them. Fix scoped vars in bind (fix #533)
            Use jsvUnlockMany to tidy up code and save some space
            jsiExecuteEventCallback can now take an arbitrary number of arguments
            Allow setTimeout/setInterval to take extra arguments (fix #532)
            Ensure HTTP is closed even when no data handler (fix #535)
            Seed random number from analog input, add W.hwRand and E.srand (fix #534)
            Fix timing bug when setting timeouts from intervals in Deep Sleep
            Reduce timeout for IO (eg. I2C write) on F401 and F4
            Tweaks to keep code size low enough for Olimexino

     1v78 : Fix regression where SPI2/3 weren't working on most pins (fix #525)
            Allow MAC address to be set for WIZnet (fix #527)
            Ensure res.on('close') is called for empty HTTP requests (fix #528)
            Ensure that A9 is never the default pin for USART1 output (fix #526)

     1v77 : Add E.mapInPlace
            Allowed ArrayBuffer Graphics to store pixels MSB-first
            Added faster software SPI path for simple writes
            Make sure filesystem support gets compiled into Espruino Pico
            Fix jsvGetFlatStringPointer to return the correct address
            Fix I2C2/I2C3 on Pico
            Fix issue where garbage collect of a Flat String corrupted the free variable list
            Fix issue where Array.sort on big array with identical elements failed (#515)
            Add 'modules' variable, and set 'this' to 'exports' when parsing a module (fix #520)
            Fix instanceof implementation (and fix mem leak) (fix #523)

     1v76 : Merged in NetworkJS library (for JS networking implementations)
            Ensure that 'wrapped' libraries are killed before timers/watches
            Made 'Field or method doesn't exist' report back the field that doesn't exist
            Added quick and dirty scripts/test262.js runner script
            Fix propogation of Errors and Exceptions through function calls
            Allow parsing of integers > base 16
            Now allow functions with >16 arguments (fix #490)
            Fix assert fail for syntax error in do or while loop
            Maths operations now call Object.valueOf if it's needed
            Fix assert fail when jswrap_object_getOwnPropertyDescriptor called with non-string
            Fix Array.indexOf when array contains non-basic values
            valueOf returns a type error when called on undefined
            Make sure analogRead doesn't overwrite pin state if it was set previously with pinMode
            Make sure pinMode works with ADC input mode
            Tweak event handling - events such as `Serial.on('data'` now set `this` to `Serial`
            Add Function.bind (fix #318)
            Fix SPI.setup memory leak (fix #496)
            Fix assert fail on debug builds on Waveform output (fix #511)
            Added more allowed types of whitespace
            Added String.prototype.trim() (fix #507)
            Allow argument lists in Function() (fix #505)
            Propagate `this` into eval (fix #513)

     1v75 : Fixed issue with Pins/Bools as Array indices
            Fix crash when out of memory while creating built-in object
            Fix continue statement in nested loops (fix #501)
            On Linux, Exit nonzero when an error occurs (fix #499)
            Ensure that pipes 'complete' if the source closes (was previously only the destination)
            Make HTTP/Sockets throttle reads so internal buffers don't get full when piping
            Added http statusCode, statusMessage, and httpVersion

     1v74 : On Espruino Board, allow setTime to use full 64 bits so setTime(Date.parse("...")/1000) works
            Fixed issues with Waveform after 1v72 update to flat strings
            Added 'global' built-in value
            Fix inaccuracy of 'Date.now()' on STM32
            Improve jsvIteratorGetIntegerValue speed for arrays (fix #493)
            Change process.env.EXPORTS to something more useful for compiler
            Fix issue with graphics fill on PCD8544 LCD
            Add TypedArray.slice (from ES6) to help modules that use I2C

     1v73 : Add Uint8ClampedArray, remove code duplication in ArrayBuffer (fix #486)
            Fix regression where accessing certain member names of an undefined variable would cause a crash (fix #488)
            Fix behaviour of char code 16 at beginning of the line (it now doesn't re-add the prompt after processing the line)
            Added jspGetNamedVariable for use in compiled JS
            Fix glitchy time values on the Espruino Board (fix #394)
            Fix getTime()==0 in onInit, which could break timeouts in onInit after a reset (fix #462)
            Refactor Software SPI code into jsspi.c
            Allow filesystem to work on user-defined pins (fix #427)

     1v72 : Stop RTC being reset by hard reset (getTime will now be time since power first applied) (fix #412)
            Allow Function.apply to take typed arrays (fix #442)
            Allow arrays to be passed to digitalPulse so square waves can be created easily
            Force inlining of jsvLock/UnLock on most systems - improves performance a lot
            Fix issues with SPI.write, CS, and out of sync receive bytes
            Fix do..while without trailing semi-colon
            Ensure that &,|,^,etc all have different precedences (without extra recursion)
            Used new semi-recursive parse for expressions
            Fix filled column when fillpoly is off the end of the screen
            Fixed reporting of Serial RX pullup in `dump()`
            Add input thread on Linux, and fix idle and Ctrl+C behaviour (fix #451)
            Stop huge amounts of input events blocking Espruino's timers (fix #452)
            Add ability to use serial ports on Linux with Serial1.setup({path:"/dev/ttyUSB0"})
            Started ability to use SPI from Linux
            Added 'net' library with support for sockets
            Fix JSON parse of negative numbers (fix #456)
            Only keep RTC settings if the relevant oscillator is running (fix #444)
            Finally fixed sporadic compilation problems with '-Os'
            Fixed issues with intervals in onInit (#462)
            Remove libraries from root scope (fix #463)
            Fix pin namings on Nucleo boards
            Fix addition of stdlib's exit on Nucleo debug
            Allow setWatch to execute native functions inside the IRQ
            When dumping typed arrays, use the size if all elements are 0 (fix #448)
            eval() can now access local variables and function arguments (fix #460)
            Added 'flat strings' for typed arrays.
              - these use a continuous chunk of memory so are much faster
            Ensure that we only create as many Serial/I2C/etc items in Symbol table as we need (fix #453)
            Allow modules to return whatever was assigned to exports - not just the original object
            Allowed E.nativeCall (assembler/compiled functions) to execute directly from a flat string
            Working F401 USB VCP bootloader
            Make Press-poweron-release-press boot back into Espruino (this may confuse your OS)
            Assert failures (in non-release builds) now reboot the system on ARM
            Fix issues with freeing of variables not clearing the lock flags (fix #474)
            Make Uint32Array actually return uints (even if they're so big they have to be represented as doubles)
            Allow peek/poke to read and write arrays of values
            Add Boolean constructor (fix #311)
            Fix difference between String() and String(undefined) (fix #312)
            Fix I2C/SPI on F401/F411-based boards (fix #470, fix #473)
            Improved ArrayBuffer write performance
            Massively improved ArrayBuffer Graphics fill performance for bpp<8
            Fix issues with floating point on devices with <1024 vars (using 12 byte JsVar)
            Add ability to change I2C bit rate from I2C.setup
            Added VGA TV output
            Added E.toString (for converting anything into a string)
            Pulled Typed Array creation into its own function
            Added E.toString and E.toUint8Array
            Made I2C.readFrom return a Uint8Array (fix #479)
            Allow multiple byte OneWire reads and writes
            Fix setWatch on F3Discovery (fix #183)
            Ensure that E.getSizeOf() works for ArrayBuffers (fix #484)
            Don't allocate Flat Strings if we can get away with 2 normal string blocks
              - it's actually faster to allocate and uses less memory

     1v71 : Allowed WIZnet + CC3000 to be instantiated on any pins
            Fix break inside loop inside case inside function (fix 428)
            Added fs.stat and File.seek (fix #429, fix #430)
            Allow use of DLE (char 16) on an empty line to turn echo off for *just that line*
            Add XON/XOFF flow control on Serial + USB. This is enabled by default for Serial (fix #20)
            Fix irregular timing on Espruino boards with clock crystal (inc rev 1v4)
            Sort out 'Number()' constructor not being picky enough - parseFloat now parses 'Infinity' (Fix #325, mostly fix #322)
            Stop iterator in FOR loop being called once more after a break
            Fix bug allObjects found with iterating over undefined
            Fix ArrayBuffer.sort issue with element size >1
            Fix network de-initialisation on Linux
            Fix reference count issue caused by removing a timer that had already been removed
            Power up SYSCFG on F2/3/4 parts, allowing watch to work on ports other than A
            Wait after setting the RTC time, to allow registers to update (fix #438, fix #441)
            Now using gcc-arm-none-eabi-4_8-2014q3 for compilation - CodeSourcery stopped being supported

     1v70 : Make pipe remove its drain/close listeners. Stops out of memory for repeated piping.
            Fix parseInt for values too large to go in an int (#406)
            Fix integer maths when result is too large for an integer
            Fix mod operator with NaN/Infinity (fix #315)
            Fix signed array values in PACKED_BIT devices
            Drop JsVar size from 20 bytes to 16, increase Espruino variable count accordingly
            Fix Array.fill on sparse arrays (fix #410)
            Allow I2C repeated start (fixes some odd I2C devices, fix #390)
            Refactoring to use iterators wherever possible
            Merge fs_kill and file_kill to ensure that files always die before the filesystem
            Add `E.unmountSD()` to allow SD cards to be removed once they have been used
            Stop String.split("") adding an empty elementy to the array
            Tidy up linker script, allow F401 to use 3x16kB pages for storing program data
            Fix regression in long timeouts (fix #416)
            Use 'interval' var to specify if we're an interval or not (don't use 'recur' var)
            Stop while/for/etc resetting exception state (fix #419)
            Add  E.getSizeOf (fix #421)
            Fix jsvCountJsVarsUsed for names with values
            Make hidden names smaller to save a few JsVars
            If there's only one function scope, don't define an array and save 2 JsVars
            Fix setInterval on non-F1 boards (fix #415)
            Fix issue where large doubles (> +/- 2^31) were converted to -1 rather than truncated ints
            Fix E.getSizeOf (fix #424)
            Fixed JSON indentation issue
            Made 'pretty' JSON output look a bit better

     1v69 : Fix 1v67's regression of digitalPulse when doing lots of pulses
            Add configurable OneWire search command (for finding DS18B20s with alarm set)

     1v68 : Fix memory leak in String.split
            Fix references to `this` - you can now write `this["LED1"]`
            Fix memory leak when calling toString on a normal object
            Fix memory leak in Graphics.createArrayBuffer
            Fix memory leak when joining arrays containing null
            Fix memory leak when syntax error while getting function arguments
            Fix memory leak test when running on Linux
            Fix memory leak in filesystem file open (when failure)
            Fix memory leak on Syntax error
            Stop multiple exceptions from being reported (eg. Syntax Errors)
            Fix parsing of '!!' when not executing
            Improve Error.toString, and fix bug when an exception was thrown from a function
            Improve jsvObjectGetChild when out of memory
            Switch native function decls from 32 bits to 16
            Swap HY2.4 board to software LCD driver as well, work out pin mappings from PY file
            Fix inaccuracy in setInterval, which had started since 32 bit switch in 1v65
            Store JSWAT_EXECUTE_IMMEDIATELY in a way that will fit in 16 bit function decls
            Allow bit-packing of refs for low memory boards (fix #145)
            Now dump 'debounce' for setWatch
            Make sure that dump() outputs correct JS for undefined variables
            Allow pin counts per port of >31 on Linux-based systems
            Fix issue with lost high-speed events when using setWatch with small debounce
            Fix HTTP client regression
            Fix Date constructor issue (uninitialised variable) (fix #408)
            Fix invalid conversion of large ints to floats on ARM
            Fix reset behaviour for non-standard default Serial ports

     1v67 : Lower size of timer task array of devices with little RAM (fix #401)
            Move hidden lists out of the root scope (fix #357)
            Fixed exception catching
            Fix Serial1 initialisation after 'reset()'
            Fix parsing of try..catch when a serious error (not an exception) occurred
            Stop the utility timer queue filling with WAKEUP tasks if Espruino gets woken up early
            Add ability to specify default Serial TX and RX pins in BOARD.py
            Reduce how many digits of floating point values are normally displayed
            Fixed PWM output on B4 + B5
            Fix regression when using pins as array indices
            Remove negation for CHxN outputs - it seems they don't negate after all. Fixes PWM polarity on A7,B1,B13,B14,B15
            Add pullup to USART RX. Reduces wakeups and random characters on Serial1.
            Add error flags and E.getErrorFlags to report possible issues like buffer overflows and low memory (fix #136)
            I2C timeouts now throw exceptions (fix #403)
            Fix String.prototype.split with non-string args
            Add fake digital pins D0..D7 under linux (helps with testing)
            Rewrite ff_wtoupper and save 650 bytes \o/ (fix #368)
            Update Makefile to make it easier to cross-compile RPi->Espruino board
            Fix HYSTM32_32 LCD at the expense of a bit of speed (fix #137, fix #327)

     1v66 : Ensure that analogWrite(pin,1) works on negated outputs
            Allow multiple Waveform playback on one pin (+ wave fixes)
            Improve dump() for objects and Serial.on('data') (part of #397)
            Fix Date.getSeconds,Milliseconds, and documentation on getMonth (#399)
            Fix memory leak on Serial receive
            Fix all Serial receive characters being 0 if no bytesize is specified

     1v65 : SPI.send/I2C.write/Serial.write can now take variable number of arguments (fix #370)
            Don't check for token matches where we already know what it should be (fix #280)
            Improve file read speed for large reads
            Waveform stability improvements
            Fix Float32Array.set (and improve speed for non-float arrays)
            OneWire library now uses hex strings for addresses rather than 64 bit ints
            Fix issue with uninitialised function arguments (fix #391)
            Fix parseURL for numeric keys in query string (fix #388)
            When running JS files under Linux, do two parses to ensure that Functions are 'hoisted'
            Add Object.create()
            Add Function constructor
            Add Object.getOwnPropertyDescriptor (although it won't return spec-compliant values)
            Add some Stubs for inbuilt Date and Error classes
            Added throw and try..catch..finally (see #40)
            Fixed overriding of builtins with other Builtins
            Added Date.valueOf
            Stop warning about break at the end of 'default' in switch statement
            Switch to 32 bit ints (fix #324)
            Added Array.prototype.reverse, and also for ArrayBuffers (fix #389)
            Swap JsVar fields around so everything is aligned on the correct boundaries
            Merge jsvNewWithFlags and jsvNew - making variable allocation a bit faster
            Fix changeInterval regression after int32 changes
            Remove JSV_NAME flag - paving the way for more efficient variable storage
            Store only 32 bit time for events (work out full 64 bits in event loop)
            Increase event buffer size to 128 (from 64)
            Enabled Graphics + CC3k support in the F3Discovery
            Make `Serial.onData` call back with >1 char (#383)
            Move `Serial.onData(...)` to `Serial.on('data',...)`
            Add Serial.read/available/pipe (fix #383)
            Add HTTP client/server read/available/pipe
            Add documentation for events (and tidy it up for constructors)
            Stop HTTP server closing before all data has been read
            Fixed parsing of multiple shifts
            setWatch now reports the pin back (fix #275)
            Fixed memory leak in g.getPixel with arraybuffers
            Fixed memory leak in "".indexOf(".")
            Fixed ArrayBuffer Graphics where width*height*bpp&7!=0
            Converted parse errors to throw exceptions
            Added Date.parse and Date.toString
            Fix parsing of integers that are too big to fit in an int32 (they're stored as doubles)
            Fix Linux Espruino when no tty is present
            Shave a few bytes off size of jsiDumpState using printf
            url.parse now unescapes the query string (fix #227)

     1v64 : Fix 'a=[2,3,4];delete a[1];'
            Make sure parseInt("0x01",16)==1 and parseInt("0x01")==1 but parseInt("0b01",16)==0
            Fix equality check used in switch, so false !== 0
            Improve Math.pow accuracy for small integer powers (fix #374)
            Make Ctrl-C only interrupt code if it has been running for too long (fix Ctrl-C -> CC3000 restart issues)
            Removed duplication in symbol lookup (fix #372, fix #323, fix #343)
            Fix JSON.stringify with circular references (fix #378)
            Fix String.indexOf when search string is bigger than the string being searched (fix #377)
            Add String.prototype.slice() (fix #376)
            Changed to more compact binary search symbol table (fix #278)
            hasOwnProperty now doesn't check prototypes #24
            Added Object.getOwnPropertyNames (fix #79, fix #158)
            Move 'constructor' into the correct place, be more aware of builtins in prototypes (helps #380)
            Handle __proto__ on builtin object types (eg. [].__proto__) (fix #381)
            Remove indirection of __proto__ (fix #102)
            Properly fix Object.getOwnPropertyNames (fix #380)
            Remove jsvFindChild*Ref (fix #375)
            Added LoopbackA/LoopbackB serial ports (fix #61)
            Fix slowdown when lexing long strings
            Remove Lock/UnLock in jslGetNextCh - should speed it up
            fs.appendFile() now works even if the file doesn't exist (fix #385)
            Support unicode escape sequence (\uXXXX) but crop to 8 bits (fix #386)
            Stop setInterval/etc increasing index numbers (fix #382)
            Clear existing digitalWrites on reset() (fix #231)
            Stop setWatch getting invalid data on load/save/reset (fix #254)

     1v63 : Memory leak when defining functions (fix #359)
            Fix Instance properties overwrite prototype (fix #360)
            Fix `edit(functionName)` without quotes (fix #356)
            Fix 'Uint32Array is not unsigned' (fix #330)
            Ensure Object.keys([9,,undefined,9])==[0,2,3] (partial #349)
            Store array length in the array root node rather than the last element (fix #351 #361)
            Object.keys on array now returns strings (fix #348)
            Remove jsvArrayGetLast (fix #363)
            Fix issue parsing `function() { return }`
            Stop jspNewObject creating a new object name if one already exists
            startup_stm32f10x_hd.s now explicitly sets the stack pointer. Allows Espruino images to use more RAM
            Add BusFault hander, to allow peek and poke to unmapped addresses without HardFaulting the ARM
            Fix edit(...) so that functions themselves (not just the variable) are updated (fix #366)
            Crop lines in errors when > 60 chars (fix #364)
            Improve when stack traces happen for error reporting
            Better error messages, and more efficient handler
            Improving Util Timer rescheduling to try and avoid 64 bit divisions
            Fix a lot of WIZnet W5500 issues (thanks @mgg1010!)
            Add E.reverseByte
            Add HIGH and LOW (fix #371)
            Improve docs for SPI/I2C/Serial.setup
            Force reconnect on CC3000 disconnect (fix #373)
            Added cephdon's streaming file API (fix #12)
            More WIZnet W5500 stability fixes - try and ensure that HTTP server never goes down
            Fix HTTP client Host header when accessing ports!=80

     1v62 : Added ArrayBufferView functions as per ES6 spec (fix #310)
            Added Graphics.setRotation (fix #321)
            Added Graphics.drawImage (fix #198)
            Added E.toArrayBuffer for fast string->array conversion
            Accessing an undefined array/object element now doesn't create it (fix #63)
            Fix fs.unlink returns true if the file does not exist (fix #331)
            Try and improve timer overlays by reordering the alternate function list
            Ensure that PWM output doesn't enable negated/non-negated outputs when it doesn't have to
            Improve console performance when sending long strings
            Initialise Graphics flags Graphics.createCallback - could have caused all kinds of issues
            Now make setInterval > 5s less accurate when setDeepSleep is on (saves ~0.5 sec of non-sleep time)
            Fixed problem when accessing an array with a string in a variable
            Fix issues with `"0" in {0:1}` (and hasOwnProperty)
            Improved interpolate function, and moved it out of ArrayBufferView into E
            Fix Problem with Object.keys on a string (fix #347)
            Fix assert fail when deleting a property that doesn't exist (fix #344)
            Ensure that dump remembers function names if they were in the root scope (fix #338)
            Fix memory leak in fs.readdir
            Ensure that abbreviations in console's '=...' output appear on newline if needed
            Add String.replace (fix #334)
            Make Graphics.drawImage draw bottom line of pixels (fix #329)
            Add Array.shift/unshift (fix #342)
            Fix Defining function after return causes error (fix #326)
            Fix deleting the last element in array (fix #346)
            More helpful I2C error messages (fix #10)
            Fix overriding built-in functions (fix #202)
            Add ES6 Array.prototype.fill (fix #317)
            Modified jsiQueueObjectCallbacks (and Object.emit) to support >2 args
            Added support for SPI LSB-first
            WIZnet improvements (specifically on HTTP server)
            Added WLAN.setIP for CC3000
            Fix String.split issue with last element (fix #352)
            Remove order warning for SPI if no order given (fix #353)
            process.env will now contain the git commit
            Move setInterval/Timeout implementations into jswrap_interactive (makes more sense)
            Add setWatch warning if it's not possible (fix #337)

     1v61 : Fix toString crash for large numbers
            Support floating-point literals without a leading 0 - eg '.5' (fix #296)
            Fix array access with booleans (fix #290)
            Fix "==" issues where only one argument is an array (fix #283)
            Make Array.join ignore null values (fix #289)
            Callback graphics now works even without a fillRect implementation (fix #295)
            ArrayBuffer Graphics now supports 2 and 4 bits as well as 1,8,16,24,32 (fix #301)
            Allowed array.splice to as many arguments as needed
            Make Array.sort() use string compare by default (fix #291, fix #292)
            Allow [,] and [1,2,,4] - (fix #287)
            Stop JSON.stringify using 'undefined' (fix #286)
            function.call can now have more than 4 arguments
            Rewrite native function caller (fix #277)
            Fix conversion of floats to booleans (fix #307)
            Fix parseInt of NaN/Infinity (fix #309)
            Add extra escape codes in strings (fix #304)
            Ensure String.charAt returns empty string for out of range (fix #305)
            Make REPL faster when receiving large amounts of data (fix #303)
            Improved jspeFunctionCall speed, added Named functions (fix #77)
            Allow Array.map.forEach to be applied to Strings and ArrayBuffers (for #310)
            Tweaks to make more Array functions work on non-arrays
            Added Array.reduce
            Allow commas in expressions at end of for loop - `for (;;i++,j++)`
            Fix SPI send with a single number

     1v60 : Fix unary plug on variable not working (fix #268)
            Added DNS with eth.setIP() for W5500
            Fix lock 'leak' when creating Graphics with callbacks
            Small fixes for trigger/timer
            Make dump() + console aware of built-in SPI/I2C/etc
            Add Pin constructor for converting numbers into a pin object
            Added getPinMode
            Fixed I2C saving state (fix #270)
            Add JTAG to ignore list for some boards
            Fix LCD FSMC formatting and report if LCD is unknown
            You can now reference built-in functions. eg. [1,2,3].map(Math.sqrt)
            Add Object.valueOf - help with #187
            Add Object.hasOwnProperty (although it does have some false positives) - #24
            Add software SPI - fix #41
            Fix issue when constructing an ArrayBuffer with a floating point length
            Fix Math.round regression and add checks to ensure it can't happen again
            Fix DEVICE_IS_XXX defines (fix SW SPI regression)
            Fix hardware SPI regression (getting out of sync after ArrayBuffer write)
            Removed non-standard Integer.valueOf - use "A".charCodeAt(0)
            Fix non-standard ArrayBuffer behaviour when constructing an ArrayBuffer from an ArrayBufferView
            Fix `1 in [2,3,4]` behaviour - it searches keys, not values
            Make parseInt(..., >36) return NaN
            Make Number.toString() use lowercase chars for hex
            Fix issues with NaN, negative zero, and Math.round
            Fix equality checks with null
            Fix comparison of integers with empty string/whitespace+number
            Added nativeCall, which allows C/Assembler to be called from JavaScript
            Fix custom font memory leak

     1v59 : (function(){})?1:0 should == 1 (fix #261)
            Fix Math.pow (Fix #260)
            Fix String.split() (Fix #259)
            Added Array.concat (Fix #262)
            Increase RTC/getTime reliability by ensuring overflow can't happen
            Added Math.min/max
            Allow jswrapper to wrap objects with a name >8 characters long (fix #264)
            dump() now doesn't print 'var X = undefined;' - just 'var X;'

     1v58 : Fix Serial.parity
            Fix glitches in jshGetSystemTime
            Added Graphics.setFontCustom for custom fonts
            Added String.lastIndexOf, and made String.indexOf with fromIndex work
            Used non-bold vector font, improve alignment, and make curves lower quality
            I2C can now write any size (as long as it fits on the stack!)
            Try and enlarge fillRects caused by polygons
            Fix === issues, fix #257
            Add Graphics.getColor/getBgColor for Juergen
            Added E.convolve for doing fast calculations with Waveforms
            Allow String.fromCharCode with multiple arguments
            Add builtin_modules to board's JSON
            Added E.FFT for Fast Fourier Transforms
            Added 16 bit read/write to Waveform (and speed up utility timer)
            Fix utility timer - now interrupts just in time

     1v57 : Tweak IRQ priorities to try and make SPI RX more reliable
            Make http default to port 80 if no port is specified in options
            Try and stop issue with System Time suddenly jumping forwards
            Fix assert fail when clearing and adding timeouts from within a timeout
            Fix modulo (actually remainder) operator for floating point values :/

     1v56 : Added atob and btoa (for base64 encode/decode) - fix #244
            Added Array.sort() - fix #220
            fs.writeFile/appendFile now return false if they fail for some reason
            Move Graphics init and idle functions out of jsinterface.c
            Add HttpServer.close
            Ensure that Linux command-line tests keep running if there's something to do
            Epic networking refactor - it should now be possible to support multiple network devices in a single binary
            Now only remove the interval/timeout/watch that's causing the error - not every one
            Change names of functions in callback-based Graphics so they don't conflict with the real ones
            More CC300 reliability - now range check the return value from send+recv, because if there's a timeout it can be wrong
            Fix memory leak in setWatch with debounce
            Fix 'repeat:false' in debounced setWatch
            Make sure 'repeat:false' disables the hardware watch
            Initialise RTC roughly 1 sec after reset, and use external 32kHz oscillator if it exists
            Added E.enableWatchdog (fix #252)
            Fix negative start value for String.substr()
            Fix problem where the RTC's full 32 bits weren't combined properly

     1v55 : Add String.toUpperCase/LowerCase
            Fix E.getAnalogVRef() regression
            Add Math.tan()
            Ensure Double/Integer have Number as a prototype (fixes: Number.prototype.n=function();(5.0).n() )
            ||/&& now doesn't use booleans (fix #251)
            More resilient parseInt behaviour
            Allow data listener for HTTP POST (fix #226)
            Stop JSON.parse using eval (fix #249, fix #208)
            `.toString` is now called when a String is needed from an Object (fix #57)
            Fixed reference count error when looking for functions in an Object's prototype
            Fix issues with Numbers as Strings in maths (eg. '-5'|0)
            Make sure NaN|0 == 0 (and not some huge number)
            Ensure that [1.23]*1.0 == 1.23 (fix #91)
            Don't pull in cos (use sin(x+PI/2))
            Try and save flash memory on Olimexino board

     1v54 : Add 4x6 font (instead of 8x8)
            Fix occasional instability with Waveform read/write
            Refactor JSON to improve speed and code size (using cbprintf)
            Now print special 'short' JSON for console.log (and the REPL) (fix #47)
            JSON.stringify now doesn't print functions (fix #207)
            Refectoring jsparse.c to name functions after their JS Grammar names
            IF statement now accepts commas
            Ensure that undefined+0 == NaN (only worked for floats previously)
            Fix assert fail (issue unlocking when executing built-in functions)
            Fix setInterval regression in dump (and tidy up code)
            FS lib now resets when issuing the reset() command (fix #200)

     1v53 : Attempt to deal with the case where CC3000 crashes on initialization
            Fix regression with setInterval/timeout and saving
            Fix issue with saving Serial baud rates
            Added ArrayBuffer.set
            Use jswrapper.c for executing idle/init/kill events for libraries (cleans up jsinteractive.c)
            Added beta 'Waveform' API to allow simple audio output
            Improved non-deep-sleep power draw by allowing Espruino to wake itself on the Utility timer (rather than SysTick)
            Allowed Waveform API to output on both DAC and PWM
            Improve auto-generated documentation
            Speed up ArrayBuffer.set and allow Strings to be used properly
            Fix jsvArrayJoin if memory runs out
            Added E.sum and E.variance array operations
            Added Waveform Analog Input

     1v52 : Fix memory leak in Array.slice
            Fix broken Serial initialisation (partial fix for #241)
            Add fs.unlink (for deleting files)
            Fix url parsing when there are two slashes
            Fix recent changeInterval regression
            Making CC3000 recover properly in the case of repeated HTTP GET
            Add alternate function remapping for Serial and improve Serial.setup error reporting, fix #241
            Added preliminary WIZnet W5500 support (see http://www.espruino.com/WIZnet)
            Alt Enter (27 + 10) now always inserts a newline: (eg. for `if (X) \n Y`)
            Fix digitalPulse with not a number
            Make digitalPulse(... 0) wait until the last pulse is complete
            Stop Espruino sending out so many carriage return characters (fix #243)
            Added 'delete' keyword (fix #39)

     1v51 : Added debounce to setWatch (fix #14)
            Tidy up timeout/watch code and now store an integer for interval
            Fix crash in url.parse (string free)
            Fix Modules.addCached bug which means that Modules.removeAllModules created a memory leak
            Fix regression introducted by fix for #199
            Added 'Esc,[,2,K' escape sequence for clearing lines. Much safer than Ctrl+C which tends to break out of execution.
            Fix bootloader (broken by LTO in 1v49)
            Added Number.toFixed
            Make number.toString(base) work for floating point (fix #232)
            Fix Linux jshSleep so that timeouts are handled at <10ms if required (fixes test056)
            Now use jshardware's SPI for SD filesystems - more multiplatform
            Now ref thisVar, which stops it being repurposed into a Name for array accesses (fix #233)
            Fix Linux halting when there is one long timeout but no other activity
            fs.readFile returns 'undefined' if file is not found. Also make readdir return undefined on failure (fix #229)
            Remove disk_timerproc in SD card implementation
            Upgrade fatfs to R0.10a
            Tweak jsinteractive.c to help reduce code size
            Finally added Long filename support for FatFS (fix #78)
            Epic refactor to remove JsParse (fix #17)
            Implement faster Graphics ArrayBuffer fill (affects vector fonts + clear)
            Stop repeated analogWrite with messing up PWM waveform (fix #56)
            Swap open and close brackets in bitmap font (fix #191)
            Graphics arraybuffer/callback now accepts 16bpp
            Added ability to specify a JS function for Graphics fillRect
            Graphics setPixel(x,y,undefined) to use foreground colour (fix #215)
            Make sure that interruptions are handled better while drawing to graphics
            Make sure that stack overflow errors are handled more tidily (and increase limit for warning)
            Increase available stack on Espruino Board
            Stop FatFS using insane amounts of RAM
            High res timer (now to 1/2^23) using SysTick with RTC as a base (fix #168)
            Added 'Infinity' constant
            Fixed type equality check between int and float (should treat them as the same)
            Fix parsing of '018' - it's not Octal after all (but 017 is)
            More accurate values for PI and E
            Fix charCodeAt being signed (should be unsigned)
            When casting Strings to booleans, so s.length!=0
            Guess initial values for average SysTick time - means that getTime is more accurate for the first 1-2 seconds after startup
            setWatch now reports lastTime - time of last state change #238
            analogWrite now respects pinMode (fix #234)
            Add Open Drain support to pinMode (fix #225)
            Fix calling Number([value]) always returns undefined (fix #186)
            When disconnected from the net, make sure we free all HTTP clients/servers
            Completely remove IRQs from CC3k code
            Speed up CC3k code, try and make it automatically power cycle it on timeouts
            Fix SPI MISO on F4 board
            Move CC3000 to SPI3 (same pins) so SPI1 can be used for other things
            Compile CC3000 support in for the F4 (untested)
            Process.env now reports board serial # and current console device (se we can throttle for Bluetooth) (fix #219)
            General bugfixing for low memory situations
            Make string free non-recursive
            Fix issue where fs.readFile of a big file would cause Espruino to crash
            Fix memory test harness

     1v50 : Fix broken Web IDE caused by change to printing JSON for console.log (part of #206)
            Fix bug when trying to stringify {5:5}
            Allow {1:2} to be parsed (fix #199)
            Added SPI RX IRQ. Caved in and used a few bytes for buffers, made SPI significantly more reliable

     1v49 : Change compiler flags to allow link-time optimisation
            Increase buffer sizes on Linux
            Increase buffer sizes on boards with >= 20kB RAM
            Made Startup banner smaller
            Less printing when loading from flash
            Don't display startup banner if loading from flash (an easy way to fix #213)
            Fix HTTP response code of 0 (fix #212)
            Add timeouts to TI's CC3000 driver
            Add timeouts for SPI, and other timeouts now interrupt execution
            Lower USB interrupt priority, remove pesky PriorityGroupConfig that was breaking other IRQ priorities
            Until we sort out SPI RX and IRQs, lower default SPI baud rate to stop timeouts
            console.log and print output JSON now (part of #206)
            Added handling of query in url.parse - still not fully compatible though (fix #205)

     1v48 : Fix issue where the size of command history is being reported wrong and so process.memory().free is reported wrong too
            We now loop without a seek to position inside the string (much faster if loop is not near the start of a fn) (fix #53)
            Faster string iteration which doesn't involve incrementing it->index
            Swapped to jumptable to lexer (should be a bit faster)
            Added the 'E' class, with getAnalogVRef and getTemperature (fix #60)
            Deprecated Math.clip (not in spec) and introduced E.clip
            Fixed bug in common.py that meant that ifndefs in JSON were sometimes not obeyed (better mem usage on small chips)
            Fix deep sleep breaking ADCs

     1v47 : Fix issue with dump() and input_pullup not being quoted
            Fix regression that broke OneWire in Espruino Board (#197)
            Fix clock speed issue on SPI1 (https://github.com/espruino/EspruinoDocs/issues/18)
            Don't interrupt on USB ESOF or ERR  - allows 'normal' sleep without interrupting every 1ms (fix #195)
            Remove pointless KickStarter line printed on startup
            Added bootloader hack to Python bootloader

     1v46 : Fix parseFloat("") not returning NaN, and parseFloat(" \t 5 £$%^&(*$") returning NaN
            Added isNaN() function (fix #184)
            Fix parse order for 'typeof' (fix #172)
            Added Number object (fix #165)
            Bounded ftoa (stops crash when printing Number.MAX_VALUE) - helps with #185
            Added Array.isArray() (fix #160)
            Add do...while (fix #151)
            Stop Espruino board from crashing if you try to create a web server without a connected CC3k (fix #182)
            Remove Array.contains as it's not in the spec (use indexOf instead if you need it) (fix #161)
            Fix nasty bug where adding/removing intervals/timeouts while in one could cause issues
            Fix bug when printing 1.999999999 and similar (fix #190)
            Remove need for pow for exponentiation. Not great but it fixes some tests that failed on FP inaccuracies
            Change polarity of setSleepIndicator (fix #194)
            Allow array.push with multiple arguments (fix #189)
            Speed up array access by searching from the end backwards if we think the number is in the last half (fix #46)

     1v45 : Fix parseFloat("foo") not returning NaN (and assert) - fix #149
            Remove Integer.parseInt
            Fix parseInt("bar") - fix #150
            Ensure that maths ops with null do treat it as 0 rather than a string - fix #156
            Fix digitalPulse length (properly!) - fix #154
            Making sure that undefined gets cast to NaN
            Fix Array.indexOf() returns undefined instead of -1 - fix #155
            Moved memory() to process.memory() - added more info too
            Try and improve handling of PWM timer speeds
            Fixed varying SPI baud rates depending on device
            Makefile changes for OSX compile

     1v44 : Modified build system to store binary names in the python definition
            Fix nasty regression involving losing code at the end of Strings
            Fix segfault when pinMode is called on an invalid pin
            Now disable interrupts during 4 bit SPI send - it's just too much otherwise
            Detect unfinished block comments in console (fix #138)
            Fix flash write on most 10XxB boards
            Fix PWM output on all STM32 boards
            General hardware tidy in prep for more intelligent device management
            Run initialisation code before setWatch, to make sure pullup/down is set beforehand
            Change 'Pin' datatype to be an unsigned char - makes tests easier
            Now use the hardware RTC for keeping system time. Allows proper deep sleep on Espruino board
            FINALLY - fix the USB VCP lost characters issue (#94)

     1v43 : Added 'Modules' object with support for adding/removing cached modules
            Allow product ID to be changed via Makefile
            Fix documentation (and old-fashined Parsing style) for JSON
            build_jswrapper now outputs errors to stderr (more compatible with default (silent) build process)
            Fix issue when parsing quotes in strings
            Added void operator for closure minification compatibility
            Ensure that return takes the comma operator
            Fix issue where printing Infinity would crash Espruino (fix #129)
            Finally some working (extremely beta) cc3000 code
            Added jsvObjectGet/SetChild to simplify some wrappers
            'http' now uses JsVars for storage (so is suitable for non-linux devices)
            Turned 'http' into a library
            Added process.version and process.env (fix #131)
            Changed handling of 2nd arg of << so that precedence is correct
            Fixed handling of 'for (;;)'
            Fix lock leak in Module handling
            Update ST's library for the STM32F1
            Update ST's VCP implementation
            Added prefix operator (fix #130)
            Allow espruino for linux to be run with '#!' in scripts
            Fix indexOf on final element of strings (fix #133)
            Remove JSV_PARENTINFO, as it turns out JS doesn't keep track of function scopes anyway (fix #109)
            Make 'this' a keyword (now faster, more memory efficient)
            Make 'Hardware' (root) the default value of 'this'
            Add jsvArrayPushAndUnLock and modified code to use it (fix #135)
            Now remember I2C state (partial fix for #13)
            Replace 'pow' function with a smaller version - save ~2kb
            Shaved another 1200 bytes off jslTokenAsString
            Now store Pin state (fix for #13 on F1 parts, F4 still looks broken)
            Added Graphics.stringWidth
            Added internal Printf function
	           Misc speed and code size improvements
            This version has gone to Seeed for use on the KickStarter boards

     1v42 : [ebirger] allowing 'new' with no brackets
            Allow built-in functions with variable numbers of arguments (fix #83)
            Implement 'String' constructor in the normal way (fix #110)
            Fix regression with parsing constructors while not executing
            Allow multiple arguments to print and console.log (fix #92)
            Make 'arguments' array available in functions (fix #100)
            Fix an assert fail, and handle some potential memory leaks
            Don't show __proto__ and constructor with for..in, keys(), or JSON.stringify
            Make 'trace()' output more readable debug data for complex structures
            Fix memory leak whe parsing functions iwht variable numbers of arguments - fix #115
            Defined NaN
            Stop 'new undefined()' crashing Espruino - fix #120
            Get A13/A14 working on Espruino board (these were JTAG)
            Get bootloader size direct from Python (remove hard-coding)
	           Fix '~' operator when acting on variables
            Made bootloader a bit more error tolerate (CRC on write)
            Added %=, /=, and *= operators (fix #121)
            Allowed Object.toString() to take a radix argument for integers (fix #125)
            Fix error message issue - broken strncat (fix #124)
            Add comma operator (fix #122)
            Added some basic code for STM32F429IDISCOVERY - not currently working though
            This version is the one sent off on the Test Harness (so will probably appear on boards)

     1v41 : Fix Olimexino compile (https://github.com/espruino/Espruino/issues/6)
            [ebirger] Member constructors (eg. new a.b() )
            [ebirger] Ensuring integers with radix specifiers can still be parsed if a radix is specified
            Fix for tests/test_json_arraybuffer_001.js - iteration of arraybuffers of length==1
            Add Object.keys(...)
            More arraybuffer iteration fixes
            On linux, use built-in stringToFloat to aid debugging. Handle exponentials, fix #31
            'make serialflash' is now works correctly for Espruino Boards with bootloader
            setWatch(..A0);setWatch(..A0);clearWatch(1) does not now kill the other watch, fix #25
            One-based setTimeout/setWatch, fix #3
            Added Function.call and Function.apply, fix #54
            'http' and 'fs' are now libraries that need to be 'require'd, fix #8
            Updated pin info for STM32F103xC/D/E chips, fix #84
            Fixed linker script for STM32F4 (discovery board now works)
            Object prototypes are now Objects, fix #101
            Board docs now specify '3.3v' only pins fix #104
            Add Array.forEach
            Fix searching down >1 prototype to find functions (one more issue posted in #99)
            Fix "12345"/5 type issues (fix #90)
            'Consting' some string functions
            Fixing arrays with string indices that are actually numbers \o/ (fix #19)
            Released onto website

     1v40 : Ensure that LCD.prototype.setPixel = function actually works
            Refactor LCD driver code to allow lcdInit (and start of making it non-platform-specific)
            Built 'LCD' support into linux/raspi/carambola
            Add initial SPI.send(ArrayBuffer) support - even if NO VALUES RETURNED
            Start of built-in Nokia 5110 LCD support
            Remove GPIO clock removal on sleep for now (it kills setWatch)
            Fix (sub)ArrayBuffer problems (test100.js)
            Added setDeepSleep - still beta put power consumption drops to 1mA
            Fix broken name for httpCRq.write
            Changed LCD to Graphics - added ability to render to ArrayBuffer
            Fix 8 char built-in class names
            Adding preliminary Sony SmartWatch support
            Adding preliminary support for completely bare 36 pin chip
            Fixing pin defs for Espruino board rev 1v1
            Added proper SDL/ArrayBuffer and JS Callback graphics support
            Added "ifdef" ability in build_jswrapper
            Take JSVAR_CACHE_SIZE out of jsutils and put it in the board config file
            Added JSV_PARENTINFO which will allow us to do things like setTimeout(foo.bar,10)
            Fixed arrays in non-executes streams - 'if (0) print([1,2,3]);'
            Added 'require' function loading modules from node_modules on SD card
            Added module cache to stop modules being re-loaded
            Renamed internal vars to start with '>' - much easier to distinguish for 'dump'/etc
            Only use parentInfo on functions
            Load all tests in test dir - don't do them by number
            Added 'zigzag' ordering for ArrayBuffer Graphics
            Added 'vertical_byte' ordering for ArrayBuffer Graphics
            toJSON now ignores 'hidden' object elements
            Special-case jsvArrayBufferIteratorSetIntegerValue
            Make SPI output an ArrayBuffer
            Use best out of 3 for DelayMicroseconds calibration - something seems flaky right after bootup
	           Lines now drawn from p1 to p2 inclusive
	           Events now use jshPushIOWatchEvent (should cut down on code) also fixed bug with watching pin #11
	           Now remember if pinMode was set or not
       	    Transform ```code``` in JSON into a code tag in the documentation
            Graphics now supports FSMC for HY boards again
            Drawing vector fonts is now roughly the right size and position (still not 100%)
            Remove registration code
            Adding MPL licence
            Remove Arduino bit manipulation functions - nobody seems to use them anyway
            # of flash pages/etc now comes from board info
            [ebirger] Supply the correct arguments to Array.map
            [ebirger] Method calls and membership evaluation should be done on all factors (ee. [1,2,3].foo())
            [ebirger] When running multiple tests, only set up terminal once or it breaks the terminal window on exit
            Added STM32-style USB CDC bootloader for Espruino Boards
            Added scripts/create_espruino_image.sh to package up bootloader and espruino into one binary
            SHIPPED on Impatient developer boards

     1v39 : Added Bitwise NOT operator
            Added Raspberry Pi version to ZIP (with HTTP support)
            Fixed load/save on Linux Devices
            Added pinMode function (to allow pull-ups/pull-downs to be turned on)
            SPI.send4bit/send8bit will now not mess up the final element
            changeInterval now clears up stored up callbacks (eg, setInterval(.., 0.01)...wait...changeInterval(...,20)
            Ctrl-C no longer prints anything, which avoids lockups
            No longer print "Execution Interrupted" if nothing was interrupted!
            Added >>>= >>= and <<=
            When entering text interactively, ensure that there are no trailing spaces

     1v38 : Tweaks for Arduino IDE compile
            Removed '(char #)' from stack trace, as a bit pointless now
            Added better reporting of execution location when Ctrl-C pressed
            Urgent fix for non-working Olimexino since 1v33
            Fix string comparison when strings contain "\0"
            Added LED1/2/OSC/SD/etc to Olimexino Board docs

     1v37 : Urgent fix - power saving code made it difficult to re-flash Espruino (now only apply this to Espruino Board)

     1v36 : Fix documentation for Array.pop()
            Added some much better board documentation
            Fixed DAC output on F3
            Fixed DAC output on devices where PWM is also available and the alternate function is less than the DAC's

     1v35 : Attempt to reduce power consumption when sleeping by turning off GPIO, and setting GPIOs to AIN on reset
            Fix F3 issue where ADC/DAC weren't picked up properly
            Tidy up register text and add KickStarter mention
            var a = {}; a[LED1]=0; - not converted to String
            JSON (and hence dump()) now dumps ArrayBuffer correctly

     1v34 : Faster jshFromDeviceString
            Preliminary support for flow control on Serial receive
            Speed improvements by removing jsvGetRef from jsvUnLock
            fast 4 byte pre-check in jsvFindChildFromString
            Skip lock/unlock in FindChildFromString to help increase speed
            When we unplug USB, only go to the default console device IF that is the device we're currently on
            Support for custom Espruino board
            Added ArrayBufferView.interpolate
            16 bit SPI send for send4bit/sevrnd8bit (better reliability on low-end chips)
            Fix JSON dump of typed array
            Added Math.clip(x, min, max)
            When saving on flash, don't do jslTokenAsString properly
            B3/B4 move from alternate fn
            Fix incorrect reporting of analog pins
            Fix I2C.readFrom on STM32F1/4
            Make 1/2 == 0.5 (was being sensible before, but now follow JS spec)
            Ctrl-C while in timer fn clears timers (but not outside it)
            Fixed broken clearInterval from within setInterval
            Hopefully fixed issue on SSD1289 LCD controller
            Trigger wheel handler to use interrupts
            2D arraybuffer interpolation
            Added Math.wrap, fixed a lot of trigger issues
            Fixed SysTick priority/preempt problems
            Slowed the SysTick timer back down for everything
            Fix Int8Array signedness on F4 boards
            Refactored source code tree

     1v33 : fix character encoding issue of "\16"+"1" != "\161"
            Refactoring of ArrayBuffer into iterator, and addition of a general purpose iterator
            Fancier assert for debugging
            jsvArrayJoin to use new iterator
            for (i in ...) to use new iterator
            I2C and SPI use new iterator
            Serial.write() - to allow single ints to easily be written
            changeInterval assert fail when given a function by accident
            added peek8/poke8/peek16/poke16
            memory() now takes account of command history size
            memory() on ARM reports the end address of the stack - so it can be used as a scratchpad with peek and poke
            Try and reduce code size by not inlining several functions
            No refs for StringExts - so we get one more byte per JsVar (~5%) more storage efficiency
            Move from jsvIsBuiltInFunction to computer-generated jswIsBuiltInFunction
            When creating Objects, check for built-in function BEFORE creating an Object class for it
            Built process now checks that flash usage is under the allowed value
            Added short compare to jswHandleFunctionCall to reduce code size
            Added 3 byte compare (4 byte read and AND off top byte) - faster, less code
            Auto-generate jsvGetBasicObjectName from docs
            No longer using refs for storing whether free or not - use flags with JSV_UNUSED and get one extra var with 8 bit refs
            Switch to using STRING_0...STRING_MAX in flags, rather than specific bits in JsVarFlags - allows more that 15 chars to be used per JsVar
            Make ArrayBuffers actually be ArrayBufferViews - saves on extra string-handling code at expense of one var
            Make sure Uint8Array,etc inherits from ArrayBufferView
            Fix issue where a '\0' coming in from serial was not put in e.data properly
            Don't inline some functions when we're trying to save on flash
            Re-use sin for cos, pow for sqrt to reduce code size

     1v32 : Fixed embarassing issue with 0.999=="0.A"
            Added and checked Pin.writeAtTime on STM32
            Now don't allocate events array - just allocate directly, which saves memory and is faster (although slighty out of order)
            Docs: now Alphabetically sorted, and class instances not listed by accident
            Fix issue where Ctrl-C on ANY Serial port caused execution to be interrupted
            Updated busy indicator to cope with recent change to not allocate events in an array
            Fixed I2C on HY 2.4 board - I2C needed hard reset
            Added basic ArrayBuffers/TypedArray support
            Fix memory leak when error created with [] on a non-array/object
            Improved hyperlinking in documentation
            Fix I2C receive bug on F4
            Increased VL board's input buffer size

     1v31 : Fix PWM output on TIMER1/8 pins of the STM32F4
            Fix PWM output for negated timers
            memory() now runs a GC pass
            Fixed multiple occurrence of functions in reference

     1v30 : STM32F1: fixed AF issue meant peripherals would never return from AF mode
            STM32F1: When given an invalid pin, now reports if pins are 'af' or not
            Updated SPI.setup docs to mention that you can't mix AF and non-AF
            If one SPI pin is specified but others aren't, only that pin will be set up
            Added Olimexino hack so SPI1.setup works as expected
            Allow using [] on a function
            Fix precedence issue, so var a = function() { return 1; }(); works
            Update SPI documentation
            for (i in f) can now iterate over functions
            Optional argument to trace() for object to start tracing from
            Small steps towards ArrayBuffers
            Added smart edit that checks for internal functions, and uses Function.replaceWith
            Added Function.replaceWith to replace the internals of a function while keeping the scope

     1v29 : Some hacky sysfs-based IO for running on Linux
            HTTP Callbacks are now stored as names so they can be changed on the fly (Linux only)
            Successful compile for Carambola
            Filesystem support on Linux
            Switch to variable size ref counter (marginally more efficient on very small devices, safe on Linux)
            Linux now has unlimited memory available
            Added linux/sysfs 'setWatch' (non-irq driven, so very noddy)
            Checked jswrapper check from using multi-char constants to a #define
            Improve pin suggestions for SPI/I2C/USART
            Auto-initialise USART with default values when setConsole is used
            Support for new Graphics LCD types
            3.2" VCT6 board support

     1v28 : Faster LCD fillrect for HY 2.8
            Fix for multi-byte SPI writes on HY board at 1Mhz (touchscreen control bug)
            Fix issue with delayMicrosecond calibration on HY (and hence OneWire)
            Fixed digitalPulse on STM32VLDISCOVERY

     1v27 : Fixed problem with OneWire constructor execution
            Added |=, &= and ^=
            Added Array.splice()
            Faster, more ROM-efficient built-in symbol table
            Fix for potential issue when using field accessor on an undefined var

     1v26 : I2C Support on STM32F1 and STM32F4 boards too
            Emergency cut in variables for Olimexino with bootloader (as flash usage has got too high for save to flash!)

     1v25 : http.writeHead to accept an empty header
            Fixed issue finding methods on built in classes (0 termination)
            make sure http server with no data still sends headers...
            Start of MINI-HY-2.8" support (all ok, but no SD card yet)
            Reduce RAM usage by consting some arrays that are not modified
            Vector fonts now use polys - 8kb less ROM, and faster rendering
            Start of LCD 'driver' code
            Standard way of handling events, Object.on/emit/removeAllListeners - like Node.js's EventEmitter
            Self-calibrating Microsecond delay (for intermal OneWire/etc)
            OneWire class
            Correct handling of built-in class constructors
            Fix error when parsing a zero-argument function that has been given arguments
            I2C support - currently ONLY tested on STM32F3 board

     1v24 : SDIO-based fat driver on the HY STM32 board
            Added DAC to the HY boards (103xE-based)
            Re-named the fileSystem functions to make them more compatible with node.js (readFile/writeFile/etc)
            Added fs.appendFile
            Removed HTTP from the reference until it is included in some boards

     1v23 : Fix 'ERROR: INTERNAL: stmADCChannel' on STM32VLDISCOVERY/F1 boards when accessing PA0
            Reference now mentions which Espruino version it is for

     1v22 : Important fix - Events got executed in the wrong order if they got queued up

     1v21 : Ensure SPI clock does not stop between bytes
            Added SPI.send4bit and SPI.send8bit
            Made sure the VL board's code fits into available flash
            Smart += that can append to a string rather than cloning it
            dump() prints functions properly, rather than 'var f = function() {}'
            Pageup/down move the cursor to the beginning/end of input
            LCD draw/fill with negative x and y

     1v20 : Add console.log
            Fix automatic usleep for Linux
            Added node.js-style HTTP server for Linux version
            Fixed null-pointer issue when accessing something that doesn't exist on an object
            Added node.js-style HTTP client for Linux version
            Start of bit bashing functionality
            for (i in "ABCD") console.log(i) -> 0,1,2,3
            String array access (but not for writing - doesn't work in JS anyway)
            String String.fromCharCode / charCodeAt
            Added SPI baud rate setting
            Vector font chars 'a' and '4' now work ok
            Fix numeric exception when rendering a poly that has some identical points
            Better digitalPulse (uses timer + interrupts)
            analogWrite can now take an object with a 'frequency' argument for PWM

     1v19 : Fixed issue where var M=Math;M.random() failed
            Fixed issue with var U=USB;U.print("Hello");
            Remove loop iteration limit
            Fix memory leak when a syntax error is in for '(i in arr)'
            Save state of pin on setWatch interrupt (e.state)
            Change setWatch to allow only on rise or fall as an option
            clearWatch() clears all watches

     1v18 : DAC support on F3/F4
            Serial.setup() can also take a second parameter of an object {tx,rx}
            Better support for dump() with echo/setBusyIndicator/etc
            Better dumping of prototypes on built-in vars
            Don't add chars<32 (Except tab) to the input line
            SPI1/2/3/4.setup() to take an object {baud,sck,miso,mosi}
            Better hardware initialisation code (not UARTS auto-init if they are used)
            Fix issues with prototypes
            Peek/poke instructions
            Start of I2C support (not usable yet)
            Added Math. ceil/floor/exp/log

     1v17 : Support for running alongside the Maple bootloader
            Fix parsing of numbers beginning with 0 when forceRadix!=8
            Fixed USART1 on Maple/Olimexino devices

     1v16 : Inlining of jsvLock/UnLock in jsvar.h to improve speed
            Move non-hardware-dependent stuff into jsdevices
            Move jshardware.c into targets/stm32/jshardware.c, create 'targets/linux' and use a single makefile
            For + While loops work without reallocating lex
            Fix AddNativeFunction when function already exists (and tests + saved state)
            Change jsvFindChildFromX to use JsVar* from JsVarRef - saves a lot of lock/unlock
            Handle new Foo() as per spec (return value + init of this+prototype) - still does not cope with non-object prototype
            Beginning of SD card support (works on Olimexino, but not very flexible)
            Fix for parse/eval when given non-strings
            Strings can now contain '\0'
            Jumptable-friendly reserved word check
            Jumptable-friendly builtin functions (massive refactor)
            SPI support
            HY board support, and graphics LCD
            Added fillPoly, and Vector fonts
            Added Registration code
            Fixed some undefined function/array warnings
            Much better HTML function documentation
            Fixed edit() function
            STM32F3 support, and now peripheral stuff is done with a script
            explain what pins are available if a pin is not capable of requested fn
            power on ADCs only when needed
            LCD fillPoly speed improvements, + drawLine
            Add datatype for Pin, so pins written to console by pin name rather than integer value.
            Added Pin.set/Pin.reset
            Change warning about 'undefined.' into an error (foo.reset() had unexpected consequences!)
            Fix parsing of '1.0/-3'!
            Add typeof and instanceof operators
            Ensure that Serial1/SPI1/etc are objects of type 'Serial'/'SPI' - so prototypes can be added

     1v15 : Escaping JSON strings
            Fix parsing of octal numbers in strings (so don't have to be 3 chars long)
            Drastically improved stack usage using small stub functions (at expense of a bit of speed)
            dump() also dumps out prototypes for functions

     1v14 : Fix complaint about pins during setBusyIndicator()
            Increase available memory on OLIMEXINO
            Added function memory() to return memory usage
            setWatch now links to function names (rather than just functions)
            dump() also handles Serial.onData(...)
            Fix issue with JSON printing functions with arguments to console
            prefix builtin variables with '_'
            fix ArrayIndexOf when array contains undefineds
            move all devices into one git repository
            USB on F4
            call onInit function/string if it exists when Espruino powers on
            Compile F4 with -O2 - as we have the program memory for it
            Serial3/4/5/6 on F4
            Serial3 on Olimexino
            Make Serial.onData() clear onData handler

     1v13 : Operations like + on Object/Array convert them to strings rather than error
            var now doesn't error if there is no semi-colon
            Allow new line or line delete in multi-line editing
            add edit(functionName) - which copies function definition into inputline so it can be updated
            When printing lines, delete current inputline and then put it back in idle loop (only if echo=1)
            Support *,/ etc on numpad

     1v12 : Issue when printing lots of data and then disconnect USB
            Hide USB/Serial in Dump()
            add Array.map(fn(x), thisArg)
            For newline, count [] and () (as well as {}) - also knows about comments/strings/etc
            Fix assert fail is setTimeout with non-function
            If space at end of input line, enter still executes
            Removed some hard-coded arrays in favour of JsVar strings
            Fix confusion with jsvIsName/jsvIsString
            Handle numpad end key
            Add code to check stack and stop stack overflow if too much recursion
            Ensure that setTimeout/setWatch store the link to a function, not the function
            Fix nasty ref loop in ref loop GC issue
            Add dotty output
            Fix memory leak when error in jspParseSingleFunction
            Now run Garbage collection if we're idle, and we know we have a few ms spare
            Added setSleepIndicator
            Fix line/col indicator in errors/warnings
            Fix JSON parsing and printing when 'undefined' encountered
            Rewritten object handling code to be way more standard JavaScript compliant
            Array initialisation with 'new Array()', also for Strings
            Added a few more built in functions
            Nice error reporting with line + pointer
            fixed Math.random
            Binary style ops on doubles now work - they are just converted to ints
            Added boolean datatype

     1v11 : Add Math functions
            Add command history (and dynamic history free if low memory)
            Fix broken jsvArrayPop
            Add tests for and fix Array.indexOf
            In-line editing for commands
            Fix bug in basicVarEquals for big strings
            More fixes for low memory conditions
            Multi-line edit for commands (but no newline or line delete yet)
            Handle Home, End + reverse delete keys
            Fix nested for loops not handling interrupts correctly
            Fix AppendString issue when given start value greater than string
            Add 'changeInterval' to allow things created with setInterval to have the frequency changed (eg. stepper motor control)
            Now puts itself to sleep to save power, when it knows nothing is required and it'll be woken up by SysTick before
            Change Math library to avoid putting constants in RAM

     1v10 : Increase FIFO size for VL
            Marginally decrease amount of F4 vars to ensure they all fit in one flash sector
            Allow strings to be longer than the max token size
            '"key" in obj' syntax
            Detect if in FOR or WHILE loop, and if not, disallow break and continue
            Change min setInterval time to 0.1ms - F4 can get close to this
            Better analog pin error message
            USB support on Olimexino/Maple
            Start of multiple COM port support (ioEvent queue)
            Ctrl-C now clears the input line
            Save state of 'echo' into flash with save()
            Add 'setBusyIndicator(pin)' to set pin high when Espruino is busy
            Inbuilt function handling speed improvements
            Allow Serial comms via other UARTS. Serial1/2.onData and print/println
            now inserts elements into arrays in the correct order (GetLength can be (is) now much faster)
            Faster code to work out pins from strings
            Automatically convert IDs in form A#,A##,B#,B## etc into numbers.
            Built-in constants for LED1/BTN/etc.

     1v09 : Enabled 'abs' by default
            Added flash programming to STM32F4
            analogWrite now working!

     1v08 : Add preliminary STM32F4 support
            Allowed test cases to test timers - eg. code in jsinteractive.c
            Fix memory leak for timer
            Fix memory leak for digitalWrite

     1v07 : Fix string charAt
            Fix watch on different pin
            Pass arguments to event handlers - eg. time
            digitalWrite/Read to take arrays of pins, and int for value

     1v06 : Add break + continue
            Add switch statement
            Handle /r, /r/n or just /n for newlines - phone compatible
            Handle different type of delete

     1v05 : Allow setWatch/setTimeout/setInterval with a string
            Handle adding Open bracket then deleting it
            When calling a NAMED function, zero the scopes - this stops scope table overflow

     1v04 : Renamed to Espruino
            Fixed issue with event add when out of memory
            If out of memory happens during a timer, kill all timers<|MERGE_RESOLUTION|>--- conflicted
+++ resolved
@@ -111,10 +111,6 @@
             Ensure that setBusyIndicator updates output state after the very first initialisation.
             MDBT42Q: Add LED2 var in the Espruino interpreter, but don't use it for the bootloader
             ESP8266: release heap used by logDebug(true) (fix #1508)
-<<<<<<< HEAD
-	    ESP8266: remove SHA256 SHA512 (fix #1517)
-            Ensure `Date.getTimezoneOffset()` returns the correct timezone offset (fix #1515)
-=======
             ESP8266: remove SHA256 SHA512 (fix #1517)
             Ensure `Date.getTimezoneOffset()` returns the correct timezone offset (fix #1515)
             Search for and execute files '.boot0'/1/2/3 in Storage at boot time if they exist
@@ -123,7 +119,6 @@
             Fix Serial port path regression on Linux, and add docs
             microbit: remove line-by-line debug capability to free up some space
             Added ES6 String.prototype.repeat
->>>>>>> dc06c0f5
 
      1v99 : Increase jslMatch error buffer size to handle "UNFINISHED TEMPLATE LITERAL" string (#1426)
             nRF5x: Make FlashWrite cope with flash writes > 4k
