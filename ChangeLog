     1v81 : Fix regression on UART4/5 (bug #559)
            Fix Serial3 on C10/C11 for F103 boards (fix #409)
            Remove Graphics.setColorHSV, add E.HSBtoRGB (fix #554)
            Make jsiDumpState/jsiAppendHardwareInitialisation use callbacks (fix #398)
            Add `E.dumpStr()` to dump current state of interpreter as a string
            Add ReferenceError, and ensure that TypeError gets converted to a string properly
<<<<<<< HEAD
=======
            Actually create ReferenceError for undefined variables
>>>>>>> be685bcb
            Fix Object constructor behaviour (fix #561)

     1v80 : Fix SD card IO that can corrupt SD card on file append since 1v73 (fix #536)
            Fix some potential pointer issues in hashlib
            Make debounced setWatch output state+time information (regression fix #537)
            Shorten some internal property names (faster/less mem is 4 chars or under)
            Change 'internal property' prefix from '>' (fix #540)
            Duplicate properties in an object defn. now cause second to be used (fix #495)
            Make sure `E.unmountSD` doesn't forget custom SD card configs from `E.connectSDCard`
            Added support for USB CK pin (fix #544)
            ES5 parseInt behaviour - don't treat numbers beginning with 0 as octals (fix #538)
            SPI.send now returns Uint8Array when passed an array. Also takes `{data:X, count:Y}` as argument (fix #485)
            Fix `parseFloat(Infinity)` (fix #314)
            Speed up jsvIterateCallback for arraybuffers 
            SPI speed improvements, esp for SPI.write (fix #547)
            TV out tidyup, and VGA output can now do line doubling
            Merge in USB HID support for STM32F4 (keeping old USB for the F1)
            Add built-in 'Flash' module to allow Flash memory to be accessed from user code
            Pulled load/save code out of jshardware into jswrap_flash.c 
            Remove jsiOneSecondAfterStartup from Linux builds (fix #551)
            Add RLE compression when saving to flash, increase Pico RAM from 3000 to 5000 vars (fix #543)
            Fix `JSON.parse` when not given strings (fix #546)
            Tweak Olimexino board - 700->1k vars, but lowered code flash to 6k
            Disable flash prefetch on Pico (~1% slower, but less power and way more accurate ADC readings) (fix #545)
            Now throw errors when 'in' is used on an invalid datatype (fix #550)
            Updated (inaccurate) docs for Serial.write/print and removed duplicated code
            Changed Pico's device class to 0x02 - now works on older Mac OS 10.6.8
            Change reported USB HID type to 0, from 2 (mouse)
            Improve digitalWrite/etc documentation
            Add `pin.mode` and `pin.getMode` functions (mirroring `pinMode`)
            `Serial.setup` now remembers options if none specified (fix #557)

     1v79 : Fix Mac address parsing for top nibbles
            Make bind reference function internals not copy them. Fix scoped vars in bind (fix #533)
            Use jsvUnlockMany to tidy up code and save some space
            jsiExecuteEventCallback can now take an arbitrary number of arguments 
            Allow setTimeout/setInterval to take extra arguments (fix #532)
            Ensure HTTP is closed even when no data handler (fix #535)
            Seed random number from analog input, add W.hwRand and E.srand (fix #534)
            Fix timing bug when setting timeouts from intervals in Deep Sleep
            Reduce timeout for IO (eg. I2C write) on F401 and F4
            Tweaks to keep code size low enough for Olimexino

     1v78 : Fix regression where SPI2/3 weren't working on most pins (fix #525)
            Allow MAC address to be set for WIZnet (fix #527)
            Ensure res.on('close') is called for empty HTTP requests (fix #528)
            Ensure that A9 is never the default pin for USART1 output (fix #526)

     1v77 : Add E.mapInPlace           
            Allowed ArrayBuffer Graphics to store pixels MSB-first
            Added faster software SPI path for simple writes
            Make sure filesystem support gets compiled into Espruino Pico
            Fix jsvGetFlatStringPointer to return the correct address
            Fix I2C2/I2C3 on Pico
            Fix issue where garbage collect of a Flat String corrupted the free variable list
            Fix issue where Array.sort on big array with identical elements failed (#515)
            Add 'modules' variable, and set 'this' to 'exports' when parsing a module (fix #520)
            Fix instanceof implementation (and fix mem leak) (fix #523)

     1v76 : Merged in NetworkJS library (for JS networking implementations)
            Ensure that 'wrapped' libraries are killed before timers/watches
            Made 'Field or method doesn't exist' report back the field that doesn't exist
            Added quick and dirty scripts/test262.js runner script
            Fix propogation of Errors and Exceptions through function calls
            Allow parsing of integers > base 16
            Now allow functions with >16 arguments (fix #490)
            Fix assert fail for syntax error in do or while loop
            Maths operations now call Object.valueOf if it's needed
            Fix assert fail when jswrap_object_getOwnPropertyDescriptor called with non-string
            Fix Array.indexOf when array contains non-basic values
            valueOf returns a type error when called on undefined            
            Make sure analogRead doesn't overwrite pin state if it was set previously with pinMode
            Make sure pinMode works with ADC input mode
            Tweak event handling - events such as `Serial.on('data'` now set `this` to `Serial`
            Add Function.bind (fix #318)
            Fix SPI.setup memory leak (fix #496)
            Fix assert fail on debug builds on Waveform output (fix #511)
            Added more allowed types of whitespace
            Added String.prototype.trim() (fix #507)
            Allow argument lists in Function() (fix #505)
            Propagate `this` into eval (fix #513)

     1v75 : Fixed issue with Pins/Bools as Array indices
            Fix crash when out of memory while creating built-in object
            Fix continue statement in nested loops (fix #501)
            On Linux, Exit nonzero when an error occurs (fix #499)
            Ensure that pipes 'complete' if the source closes (was previously only the destination)
            Make HTTP/Sockets throttle reads so internal buffers don't get full when piping
            Added http statusCode, statusMessage, and httpVersion

     1v74 : On Espruino Board, allow setTime to use full 64 bits so setTime(Date.parse("...")/1000) works
            Fixed issues with Waveform after 1v72 update to flat strings
            Added 'global' built-in value
            Fix inaccuracy of 'Date.now()' on STM32
            Improve jsvIteratorGetIntegerValue speed for arrays (fix #493)
            Change process.env.EXPORTS to something more useful for compiler
            Fix issue with graphics fill on PCD8544 LCD
            Add TypedArray.slice (from ES6) to help modules that use I2C

     1v73 : Add Uint8ClampedArray, remove code duplication in ArrayBuffer (fix #486)
            Fix regression where accessing certain member names of an undefined variable would cause a crash (fix #488)
            Fix behaviour of char code 16 at beginning of the line (it now doesn't re-add the prompt after processing the line)
            Added jspGetNamedVariable for use in compiled JS
            Fix glitchy time values on the Espruino Board (fix #394)
            Fix getTime()==0 in onInit, which could break timeouts in onInit after a reset (fix #462)
            Refactor Software SPI code into jsspi.c
            Allow filesystem to work on user-defined pins (fix #427)

     1v72 : Stop RTC being reset by hard reset (getTime will now be time since power first applied) (fix #412)
            Allow Function.apply to take typed arrays (fix #442)
            Allow arrays to be passed to digitalPulse so square waves can be created easily
            Force inlining of jsvLock/UnLock on most systems - improves performance a lot
            Fix issues with SPI.write, CS, and out of sync receive bytes
            Fix do..while without trailing semi-colon
            Ensure that &,|,^,etc all have different precedences (without extra recursion)
            Used new semi-recursive parse for expressions
            Fix filled column when fillpoly is off the end of the screen
            Fixed reporting of Serial RX pullup in `dump()`
            Add input thread on Linux, and fix idle and Ctrl+C behaviour (fix #451)
            Stop huge amounts of input events blocking Espruino's timers (fix #452)
            Add ability to use serial ports on Linux with Serial1.setup({path:"/dev/ttyUSB0"})
            Started ability to use SPI from Linux
            Added 'net' library with support for sockets
            Fix JSON parse of negative numbers (fix #456)
            Only keep RTC settings if the relevant oscillator is running (fix #444)
            Finally fixed sporadic compilation problems with '-Os'
            Fixed issues with intervals in onInit (#462)
            Remove libraries from root scope (fix #463)
            Fix pin namings on Nucleo boards
            Fix addition of stdlib's exit on Nucleo debug
            Allow setWatch to execute native functions inside the IRQ
            When dumping typed arrays, use the size if all elements are 0 (fix #448)
            eval() can now access local variables and function arguments (fix #460)
            Added 'flat strings' for typed arrays. 
              - these use a continuous chunk of memory so are much faster
            Ensure that we only create as many Serial/I2C/etc items in Symbol table as we need (fix #453)
            Allow modules to return whatever was assigned to exports - not just the original object
            Allowed E.nativeCall (assembler/compiled functions) to execute directly from a flat string
            Working F401 USB VCP bootloader
            Make Press-poweron-release-press boot back into Espruino (this may confuse your OS)
            Assert failures (in non-release builds) now reboot the system on ARM
            Fix issues with freeing of variables not clearing the lock flags (fix #474)
            Make Uint32Array actually return uints (even if they're so big they have to be represented as doubles)
            Allow peek/poke to read and write arrays of values
            Add Boolean constructor (fix #311)
            Fix difference between String() and String(undefined) (fix #312)
            Fix I2C/SPI on F401/F411-based boards (fix #470, fix #473)
            Improved ArrayBuffer write performance
            Massively improved ArrayBuffer Graphics fill performance for bpp<8
            Fix issues with floating point on devices with <1024 vars (using 12 byte JsVar)
            Add ability to change I2C bit rate from I2C.setup
            Added VGA TV output
            Added E.toString (for converting anything into a string)
            Pulled Typed Array creation into its own function
            Added E.toString and E.toUint8Array
            Made I2C.readFrom return a Uint8Array (fix #479)
            Allow multiple byte OneWire reads and writes
            Fix setWatch on F3Discovery (fix #183)
            Ensure that E.getSizeOf() works for ArrayBuffers (fix #484)
            Don't allocate Flat Strings if we can get away with 2 normal string blocks
              - it's actually faster to allocate and uses less memory

     1v71 : Allowed WIZnet + CC3000 to be instantiated on any pins
            Fix break inside loop inside case inside function (fix 428)
            Added fs.stat and File.seek (fix #429, fix #430)
            Allow use of DLE (char 16) on an empty line to turn echo off for *just that line*
            Add XON/XOFF flow control on Serial + USB. This is enabled by default for Serial (fix #20)
            Fix irregular timing on Espruino boards with clock crystal (inc rev 1v4)
            Sort out 'Number()' constructor not being picky enough - parseFloat now parses 'Infinity' (Fix #325, mostly fix #322)
            Stop iterator in FOR loop being called once more after a break
            Fix bug allObjects found with iterating over undefined
            Fix ArrayBuffer.sort issue with element size >1
            Fix network de-initialisation on Linux
            Fix reference count issue caused by removing a timer that had already been removed
            Power up SYSCFG on F2/3/4 parts, allowing watch to work on ports other than A
            Wait after setting the RTC time, to allow registers to update (fix #438, fix #441)
            Now using gcc-arm-none-eabi-4_8-2014q3 for compilation - CodeSourcery stopped being supported

     1v70 : Make pipe remove its drain/close listeners. Stops out of memory for repeated piping.
            Fix parseInt for values too large to go in an int (#406)
            Fix integer maths when result is too large for an integer
            Fix mod operator with NaN/Infinity (fix #315)
            Fix signed array values in PACKED_BIT devices
            Drop JsVar size from 20 bytes to 16, increase Espruino variable count accordingly
            Fix Array.fill on sparse arrays (fix #410) 
            Allow I2C repeated start (fixes some odd I2C devices, fix #390)
            Refactoring to use iterators wherever possible
            Merge fs_kill and file_kill to ensure that files always die before the filesystem
            Add `E.unmountSD()` to allow SD cards to be removed once they have been used
            Stop String.split("") adding an empty elementy to the array
            Tidy up linker script, allow F401 to use 3x16kB pages for storing program data
            Fix regression in long timeouts (fix #416)
            Use 'interval' var to specify if we're an interval or not (don't use 'recur' var)
            Stop while/for/etc resetting exception state (fix #419)
            Add  E.getSizeOf (fix #421)
            Fix jsvCountJsVarsUsed for names with values
            Make hidden names smaller to save a few JsVars
            If there's only one function scope, don't define an array and save 2 JsVars
            Fix setInterval on non-F1 boards (fix #415)
            Fix issue where large doubles (> +/- 2^31) were converted to -1 rather than truncated ints
            Fix E.getSizeOf (fix #424)
            Fixed JSON indentation issue
            Made 'pretty' JSON output look a bit better            

     1v69 : Fix 1v67's regression of digitalPulse when doing lots of pulses
            Add configurable OneWire search command (for finding DS18B20s with alarm set)

     1v68 : Fix memory leak in String.split
            Fix references to `this` - you can now write `this["LED1"]`
            Fix memory leak when calling toString on a normal object
            Fix memory leak in Graphics.createArrayBuffer
            Fix memory leak when joining arrays containing null
            Fix memory leak when syntax error while getting function arguments
            Fix memory leak test when running on Linux
            Fix memory leak in filesystem file open (when failure)
            Fix memory leak on Syntax error
            Stop multiple exceptions from being reported (eg. Syntax Errors)
            Fix parsing of '!!' when not executing
            Improve Error.toString, and fix bug when an exception was thrown from a function
            Improve jsvObjectGetChild when out of memory
            Switch native function decls from 32 bits to 16
            Swap HY2.4 board to software LCD driver as well, work out pin mappings from PY file
            Fix inaccuracy in setInterval, which had started since 32 bit switch in 1v65
            Store JSWAT_EXECUTE_IMMEDIATELY in a way that will fit in 16 bit function decls
            Allow bit-packing of refs for low memory boards (fix #145)
            Now dump 'debounce' for setWatch
            Make sure that dump() outputs correct JS for undefined variables
            Allow pin counts per port of >31 on Linux-based systems
            Fix issue with lost high-speed events when using setWatch with small debounce
            Fix HTTP client regression
            Fix Date constructor issue (uninitialised variable) (fix #408)
            Fix invalid conversion of large ints to floats on ARM
            Fix reset behaviour for non-standard default Serial ports

     1v67 : Lower size of timer task array of devices with little RAM (fix #401)
            Move hidden lists out of the root scope (fix #357)
            Fixed exception catching
            Fix Serial1 initialisation after 'reset()'
            Fix parsing of try..catch when a serious error (not an exception) occurred
            Stop the utility timer queue filling with WAKEUP tasks if Espruino gets woken up early
            Add ability to specify default Serial TX and RX pins in BOARD.py
            Reduce how many digits of floating point values are normally displayed
            Fixed PWM output on B4 + B5
            Fix regression when using pins as array indices
            Remove negation for CHxN outputs - it seems they don't negate after all. Fixes PWM polarity on A7,B1,B13,B14,B15
            Add pullup to USART RX. Reduces wakeups and random characters on Serial1.
            Add error flags and E.getErrorFlags to report possible issues like buffer overflows and low memory (fix #136)
            I2C timeouts now throw exceptions (fix #403)
            Fix String.prototype.split with non-string args
            Add fake digital pins D0..D7 under linux (helps with testing)
            Rewrite ff_wtoupper and save 650 bytes \o/ (fix #368)
            Update Makefile to make it easier to cross-compile RPi->Espruino board
            Fix HYSTM32_32 LCD at the expense of a bit of speed (fix #137, fix #327)

     1v66 : Ensure that analogWrite(pin,1) works on negated outputs
            Allow multiple Waveform playback on one pin (+ wave fixes)
            Improve dump() for objects and Serial.on('data') (part of #397)
            Fix Date.getSeconds,Milliseconds, and documentation on getMonth (#399)
            Fix memory leak on Serial receive
            Fix all Serial receive characters being 0 if no bytesize is specified

     1v65 : SPI.send/I2C.write/Serial.write can now take variable number of arguments (fix #370)
            Don't check for token matches where we already know what it should be (fix #280)
            Improve file read speed for large reads
            Waveform stability improvements
            Fix Float32Array.set (and improve speed for non-float arrays)
            OneWire library now uses hex strings for addresses rather than 64 bit ints
            Fix issue with uninitialised function arguments (fix #391)
            Fix parseURL for numeric keys in query string (fix #388)
            When running JS files under Linux, do two parses to ensure that Functions are 'hoisted'
            Add Object.create()
            Add Function constructor
            Add Object.getOwnPropertyDescriptor (although it won't return spec-compliant values)
            Add some Stubs for inbuilt Date and Error classes
            Added throw and try..catch..finally (see #40)
            Fixed overriding of builtins with other Builtins
            Added Date.valueOf
            Stop warning about break at the end of 'default' in switch statement            
            Switch to 32 bit ints (fix #324)
            Added Array.prototype.reverse, and also for ArrayBuffers (fix #389)
            Swap JsVar fields around so everything is aligned on the correct boundaries
            Merge jsvNewWithFlags and jsvNew - making variable allocation a bit faster
            Fix changeInterval regression after int32 changes
            Remove JSV_NAME flag - paving the way for more efficient variable storage
            Store only 32 bit time for events (work out full 64 bits in event loop)
            Increase event buffer size to 128 (from 64)
            Enabled Graphics + CC3k support in the F3Discovery
            Make `Serial.onData` call back with >1 char (#383)
            Move `Serial.onData(...)` to `Serial.on('data',...)`
            Add Serial.read/available/pipe (fix #383)
            Add HTTP client/server read/available/pipe
            Add documentation for events (and tidy it up for constructors)
            Stop HTTP server closing before all data has been read
            Fixed parsing of multiple shifts
            setWatch now reports the pin back (fix #275)
            Fixed memory leak in g.getPixel with arraybuffers
            Fixed memory leak in "".indexOf(".")
            Fixed ArrayBuffer Graphics where width*height*bpp&7!=0
            Converted parse errors to throw exceptions
            Added Date.parse and Date.toString
            Fix parsing of integers that are too big to fit in an int32 (they're stored as doubles)
            Fix Linux Espruino when no tty is present
            Shave a few bytes off size of jsiDumpState using printf
            url.parse now unescapes the query string (fix #227)

     1v64 : Fix 'a=[2,3,4];delete a[1];'
            Make sure parseInt("0x01",16)==1 and parseInt("0x01")==1 but parseInt("0b01",16)==0
            Fix equality check used in switch, so false !== 0
            Improve Math.pow accuracy for small integer powers (fix #374)
            Make Ctrl-C only interrupt code if it has been running for too long (fix Ctrl-C -> CC3000 restart issues)
            Removed duplication in symbol lookup (fix #372, fix #323, fix #343)
            Fix JSON.stringify with circular references (fix #378)
            Fix String.indexOf when search string is bigger than the string being searched (fix #377)
            Add String.prototype.slice() (fix #376)
            Changed to more compact binary search symbol table (fix #278)
            hasOwnProperty now doesn't check prototypes #24
            Added Object.getOwnPropertyNames (fix #79, fix #158)
            Move 'constructor' into the correct place, be more aware of builtins in prototypes (helps #380)
            Handle __proto__ on builtin object types (eg. [].__proto__) (fix #381)            
            Remove indirection of __proto__ (fix #102)
            Properly fix Object.getOwnPropertyNames (fix #380)
            Remove jsvFindChild*Ref (fix #375)
            Added LoopbackA/LoopbackB serial ports (fix #61)
            Fix slowdown when lexing long strings
            Remove Lock/UnLock in jslGetNextCh - should speed it up
            fs.appendFile() now works even if the file doesn't exist (fix #385)
            Support unicode escape sequence (\uXXXX) but crop to 8 bits (fix #386)
            Stop setInterval/etc increasing index numbers (fix #382)
            Clear existing digitalWrites on reset() (fix #231)
            Stop setWatch getting invalid data on load/save/reset (fix #254)

     1v63 : Memory leak when defining functions (fix #359)
            Fix Instance properties overwrite prototype (fix #360)
            Fix `edit(functionName)` without quotes (fix #356)
            Fix 'Uint32Array is not unsigned' (fix #330)
            Ensure Object.keys([9,,undefined,9])==[0,2,3] (partial #349)
            Store array length in the array root node rather than the last element (fix #351 #361)  
            Object.keys on array now returns strings (fix #348)
            Remove jsvArrayGetLast (fix #363)
            Fix issue parsing `function() { return }`
            Stop jspNewObject creating a new object name if one already exists
            startup_stm32f10x_hd.s now explicitly sets the stack pointer. Allows Espruino images to use more RAM
            Add BusFault hander, to allow peek and poke to unmapped addresses without HardFaulting the ARM
            Fix edit(...) so that functions themselves (not just the variable) are updated (fix #366)
            Crop lines in errors when > 60 chars (fix #364)
            Improve when stack traces happen for error reporting
            Better error messages, and more efficient handler
            Improving Util Timer rescheduling to try and avoid 64 bit divisions
            Fix a lot of WIZnet W5500 issues (thanks @mgg1010!)
            Add E.reverseByte
            Add HIGH and LOW (fix #371)
            Improve docs for SPI/I2C/Serial.setup
            Force reconnect on CC3000 disconnect (fix #373)
            Added cephdon's streaming file API (fix #12)
            More WIZnet W5500 stability fixes - try and ensure that HTTP server never goes down
            Fix HTTP client Host header when accessing ports!=80

     1v62 : Added ArrayBufferView functions as per ES6 spec (fix #310)
            Added Graphics.setRotation (fix #321)
            Added Graphics.drawImage (fix #198)
            Added E.toArrayBuffer for fast string->array conversion
            Accessing an undefined array/object element now doesn't create it (fix #63)
            Fix fs.unlink returns true if the file does not exist (fix #331)
            Try and improve timer overlays by reordering the alternate function list
            Ensure that PWM output doesn't enable negated/non-negated outputs when it doesn't have to
            Improve console performance when sending long strings
            Initialise Graphics flags Graphics.createCallback - could have caused all kinds of issues
            Now make setInterval > 5s less accurate when setDeepSleep is on (saves ~0.5 sec of non-sleep time)
            Fixed problem when accessing an array with a string in a variable
            Fix issues with `"0" in {0:1}` (and hasOwnProperty)
            Improved interpolate function, and moved it out of ArrayBufferView into E
            Fix Problem with Object.keys on a string (fix #347)
            Fix assert fail when deleting a property that doesn't exist (fix #344)
            Ensure that dump remembers function names if they were in the root scope (fix #338)
            Fix memory leak in fs.readdir
            Ensure that abbreviations in console's '=...' output appear on newline if needed
            Add String.replace (fix #334)
            Make Graphics.drawImage draw bottom line of pixels (fix #329)
            Add Array.shift/unshift (fix #342)
            Fix Defining function after return causes error (fix #326)
            Fix deleting the last element in array (fix #346)
            More helpful I2C error messages (fix #10)
            Fix overriding built-in functions (fix #202)
            Add ES6 Array.prototype.fill (fix #317)
            Modified jsiQueueObjectCallbacks (and Object.emit) to support >2 args
            Added support for SPI LSB-first
            WIZnet improvements (specifically on HTTP server)
            Added WLAN.setIP for CC3000
            Fix String.split issue with last element (fix #352)
            Remove order warning for SPI if no order given (fix #353)
            process.env will now contain the git commit
            Move setInterval/Timeout implementations into jswrap_interactive (makes more sense)
            Add setWatch warning if it's not possible (fix #337)

     1v61 : Fix toString crash for large numbers
            Support floating-point literals without a leading 0 - eg '.5' (fix #296)
            Fix array access with booleans (fix #290)
            Fix "==" issues where only one argument is an array (fix #283)
            Make Array.join ignore null values (fix #289)
            Callback graphics now works even without a fillRect implementation (fix #295)
            ArrayBuffer Graphics now supports 2 and 4 bits as well as 1,8,16,24,32 (fix #301)
            Allowed array.splice to as many arguments as needed
            Make Array.sort() use string compare by default (fix #291, fix #292)
            Allow [,] and [1,2,,4] - (fix #287)
            Stop JSON.stringify using 'undefined' (fix #286)
            function.call can now have more than 4 arguments
            Rewrite native function caller (fix #277)
            Fix conversion of floats to booleans (fix #307)
            Fix parseInt of NaN/Infinity (fix #309)
            Add extra escape codes in strings (fix #304)
            Ensure String.charAt returns empty string for out of range (fix #305)
            Make REPL faster when receiving large amounts of data (fix #303)
            Improved jspeFunctionCall speed, added Named functions (fix #77)
            Allow Array.map.forEach to be applied to Strings and ArrayBuffers (for #310)
            Tweaks to make more Array functions work on non-arrays
            Added Array.reduce
            Allow commas in expressions at end of for loop - `for (;;i++,j++)`
            Fix SPI send with a single number

     1v60 : Fix unary plug on variable not working (fix #268)
            Added DNS with eth.setIP() for W5500
            Fix lock 'leak' when creating Graphics with callbacks
            Small fixes for trigger/timer
            Make dump() + console aware of built-in SPI/I2C/etc
            Add Pin constructor for converting numbers into a pin object
            Added getPinMode
            Fixed I2C saving state (fix #270)
            Add JTAG to ignore list for some boards
            Fix LCD FSMC formatting and report if LCD is unknown
            You can now reference built-in functions. eg. [1,2,3].map(Math.sqrt)
            Add Object.valueOf - help with #187
            Add Object.hasOwnProperty (although it does have some false positives) - #24
            Add software SPI - fix #41
            Fix issue when constructing an ArrayBuffer with a floating point length
            Fix Math.round regression and add checks to ensure it can't happen again
            Fix DEVICE_IS_XXX defines (fix SW SPI regression)
            Fix hardware SPI regression (getting out of sync after ArrayBuffer write)
            Removed non-standard Integer.valueOf - use "A".charCodeAt(0)
            Fix non-standard ArrayBuffer behaviour when constructing an ArrayBuffer from an ArrayBufferView
            Fix `1 in [2,3,4]` behaviour - it searches keys, not values
            Make parseInt(..., >36) return NaN
            Make Number.toString() use lowercase chars for hex
            Fix issues with NaN, negative zero, and Math.round
            Fix equality checks with null
            Fix comparison of integers with empty string/whitespace+number
            Added nativeCall, which allows C/Assembler to be called from JavaScript
            Fix custom font memory leak

     1v59 : (function(){})?1:0 should == 1 (fix #261)
            Fix Math.pow (Fix #260)
            Fix String.split() (Fix #259)
            Added Array.concat (Fix #262)
            Increase RTC/getTime reliability by ensuring overflow can't happen
            Added Math.min/max
            Allow jswrapper to wrap objects with a name >8 characters long (fix #264)
            dump() now doesn't print 'var X = undefined;' - just 'var X;'

     1v58 : Fix Serial.parity
            Fix glitches in jshGetSystemTime
            Added Graphics.setFontCustom for custom fonts
            Added String.lastIndexOf, and made String.indexOf with fromIndex work
            Used non-bold vector font, improve alignment, and make curves lower quality
            I2C can now write any size (as long as it fits on the stack!)
            Try and enlarge fillRects caused by polygons
            Fix === issues, fix #257
            Add Graphics.getColor/getBgColor for Juergen
            Added E.convolve for doing fast calculations with Waveforms
            Allow String.fromCharCode with multiple arguments
            Add builtin_modules to board's JSON
            Added E.FFT for Fast Fourier Transforms
            Added 16 bit read/write to Waveform (and speed up utility timer)
            Fix utility timer - now interrupts just in time

     1v57 : Tweak IRQ priorities to try and make SPI RX more reliable
            Make http default to port 80 if no port is specified in options
            Try and stop issue with System Time suddenly jumping forwards
            Fix assert fail when clearing and adding timeouts from within a timeout
            Fix modulo (actually remainder) operator for floating point values :/

     1v56 : Added atob and btoa (for base64 encode/decode) - fix #244
            Added Array.sort() - fix #220
            fs.writeFile/appendFile now return false if they fail for some reason
            Move Graphics init and idle functions out of jsinterface.c
            Add HttpServer.close
            Ensure that Linux command-line tests keep running if there's something to do
            Epic networking refactor - it should now be possible to support multiple network devices in a single binary
            Now only remove the interval/timeout/watch that's causing the error - not every one
            Change names of functions in callback-based Graphics so they don't conflict with the real ones
            More CC300 reliability - now range check the return value from send+recv, because if there's a timeout it can be wrong
            Fix memory leak in setWatch with debounce
            Fix 'repeat:false' in debounced setWatch
            Make sure 'repeat:false' disables the hardware watch
            Initialise RTC roughly 1 sec after reset, and use external 32kHz oscillator if it exists
            Added E.enableWatchdog (fix #252)
            Fix negative start value for String.substr()
            Fix problem where the RTC's full 32 bits weren't combined properly

     1v55 : Add String.toUpperCase/LowerCase
            Fix E.getAnalogVRef() regression
            Add Math.tan()
            Ensure Double/Integer have Number as a prototype (fixes: Number.prototype.n=function();(5.0).n() )
            ||/&& now doesn't use booleans (fix #251)
            More resilient parseInt behaviour
            Allow data listener for HTTP POST (fix #226)
            Stop JSON.parse using eval (fix #249, fix #208)
            `.toString` is now called when a String is needed from an Object (fix #57)
            Fixed reference count error when looking for functions in an Object's prototype
            Fix issues with Numbers as Strings in maths (eg. '-5'|0)
            Make sure NaN|0 == 0 (and not some huge number)
            Ensure that [1.23]*1.0 == 1.23 (fix #91)
            Don't pull in cos (use sin(x+PI/2))
            Try and save flash memory on Olimexino board
     
     1v54 : Add 4x6 font (instead of 8x8)
            Fix occasional instability with Waveform read/write
            Refactor JSON to improve speed and code size (using cbprintf)
            Now print special 'short' JSON for console.log (and the REPL) (fix #47)
            JSON.stringify now doesn't print functions (fix #207)
            Refectoring jsparse.c to name functions after their JS Grammar names
            IF statement now accepts commas
            Ensure that undefined+0 == NaN (only worked for floats previously)
            Fix assert fail (issue unlocking when executing built-in functions)
            Fix setInterval regression in dump (and tidy up code)
            FS lib now resets when issuing the reset() command (fix #200)

     1v53 : Attempt to deal with the case where CC3000 crashes on initialization
            Fix regression with setInterval/timeout and saving
            Fix issue with saving Serial baud rates
            Added ArrayBuffer.set
            Use jswrapper.c for executing idle/init/kill events for libraries (cleans up jsinteractive.c)
            Added beta 'Waveform' API to allow simple audio output
            Improved non-deep-sleep power draw by allowing Espruino to wake itself on the Utility timer (rather than SysTick)
            Allowed Waveform API to output on both DAC and PWM
            Improve auto-generated documentation
            Speed up ArrayBuffer.set and allow Strings to be used properly
            Fix jsvArrayJoin if memory runs out
            Added E.sum and E.variance array operations
            Added Waveform Analog Input 

     1v52 : Fix memory leak in Array.slice
            Fix broken Serial initialisation (partial fix for #241)
            Add fs.unlink (for deleting files)
            Fix url parsing when there are two slashes
            Fix recent changeInterval regression
            Making CC3000 recover properly in the case of repeated HTTP GET
            Add alternate function remapping for Serial and improve Serial.setup error reporting, fix #241
            Added preliminary WIZnet W5500 support (see http://www.espruino.com/WIZnet)
            Alt Enter (27 + 10) now always inserts a newline: (eg. for `if (X) \n Y`)
            Fix digitalPulse with not a number
            Make digitalPulse(... 0) wait until the last pulse is complete 
            Stop Espruino sending out so many carriage return characters (fix #243)
            Added 'delete' keyword (fix #39)

     1v51 : Added debounce to setWatch (fix #14)
            Tidy up timeout/watch code and now store an integer for interval
            Fix crash in url.parse (string free)
            Fix Modules.addCached bug which means that Modules.removeAllModules created a memory leak
            Fix regression introducted by fix for #199
            Added 'Esc,[,2,K' escape sequence for clearing lines. Much safer than Ctrl+C which tends to break out of execution.
            Fix bootloader (broken by LTO in 1v49)
            Added Number.toFixed
            Make number.toString(base) work for floating point (fix #232)
            Fix Linux jshSleep so that timeouts are handled at <10ms if required (fixes test056)
            Now use jshardware's SPI for SD filesystems - more multiplatform
            Now ref thisVar, which stops it being repurposed into a Name for array accesses (fix #233)
            Fix Linux halting when there is one long timeout but no other activity
            fs.readFile returns 'undefined' if file is not found. Also make readdir return undefined on failure (fix #229)
            Remove disk_timerproc in SD card implementation
            Upgrade fatfs to R0.10a
            Tweak jsinteractive.c to help reduce code size
            Finally added Long filename support for FatFS (fix #78)
            Epic refactor to remove JsParse (fix #17)
            Implement faster Graphics ArrayBuffer fill (affects vector fonts + clear)
            Stop repeated analogWrite with messing up PWM waveform (fix #56)
            Swap open and close brackets in bitmap font (fix #191)
            Graphics arraybuffer/callback now accepts 16bpp
            Added ability to specify a JS function for Graphics fillRect
            Graphics setPixel(x,y,undefined) to use foreground colour (fix #215)
            Make sure that interruptions are handled better while drawing to graphics
            Make sure that stack overflow errors are handled more tidily (and increase limit for warning)
            Increase available stack on Espruino Board
            Stop FatFS using insane amounts of RAM
            High res timer (now to 1/2^23) using SysTick with RTC as a base (fix #168)
            Added 'Infinity' constant
            Fixed type equality check between int and float (should treat them as the same)
            Fix parsing of '018' - it's not Octal after all (but 017 is)
            More accurate values for PI and E
            Fix charCodeAt being signed (should be unsigned)
            When casting Strings to booleans, so s.length!=0
            Guess initial values for average SysTick time - means that getTime is more accurate for the first 1-2 seconds after startup
            setWatch now reports lastTime - time of last state change #238
            analogWrite now respects pinMode (fix #234)
            Add Open Drain support to pinMode (fix #225)
            Fix calling Number([value]) always returns undefined (fix #186)
            When disconnected from the net, make sure we free all HTTP clients/servers
            Completely remove IRQs from CC3k code
            Speed up CC3k code, try and make it automatically power cycle it on timeouts
            Fix SPI MISO on F4 board
            Move CC3000 to SPI3 (same pins) so SPI1 can be used for other things
            Compile CC3000 support in for the F4 (untested)
            Process.env now reports board serial # and current console device (se we can throttle for Bluetooth) (fix #219)
            General bugfixing for low memory situations
            Make string free non-recursive 
            Fix issue where fs.readFile of a big file would cause Espruino to crash
            Fix memory test harness

     1v50 : Fix broken Web IDE caused by change to printing JSON for console.log (part of #206)
            Fix bug when trying to stringify {5:5}
            Allow {1:2} to be parsed (fix #199)
            Added SPI RX IRQ. Caved in and used a few bytes for buffers, made SPI significantly more reliable

     1v49 : Change compiler flags to allow link-time optimisation
            Increase buffer sizes on Linux
            Increase buffer sizes on boards with >= 20kB RAM
            Made Startup banner smaller
            Less printing when loading from flash
            Don't display startup banner if loading from flash (an easy way to fix #213)
            Fix HTTP response code of 0 (fix #212)
            Add timeouts to TI's CC3000 driver
            Add timeouts for SPI, and other timeouts now interrupt execution
            Lower USB interrupt priority, remove pesky PriorityGroupConfig that was breaking other IRQ priorities
            Until we sort out SPI RX and IRQs, lower default SPI baud rate to stop timeouts
            console.log and print output JSON now (part of #206)
            Added handling of query in url.parse - still not fully compatible though (fix #205)

     1v48 : Fix issue where the size of command history is being reported wrong and so process.memory().free is reported wrong too
            We now loop without a seek to position inside the string (much faster if loop is not near the start of a fn) (fix #53)
            Faster string iteration which doesn't involve incrementing it->index
            Swapped to jumptable to lexer (should be a bit faster)
            Added the 'E' class, with getAnalogVRef and getTemperature (fix #60)
            Deprecated Math.clip (not in spec) and introduced E.clip 
            Fixed bug in common.py that meant that ifndefs in JSON were sometimes not obeyed (better mem usage on small chips)
            Fix deep sleep breaking ADCs

     1v47 : Fix issue with dump() and input_pullup not being quoted
            Fix regression that broke OneWire in Espruino Board (#197)
            Fix clock speed issue on SPI1 (https://github.com/espruino/EspruinoDocs/issues/18)
            Don't interrupt on USB ESOF or ERR  - allows 'normal' sleep without interrupting every 1ms (fix #195)
            Remove pointless KickStarter line printed on startup
            Added bootloader hack to Python bootloader

     1v46 : Fix parseFloat("") not returning NaN, and parseFloat(" \t 5 £$%^&(*$") returning NaN
            Added isNaN() function (fix #184)
            Fix parse order for 'typeof' (fix #172)
            Added Number object (fix #165)
            Bounded ftoa (stops crash when printing Number.MAX_VALUE) - helps with #185
            Added Array.isArray() (fix #160)
            Add do...while (fix #151)
            Stop Espruino board from crashing if you try to create a web server without a connected CC3k (fix #182)
            Remove Array.contains as it's not in the spec (use indexOf instead if you need it) (fix #161)
            Fix nasty bug where adding/removing intervals/timeouts while in one could cause issues
            Fix bug when printing 1.999999999 and similar (fix #190)
            Remove need for pow for exponentiation. Not great but it fixes some tests that failed on FP inaccuracies
            Change polarity of setSleepIndicator (fix #194)
            Allow array.push with multiple arguments (fix #189)
            Speed up array access by searching from the end backwards if we think the number is in the last half (fix #46)

     1v45 : Fix parseFloat("foo") not returning NaN (and assert) - fix #149
            Remove Integer.parseInt
            Fix parseInt("bar") - fix #150
            Ensure that maths ops with null do treat it as 0 rather than a string - fix #156
            Fix digitalPulse length (properly!) - fix #154
            Making sure that undefined gets cast to NaN
            Fix Array.indexOf() returns undefined instead of -1 - fix #155
            Moved memory() to process.memory() - added more info too    
            Try and improve handling of PWM timer speeds
            Fixed varying SPI baud rates depending on device
            Makefile changes for OSX compile        

     1v44 : Modified build system to store binary names in the python definition
            Fix nasty regression involving losing code at the end of Strings
            Fix segfault when pinMode is called on an invalid pin
            Now disable interrupts during 4 bit SPI send - it's just too much otherwise
            Detect unfinished block comments in console (fix #138)
            Fix flash write on most 10XxB boards
            Fix PWM output on all STM32 boards
            General hardware tidy in prep for more intelligent device management
            Run initialisation code before setWatch, to make sure pullup/down is set beforehand
            Change 'Pin' datatype to be an unsigned char - makes tests easier
            Now use the hardware RTC for keeping system time. Allows proper deep sleep on Espruino board
            FINALLY - fix the USB VCP lost characters issue (#94)

     1v43 : Added 'Modules' object with support for adding/removing cached modules
            Allow product ID to be changed via Makefile
            Fix documentation (and old-fashined Parsing style) for JSON
            build_jswrapper now outputs errors to stderr (more compatible with default (silent) build process)
            Fix issue when parsing quotes in strings
            Added void operator for closure minification compatibility
            Ensure that return takes the comma operator
            Fix issue where printing Infinity would crash Espruino (fix #129)
            Finally some working (extremely beta) cc3000 code
            Added jsvObjectGet/SetChild to simplify some wrappers
            'http' now uses JsVars for storage (so is suitable for non-linux devices)
            Turned 'http' into a library
            Added process.version and process.env (fix #131)
            Changed handling of 2nd arg of << so that precedence is correct
            Fixed handling of 'for (;;)'
            Fix lock leak in Module handling
            Update ST's library for the STM32F1
            Update ST's VCP implementation
            Added prefix operator (fix #130)
            Allow espruino for linux to be run with '#!' in scripts
            Fix indexOf on final element of strings (fix #133)
            Remove JSV_PARENTINFO, as it turns out JS doesn't keep track of function scopes anyway (fix #109)
            Make 'this' a keyword (now faster, more memory efficient)
            Make 'Hardware' (root) the default value of 'this'
            Add jsvArrayPushAndUnLock and modified code to use it (fix #135)
            Now remember I2C state (partial fix for #13)
            Replace 'pow' function with a smaller version - save ~2kb
            Shaved another 1200 bytes off jslTokenAsString
            Now store Pin state (fix for #13 on F1 parts, F4 still looks broken)
            Added Graphics.stringWidth
            Added internal Printf function
	           Misc speed and code size improvements
            This version has gone to Seeed for use on the KickStarter boards

     1v42 : [ebirger] allowing 'new' with no brackets
            Allow built-in functions with variable numbers of arguments (fix #83)  
            Implement 'String' constructor in the normal way (fix #110)
            Fix regression with parsing constructors while not executing
            Allow multiple arguments to print and console.log (fix #92)
            Make 'arguments' array available in functions (fix #100)
            Fix an assert fail, and handle some potential memory leaks
            Don't show __proto__ and constructor with for..in, keys(), or JSON.stringify
            Make 'trace()' output more readable debug data for complex structures 
            Fix memory leak whe parsing functions iwht variable numbers of arguments - fix #115
            Defined NaN
            Stop 'new undefined()' crashing Espruino - fix #120
            Get A13/A14 working on Espruino board (these were JTAG)
            Get bootloader size direct from Python (remove hard-coding)
	           Fix '~' operator when acting on variables
            Made bootloader a bit more error tolerate (CRC on write)
            Added %=, /=, and *= operators (fix #121)
            Allowed Object.toString() to take a radix argument for integers (fix #125)
            Fix error message issue - broken strncat (fix #124) 
            Add comma operator (fix #122) 
            Added some basic code for STM32F429IDISCOVERY - not currently working though
            This version is the one sent off on the Test Harness (so will probably appear on boards)

     1v41 : Fix Olimexino compile (https://github.com/espruino/Espruino/issues/6)
            [ebirger] Member constructors (eg. new a.b() )
            [ebirger] Ensuring integers with radix specifiers can still be parsed if a radix is specified
            Fix for tests/test_json_arraybuffer_001.js - iteration of arraybuffers of length==1
            Add Object.keys(...)
            More arraybuffer iteration fixes
            On linux, use built-in stringToFloat to aid debugging. Handle exponentials, fix #31
            'make serialflash' is now works correctly for Espruino Boards with bootloader
            setWatch(..A0);setWatch(..A0);clearWatch(1) does not now kill the other watch, fix #25
            One-based setTimeout/setWatch, fix #3
            Added Function.call and Function.apply, fix #54
            'http' and 'fs' are now libraries that need to be 'require'd, fix #8
            Updated pin info for STM32F103xC/D/E chips, fix #84
            Fixed linker script for STM32F4 (discovery board now works)
            Object prototypes are now Objects, fix #101
            Board docs now specify '3.3v' only pins fix #104
            Add Array.forEach
            Fix searching down >1 prototype to find functions (one more issue posted in #99) 
            Fix "12345"/5 type issues (fix #90)
            'Consting' some string functions
            Fixing arrays with string indices that are actually numbers \o/ (fix #19)
            Released onto website

     1v40 : Ensure that LCD.prototype.setPixel = function actually works
            Refactor LCD driver code to allow lcdInit (and start of making it non-platform-specific)
            Built 'LCD' support into linux/raspi/carambola
            Add initial SPI.send(ArrayBuffer) support - even if NO VALUES RETURNED
            Start of built-in Nokia 5110 LCD support
            Remove GPIO clock removal on sleep for now (it kills setWatch)
            Fix (sub)ArrayBuffer problems (test100.js)
            Added setDeepSleep - still beta put power consumption drops to 1mA
            Fix broken name for httpCRq.write
            Changed LCD to Graphics - added ability to render to ArrayBuffer
            Fix 8 char built-in class names
            Adding preliminary Sony SmartWatch support
            Adding preliminary support for completely bare 36 pin chip
            Fixing pin defs for Espruino board rev 1v1
            Added proper SDL/ArrayBuffer and JS Callback graphics support
            Added "ifdef" ability in build_jswrapper
            Take JSVAR_CACHE_SIZE out of jsutils and put it in the board config file
            Added JSV_PARENTINFO which will allow us to do things like setTimeout(foo.bar,10)		
            Fixed arrays in non-executes streams - 'if (0) print([1,2,3]);'
            Added 'require' function loading modules from node_modules on SD card
            Added module cache to stop modules being re-loaded
            Renamed internal vars to start with '>' - much easier to distinguish for 'dump'/etc
            Only use parentInfo on functions
            Load all tests in test dir - don't do them by number
            Added 'zigzag' ordering for ArrayBuffer Graphics
            Added 'vertical_byte' ordering for ArrayBuffer Graphics
            toJSON now ignores 'hidden' object elements
            Special-case jsvArrayBufferIteratorSetIntegerValue
            Make SPI output an ArrayBuffer
            Use best out of 3 for DelayMicroseconds calibration - something seems flaky right after bootup
	           Lines now drawn from p1 to p2 inclusive
	           Events now use jshPushIOWatchEvent (should cut down on code) also fixed bug with watching pin #11
	           Now remember if pinMode was set or not
       	    Transform ```code``` in JSON into a code tag in the documentation
            Graphics now supports FSMC for HY boards again
            Drawing vector fonts is now roughly the right size and position (still not 100%)
            Remove registration code
            Adding MPL licence
            Remove Arduino bit manipulation functions - nobody seems to use them anyway
            # of flash pages/etc now comes from board info            
            [ebirger] Supply the correct arguments to Array.map
            [ebirger] Method calls and membership evaluation should be done on all factors (ee. [1,2,3].foo())
            [ebirger] When running multiple tests, only set up terminal once or it breaks the terminal window on exit
            Added STM32-style USB CDC bootloader for Espruino Boards
            Added scripts/create_espruino_image.sh to package up bootloader and espruino into one binary
            SHIPPED on Impatient developer boards

     1v39 : Added Bitwise NOT operator
            Added Raspberry Pi version to ZIP (with HTTP support)
            Fixed load/save on Linux Devices
            Added pinMode function (to allow pull-ups/pull-downs to be turned on)
            SPI.send4bit/send8bit will now not mess up the final element
            changeInterval now clears up stored up callbacks (eg, setInterval(.., 0.01)...wait...changeInterval(...,20)
            Ctrl-C no longer prints anything, which avoids lockups
            No longer print "Execution Interrupted" if nothing was interrupted!
            Added >>>= >>= and <<=
            When entering text interactively, ensure that there are no trailing spaces

     1v38 : Tweaks for Arduino IDE compile
            Removed '(char #)' from stack trace, as a bit pointless now
            Added better reporting of execution location when Ctrl-C pressed
            Urgent fix for non-working Olimexino since 1v33
            Fix string comparison when strings contain "\0"
            Added LED1/2/OSC/SD/etc to Olimexino Board docs

     1v37 : Urgent fix - power saving code made it difficult to re-flash Espruino (now only apply this to Espruino Board)

     1v36 : Fix documentation for Array.pop()
            Added some much better board documentation
            Fixed DAC output on F3
            Fixed DAC output on devices where PWM is also available and the alternate function is less than the DAC's

     1v35 : Attempt to reduce power consumption when sleeping by turning off GPIO, and setting GPIOs to AIN on reset
            Fix F3 issue where ADC/DAC weren't picked up properly
            Tidy up register text and add KickStarter mention
            var a = {}; a[LED1]=0; - not converted to String
            JSON (and hence dump()) now dumps ArrayBuffer correctly

     1v34 : Faster jshFromDeviceString
            Preliminary support for flow control on Serial receive
            Speed improvements by removing jsvGetRef from jsvUnLock
            fast 4 byte pre-check in jsvFindChildFromString
            Skip lock/unlock in FindChildFromString to help increase speed
            When we unplug USB, only go to the default console device IF that is the device we're currently on
            Support for custom Espruino board
            Added ArrayBufferView.interpolate
            16 bit SPI send for send4bit/sevrnd8bit (better reliability on low-end chips)
            Fix JSON dump of typed array
            Added Math.clip(x, min, max)
            When saving on flash, don't do jslTokenAsString properly
            B3/B4 move from alternate fn
            Fix incorrect reporting of analog pins
            Fix I2C.readFrom on STM32F1/4
            Make 1/2 == 0.5 (was being sensible before, but now follow JS spec)
            Ctrl-C while in timer fn clears timers (but not outside it)
            Fixed broken clearInterval from within setInterval
            Hopefully fixed issue on SSD1289 LCD controller
            Trigger wheel handler to use interrupts
            2D arraybuffer interpolation
            Added Math.wrap, fixed a lot of trigger issues
            Fixed SysTick priority/preempt problems
            Slowed the SysTick timer back down for everything       
            Fix Int8Array signedness on F4 boards 
            Refactored source code tree

     1v33 : fix character encoding issue of "\16"+"1" != "\161"
            Refactoring of ArrayBuffer into iterator, and addition of a general purpose iterator
            Fancier assert for debugging
            jsvArrayJoin to use new iterator
            for (i in ...) to use new iterator
            I2C and SPI use new iterator
            Serial.write() - to allow single ints to easily be written
            changeInterval assert fail when given a function by accident
            added peek8/poke8/peek16/poke16
            memory() now takes account of command history size
            memory() on ARM reports the end address of the stack - so it can be used as a scratchpad with peek and poke
            Try and reduce code size by not inlining several functions
            No refs for StringExts - so we get one more byte per JsVar (~5%) more storage efficiency
            Move from jsvIsBuiltInFunction to computer-generated jswIsBuiltInFunction
            When creating Objects, check for built-in function BEFORE creating an Object class for it
            Built process now checks that flash usage is under the allowed value
            Added short compare to jswHandleFunctionCall to reduce code size
            Added 3 byte compare (4 byte read and AND off top byte) - faster, less code
            Auto-generate jsvGetBasicObjectName from docs
            No longer using refs for storing whether free or not - use flags with JSV_UNUSED and get one extra var with 8 bit refs
            Switch to using STRING_0...STRING_MAX in flags, rather than specific bits in JsVarFlags - allows more that 15 chars to be used per JsVar
            Make ArrayBuffers actually be ArrayBufferViews - saves on extra string-handling code at expense of one var
            Make sure Uint8Array,etc inherits from ArrayBufferView
            Fix issue where a '\0' coming in from serial was not put in e.data properly
            Don't inline some functions when we're trying to save on flash
            Re-use sin for cos, pow for sqrt to reduce code size

     1v32 : Fixed embarassing issue with 0.999=="0.A"
            Added and checked Pin.writeAtTime on STM32
            Now don't allocate events array - just allocate directly, which saves memory and is faster (although slighty out of order)
            Docs: now Alphabetically sorted, and class instances not listed by accident
            Fix issue where Ctrl-C on ANY Serial port caused execution to be interrupted
            Updated busy indicator to cope with recent change to not allocate events in an array
            Fixed I2C on HY 2.4 board - I2C needed hard reset
            Added basic ArrayBuffers/TypedArray support
            Fix memory leak when error created with [] on a non-array/object
            Improved hyperlinking in documentation
            Fix I2C receive bug on F4
            Increased VL board's input buffer size

     1v31 : Fix PWM output on TIMER1/8 pins of the STM32F4
            Fix PWM output for negated timers
            memory() now runs a GC pass
            Fixed multiple occurrence of functions in reference

     1v30 : STM32F1: fixed AF issue meant peripherals would never return from AF mode
            STM32F1: When given an invalid pin, now reports if pins are 'af' or not
            Updated SPI.setup docs to mention that you can't mix AF and non-AF
            If one SPI pin is specified but others aren't, only that pin will be set up
            Added Olimexino hack so SPI1.setup works as expected
            Allow using [] on a function
            Fix precedence issue, so var a = function() { return 1; }(); works
            Update SPI documentation
            for (i in f) can now iterate over functions     
            Optional argument to trace() for object to start tracing from        
            Small steps towards ArrayBuffers
            Added smart edit that checks for internal functions, and uses Function.replaceWith
            Added Function.replaceWith to replace the internals of a function while keeping the scope

     1v29 : Some hacky sysfs-based IO for running on Linux
            HTTP Callbacks are now stored as names so they can be changed on the fly (Linux only)
            Successful compile for Carambola 
            Filesystem support on Linux
            Switch to variable size ref counter (marginally more efficient on very small devices, safe on Linux)
            Linux now has unlimited memory available
            Added linux/sysfs 'setWatch' (non-irq driven, so very noddy)
            Checked jswrapper check from using multi-char constants to a #define
            Improve pin suggestions for SPI/I2C/USART
            Auto-initialise USART with default values when setConsole is used
            Support for new Graphics LCD types
            3.2" VCT6 board support
 
     1v28 : Faster LCD fillrect for HY 2.8
            Fix for multi-byte SPI writes on HY board at 1Mhz (touchscreen control bug)
            Fix issue with delayMicrosecond calibration on HY (and hence OneWire)
            Fixed digitalPulse on STM32VLDISCOVERY

     1v27 : Fixed problem with OneWire constructor execution
            Added |=, &= and ^=
            Added Array.splice()
            Faster, more ROM-efficient built-in symbol table
            Fix for potential issue when using field accessor on an undefined var

     1v26 : I2C Support on STM32F1 and STM32F4 boards too
            Emergency cut in variables for Olimexino with bootloader (as flash usage has got too high for save to flash!)

     1v25 : http.writeHead to accept an empty header
            Fixed issue finding methods on built in classes (0 termination)
            make sure http server with no data still sends headers...
            Start of MINI-HY-2.8" support (all ok, but no SD card yet)
            Reduce RAM usage by consting some arrays that are not modified
            Vector fonts now use polys - 8kb less ROM, and faster rendering
            Start of LCD 'driver' code
            Standard way of handling events, Object.on/emit/removeAllListeners - like Node.js's EventEmitter
            Self-calibrating Microsecond delay (for intermal OneWire/etc)
            OneWire class
            Correct handling of built-in class constructors
            Fix error when parsing a zero-argument function that has been given arguments
            I2C support - currently ONLY tested on STM32F3 board

     1v24 : SDIO-based fat driver on the HY STM32 board
            Added DAC to the HY boards (103xE-based)
            Re-named the fileSystem functions to make them more compatible with node.js (readFile/writeFile/etc)
            Added fs.appendFile
            Removed HTTP from the reference until it is included in some boards

     1v23 : Fix 'ERROR: INTERNAL: stmADCChannel' on STM32VLDISCOVERY/F1 boards when accessing PA0
            Reference now mentions which Espruino version it is for

     1v22 : Important fix - Events got executed in the wrong order if they got queued up

     1v21 : Ensure SPI clock does not stop between bytes
            Added SPI.send4bit and SPI.send8bit
            Made sure the VL board's code fits into available flash
            Smart += that can append to a string rather than cloning it
            dump() prints functions properly, rather than 'var f = function() {}'
            Pageup/down move the cursor to the beginning/end of input
            LCD draw/fill with negative x and y

     1v20 : Add console.log
            Fix automatic usleep for Linux
            Added node.js-style HTTP server for Linux version
            Fixed null-pointer issue when accessing something that doesn't exist on an object
            Added node.js-style HTTP client for Linux version
            Start of bit bashing functionality
            for (i in "ABCD") console.log(i) -> 0,1,2,3
            String array access (but not for writing - doesn't work in JS anyway)
            String String.fromCharCode / charCodeAt
            Added SPI baud rate setting
            Vector font chars 'a' and '4' now work ok
            Fix numeric exception when rendering a poly that has some identical points
            Better digitalPulse (uses timer + interrupts)
            analogWrite can now take an object with a 'frequency' argument for PWM

     1v19 : Fixed issue where var M=Math;M.random() failed
            Fixed issue with var U=USB;U.print("Hello");
            Remove loop iteration limit
            Fix memory leak when a syntax error is in for '(i in arr)'
            Save state of pin on setWatch interrupt (e.state)
            Change setWatch to allow only on rise or fall as an option
            clearWatch() clears all watches

     1v18 : DAC support on F3/F4
            Serial.setup() can also take a second parameter of an object {tx,rx}
            Better support for dump() with echo/setBusyIndicator/etc
            Better dumping of prototypes on built-in vars
            Don't add chars<32 (Except tab) to the input line
            SPI1/2/3/4.setup() to take an object {baud,sck,miso,mosi}
            Better hardware initialisation code (not UARTS auto-init if they are used)
            Fix issues with prototypes
            Peek/poke instructions
            Start of I2C support (not usable yet)
            Added Math. ceil/floor/exp/log

     1v17 : Support for running alongside the Maple bootloader
            Fix parsing of numbers beginning with 0 when forceRadix!=8
            Fixed USART1 on Maple/Olimexino devices

     1v16 : Inlining of jsvLock/UnLock in jsvar.h to improve speed
            Move non-hardware-dependent stuff into jsdevices
            Move jshardware.c into targets/stm32/jshardware.c, create 'targets/linux' and use a single makefile
            For + While loops work without reallocating lex 
            Fix AddNativeFunction when function already exists (and tests + saved state)
            Change jsvFindChildFromX to use JsVar* from JsVarRef - saves a lot of lock/unlock
            Handle new Foo() as per spec (return value + init of this+prototype) - still does not cope with non-object prototype
            Beginning of SD card support (works on Olimexino, but not very flexible)
            Fix for parse/eval when given non-strings
            Strings can now contain '\0'
            Jumptable-friendly reserved word check
            Jumptable-friendly builtin functions (massive refactor)
            SPI support
            HY board support, and graphics LCD
            Added fillPoly, and Vector fonts
            Added Registration code
            Fixed some undefined function/array warnings
            Much better HTML function documentation
            Fixed edit() function
            STM32F3 support, and now peripheral stuff is done with a script
            explain what pins are available if a pin is not capable of requested fn
            power on ADCs only when needed
            LCD fillPoly speed improvements, + drawLine
            Add datatype for Pin, so pins written to console by pin name rather than integer value.
            Added Pin.set/Pin.reset
            Change warning about 'undefined.' into an error (foo.reset() had unexpected consequences!)
            Fix parsing of '1.0/-3'!
            Add typeof and instanceof operators
            Ensure that Serial1/SPI1/etc are objects of type 'Serial'/'SPI' - so prototypes can be added

     1v15 : Escaping JSON strings
            Fix parsing of octal numbers in strings (so don't have to be 3 chars long)
            Drastically improved stack usage using small stub functions (at expense of a bit of speed)
            dump() also dumps out prototypes for functions

     1v14 : Fix complaint about pins during setBusyIndicator()
            Increase available memory on OLIMEXINO
            Added function memory() to return memory usage
            setWatch now links to function names (rather than just functions)
            dump() also handles Serial.onData(...)
            Fix issue with JSON printing functions with arguments to console
            prefix builtin variables with '_'
            fix ArrayIndexOf when array contains undefineds
            move all devices into one git repository
            USB on F4
            call onInit function/string if it exists when Espruino powers on
            Compile F4 with -O2 - as we have the program memory for it
            Serial3/4/5/6 on F4
            Serial3 on Olimexino
            Make Serial.onData() clear onData handler

     1v13 : Operations like + on Object/Array convert them to strings rather than error
            var now doesn't error if there is no semi-colon
            Allow new line or line delete in multi-line editing
            add edit(functionName) - which copies function definition into inputline so it can be updated
            When printing lines, delete current inputline and then put it back in idle loop (only if echo=1)
            Support *,/ etc on numpad

     1v12 : Issue when printing lots of data and then disconnect USB
            Hide USB/Serial in Dump()
            add Array.map(fn(x), thisArg)
            For newline, count [] and () (as well as {}) - also knows about comments/strings/etc
            Fix assert fail is setTimeout with non-function
            If space at end of input line, enter still executes
            Removed some hard-coded arrays in favour of JsVar strings
            Fix confusion with jsvIsName/jsvIsString
            Handle numpad end key
            Add code to check stack and stop stack overflow if too much recursion
            Ensure that setTimeout/setWatch store the link to a function, not the function
            Fix nasty ref loop in ref loop GC issue
            Add dotty output
            Fix memory leak when error in jspParseSingleFunction
            Now run Garbage collection if we're idle, and we know we have a few ms spare
            Added setSleepIndicator
            Fix line/col indicator in errors/warnings
            Fix JSON parsing and printing when 'undefined' encountered
            Rewritten object handling code to be way more standard JavaScript compliant
            Array initialisation with 'new Array()', also for Strings
            Added a few more built in functions
            Nice error reporting with line + pointer
            fixed Math.random
            Binary style ops on doubles now work - they are just converted to ints
            Added boolean datatype

     1v11 : Add Math functions
            Add command history (and dynamic history free if low memory)
            Fix broken jsvArrayPop
            Add tests for and fix Array.indexOf
            In-line editing for commands
            Fix bug in basicVarEquals for big strings
            More fixes for low memory conditions
            Multi-line edit for commands (but no newline or line delete yet)
            Handle Home, End + reverse delete keys
            Fix nested for loops not handling interrupts correctly
            Fix AppendString issue when given start value greater than string
            Add 'changeInterval' to allow things created with setInterval to have the frequency changed (eg. stepper motor control)
            Now puts itself to sleep to save power, when it knows nothing is required and it'll be woken up by SysTick before
            Change Math library to avoid putting constants in RAM

     1v10 : Increase FIFO size for VL
            Marginally decrease amount of F4 vars to ensure they all fit in one flash sector
            Allow strings to be longer than the max token size
            '"key" in obj' syntax
            Detect if in FOR or WHILE loop, and if not, disallow break and continue
            Change min setInterval time to 0.1ms - F4 can get close to this
            Better analog pin error message
            USB support on Olimexino/Maple
            Start of multiple COM port support (ioEvent queue)
            Ctrl-C now clears the input line
            Save state of 'echo' into flash with save()
            Add 'setBusyIndicator(pin)' to set pin high when Espruino is busy
            Inbuilt function handling speed improvements
            Allow Serial comms via other UARTS. Serial1/2.onData and print/println
            now inserts elements into arrays in the correct order (GetLength can be (is) now much faster)
            Faster code to work out pins from strings
            Automatically convert IDs in form A#,A##,B#,B## etc into numbers.
            Built-in constants for LED1/BTN/etc.

     1v09 : Enabled 'abs' by default
            Added flash programming to STM32F4
            analogWrite now working!

     1v08 : Add preliminary STM32F4 support
            Allowed test cases to test timers - eg. code in jsinteractive.c
            Fix memory leak for timer
            Fix memory leak for digitalWrite

     1v07 : Fix string charAt
            Fix watch on different pin
            Pass arguments to event handlers - eg. time
            digitalWrite/Read to take arrays of pins, and int for value

     1v06 : Add break + continue
            Add switch statement
            Handle /r, /r/n or just /n for newlines - phone compatible                            
            Handle different type of delete

     1v05 : Allow setWatch/setTimeout/setInterval with a string
            Handle adding Open bracket then deleting it
            When calling a NAMED function, zero the scopes - this stops scope table overflow

     1v04 : Renamed to Espruino
            Fixed issue with event add when out of memory
            If out of memory happens during a timer, kill all timers
<|MERGE_RESOLUTION|>--- conflicted
+++ resolved
@@ -4,10 +4,7 @@
             Make jsiDumpState/jsiAppendHardwareInitialisation use callbacks (fix #398)
             Add `E.dumpStr()` to dump current state of interpreter as a string
             Add ReferenceError, and ensure that TypeError gets converted to a string properly
-<<<<<<< HEAD
-=======
             Actually create ReferenceError for undefined variables
->>>>>>> be685bcb
             Fix Object constructor behaviour (fix #561)
 
      1v80 : Fix SD card IO that can corrupt SD card on file append since 1v73 (fix #536)
