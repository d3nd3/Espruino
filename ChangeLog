--- conflicted
+++ resolved
@@ -22,13 +22,10 @@
             nRF52: Fix setScanResponse regression from 2v00
             nRF5x: Execute SWI1_IRQHandler when radio turns off instead of on+off. More efficient, fixed multiple advertising.
             Smartibot build added
-<<<<<<< HEAD
             ESP8266: add CFLAGs to shrink build size (fix #1622)
-=======
             ESP32: update EspruinoBuildTools to esp-idf V3.1.3
             nRF52: Add FAT Filesystem support to MDBT42Q module
             Now save file modification time with FAT
->>>>>>> 40191f97
 
      2v01 : ESP32: update to esp-idf V3.1
             Fix issues with Class Extends
