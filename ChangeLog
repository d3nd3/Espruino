--- conflicted
+++ resolved
@@ -122,13 +122,10 @@
             Changed 6x8 builtin font to a modified Dina_r400-6 supporting non-ASCII characters
             Bangle.js: Modify E.showMessage/Prompt/Alert to clear the entire screen and redraw widgets (fix #1771)
             Bangle.js: Modify Bangle.drawWidgets to only clear the areas where widgets actually are, not the whole top&bottom bar
-<<<<<<< HEAD
             Kick Watchdog when erasing flash (it can take so long on 4MB external flash that it reboots)
             KICKSTARTER BUILD
             Bangle.js: Add 'meridian' to locale library
-=======
             ESP32: add environment variable COMPORT to be used with make flash 
->>>>>>> c8af3057
 
      2v04 : Allow \1..\9 escape codes in RegExp
             ESP8266: reading storage is not working for boot from user2 (fix #1507)
