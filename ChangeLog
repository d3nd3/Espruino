--- conflicted
+++ resolved
@@ -15,13 +15,10 @@
             Pixl.js remove SHA512 to make room for new NFC functionality
             Graphics.setFont("4x6",2) will now double the size of a bitmap font
             Graphics.drawImage can now take a String of data for an image (eg. direct from Storage)
-<<<<<<< HEAD
             nRF5x: Support connection to devices with RANDOM_PRIVATE_RESOLVABLE and RANDOM_PRIVATE_NON_RESOLVABLE addresses
             Pixl.js: Move SCK pin used during Neopixel writes to ensure it doesn't interfere with BTN3
             nRF52: Fix alignment issue with Nordic's SDK12 code that stopped passkey pairing from working sometimes
-=======
             Storage lib now doesn't bother reading to end of flash to ensure pages are clear
->>>>>>> a47907de
 
      2v04 : Allow \1..\9 escape codes in RegExp
             ESP8266: reading storage is not working for boot from user2 (fix #1507)
