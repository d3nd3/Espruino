--- conflicted
+++ resolved
@@ -27,16 +27,11 @@
             E.HSBtoRGB can now be called with `E.HSBtoRGB(h,s,b,16)` to return a 16 bit value suitable for Bangle.js/etc
             Bangle.js2: Flip LCD SPI bit order so operations in Espruino can be faster (45% faster fillRect)
             Bangle.js2: Use 8x3bpp block fill with masking (now at least 6x faster than 2v15)
-<<<<<<< HEAD
-            Fix JIT when overwriting a pre-existing function, JIT now allows `var/let/const`, fix lock leak in function call, work around postinc issue
-            JIT compiler now included in MDBT42Q/Pixl.js/Puck.js/Bangle.js 1
-            Bangle.js: Allow setting remove methods for E.show*
-=======
             Fix JIT when overwriting a pre-existing function, JIT now allows `var/let/const`, fix lock leak in function call, fix FOR postinc issue
             JIT compiler now included in MDBT42Q/Pixl.js/Puck.js/Bangle.js 1          
             Bangle.js 2: Bangle.setUI remove unused 'touch' mode, ensure 'back' button doesn't overlap if button is already used (fix #2287)
             Bangle.js: Do not clear widget area if only zero width wigets are using it
->>>>>>> 017a58cf
+            Bangle.js: Allow setting remove methods for E.show*
 
      2v15 : Fix issue where `E.toJS("\0"+"0") == '"\00"'` which is just `"\0"`
             Fix issue accessing `arguments` after/inside 'let/const' keyword (fix #2224)
