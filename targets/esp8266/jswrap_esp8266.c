/*
 * This file is part of Espruino, a JavaScript interpreter for Microcontrollers
 *
 * Copyright (C) 2015 Gordon Williams <gw@pur3.co.uk>
 *
 * This Source Code Form is subject to the terms of the Mozilla Public
 * License, v. 2.0. If a copy of the MPL was not distributed with this
 * file, You can obtain one at http://mozilla.org/MPL/2.0/.
 *
 * ----------------------------------------------------------------------------
 * This file is designed to be parsed during the build process
 *
 * Contains ESP8266 board specific functions.
 * ----------------------------------------------------------------------------
 */

// Because the ESP8266 JS wrapper is assured to be running on an ESP8266 we
// can assume that inclusion of ESP8266 headers will be acceptable.
#include <c_types.h>
#include <user_interface.h>
#include <mem.h>
#include <osapi.h>
#include <ping.h>
#include <espconn.h>
#include <espmissingincludes.h>
#include <uart.h>

#define _GCC_WRAP_STDINT_H
typedef long long int64_t;

#include <jswrap_esp8266.h>
#include <network_esp8266.h>
#include "jsinteractive.h" // Pull in the jsiConsolePrint function
#include <log.h>

#define _BV(bit) (1 << (bit))

static uint32_t _getCycleCount(void) __attribute__((always_inline));

static inline uint32_t _getCycleCount(void) {
  uint32_t ccount;
  __asm__ __volatile__("rsr %0,ccount":"=a" (ccount));
  return ccount;
}

// ESP8266.reboot

/*JSON{
  "type"     : "staticmethod",
  "class"    : "ESP8266",
  "name"     : "reboot",
  "generate" : "jswrap_ESP8266_reboot"
}
Perform a hardware reset/reboot of the esp8266.
*/
void jswrap_ESP8266_reboot() {
  os_printf("Espruino resetting the esp8266\n");
  os_delay_us(1000); // time for os_printf to drain
  system_restart();
}

//===== ESP8266.getResetInfo

/**
 * Retrieve the reset information that is stored when the ESP8266 resets.
 * The result will be a JS object containing the details.
 */
/*JSON{
  "type"     : "staticmethod",
  "class"    : "ESP8266",
  "name"     : "getResetInfo",
  "generate" : "jswrap_ESP8266_getResetInfo",
  "return"   : ["JsVar","An object with the reset cause information"],
  "return_object" : "RstInfo"
}
At boot time the esp8266's firmware captures the cause of the reset/reboot.  This function returns this information in an object with the following fields:

* `reason`: "power on", "wdt reset", "exception", "soft wdt", "restart", "deep sleep", or "reset pin"
* `exccause`: exception cause
* `epc1`, `epc2`, `epc3`: instruction pointers
* `excvaddr`: address being accessed
* `depc`: (?)

*/
JsVar *jswrap_ESP8266_getResetInfo() {
  struct rst_info* info = system_get_rst_info();
  JsVar *restartInfo = jspNewObject(NULL, "RstInfo");
  extern char *rst_codes[]; // in user_main.c

  jsvObjectSetChildAndUnLock(restartInfo, "reason",   jsvNewFromString(rst_codes[info->reason]));
  jsvObjectSetChildAndUnLock(restartInfo, "exccause", jsvNewFromString(info->exccause));
  jsvObjectSetChildAndUnLock(restartInfo, "epc1",     jsvNewFromInteger(info->epc1));
  jsvObjectSetChildAndUnLock(restartInfo, "epc2",     jsvNewFromInteger(info->epc2));
  jsvObjectSetChildAndUnLock(restartInfo, "epc3",     jsvNewFromInteger(info->epc3));
  jsvObjectSetChildAndUnLock(restartInfo, "excvaddr", jsvNewFromInteger(info->excvaddr));
  jsvObjectSetChildAndUnLock(restartInfo, "depc",     jsvNewFromInteger(info->depc));
  return restartInfo;
}

//===== ESP8266.logDebug

/*JSON{
  "type"     : "staticmethod",
  "class"    : "ESP8266",
  "name"     : "logDebug",
  "generate" : "jswrap_ESP8266_logDebug",
  "params"   : [
    ["enable", "JsVar", "Enable or disable the debug logging."]
  ]
}
Enable or disable the logging of debug information.  A value of `true` enables debug logging while a value of `false` disables debug logging.  Debug output is sent to UART1 (gpio2).
 */
void jswrap_ESP8266_logDebug(
    JsVar *jsDebug
  ) {
  uint8 enable = (uint8)jsvGetBool(jsDebug);
<<<<<<< HEAD
  os_printf("ESP8255.logDebug, enable=%d\n", enable);
  esp8266_logInit(jsvGetBool(jsDebug) ? LOG_MODE_ON1 : LOG_MODE_OFF);
=======
  os_printf("ESP8266.logDebug, enable=%d\n", enable);
  system_set_os_print((uint8)jsvGetBool(jsDebug));
>>>>>>> 6dbda86c
}

/*JSON{
  "type"     : "staticmethod",
  "class"    : "ESP8266",
  "name"     : "setLog",
  "generate" : "jswrap_ESP8266_setLog",
  "params"   : [
    ["mode", "JsVar", "Debug log mode: 0=off, 1=in-memory only, 2=in-mem and uart0, 3=in-mem and uart1."]
  ]
}
Set the debug logging mode. It can be disabled (which frees ~1.2KB of heap), enabled in-memory only, or in-memory and output to a UART.
 */
void jswrap_ESP8266_setLog(
    JsVar *jsMode
) {
  uint8 mode = (uint8)jsvGetInteger(jsMode);
  os_printf("ESP8266 setLog, mode=%d\n", mode);
  esp8266_logInit(mode);
}

/*JSON{
  "type"     : "staticmethod",
  "class"    : "ESP8266",
  "name"     : "printLog",
  "generate" : "jswrap_ESP8266_printLog"
}
Prints the contents of the debug log to the console.
 */
void jswrap_ESP8266_printLog(
) {
  JsVar *line = esp8266_logGetLine();
  while (jsvGetStringLength(line) > 0) {
    jsiConsolePrintStringVar(line);
    line = esp8266_logGetLine();
  }
}

/*JSON{
  "type"     : "staticmethod",
  "class"    : "ESP8266",
  "name"     : "readLog",
  "generate" : "esp8266_logGetLine",
  "returns"  : "String with one line from the log, up to 128 characters long"
}
Returns one line from the log or up to 128 characters.
 */

//===== ESP8266.dumpSocketInfo

/*JSON{
  "type"     : "staticmethod",
  "class"    : "ESP8266",
  "name"     : "dumpSocketInfo",
  "generate" : "jswrap_ESP8266_dumpSocketInfo"
}
Dumps info about all sockets to the log. This is for troubleshooting the socket implementation.
 */
void jswrap_ESP8266_dumpSocketInfo(void) {
  esp8266_dumpAllSocketData();
}

//===== ESP8266.setCPUFreq

/*JSON{
  "type"     : "staticmethod",
  "class"    : "ESP8266",
  "name"     : "setCPUFreq",
  "generate" : "jswrap_ESP8266_setCPUFreq",
  "params"   : [
    ["freq", "JsVar", "Desired frequency - either 80 or 160."]
  ]
}
Set the operating frequency of the ESP8266 processor. The default is 160Mhz.

**Warning**: changing the cpu frequency affects the timing of some I/O operations, notably of software SPI and I2C, so things may be a bit slower at 80Mhz.

*/
void jswrap_ESP8266_setCPUFreq(
    JsVar *jsFreq //!< Operating frequency of the processor.  Either 80 or 160.
  ) {
  if (!jsvIsInt(jsFreq)) {
    jsExceptionHere(JSET_ERROR, "Invalid frequency.");
    return;
  }
  int newFreq = jsvGetInteger(jsFreq);
  if (newFreq != 80 && newFreq != 160) {
    jsExceptionHere(JSET_ERROR, "Invalid frequency value, must be 80 or 160.");
    return;
  }
  system_update_cpu_freq(newFreq);
}

//===== ESP8266.getState

/*JSON{
  "type"     : "staticmethod",
  "class"    : "ESP8266",
  "name"     : "getState",
  "generate" : "jswrap_ESP8266_getState",
  "return"   : ["JsVar", "The state of the ESP8266"]
}
Returns an object that contains details about the state of the ESP8266 with the following fields:

* `sdkVersion`   - Version of the SDK.
* `cpuFrequency` - CPU operating frequency in Mhz.
* `freeHeap`     - Amount of free heap in bytes.
* `maxCon`       - Maximum number of concurrent connections.
* `flashMap`     - Configured flash size&map: '512KB:256/256' .. '4MB:512/512'
* `flashKB`      - Configured flash size in KB as integer
* `flashChip`    - Type of flash chip as string with manufacturer & chip, ex: '0xEF 0x4016`

*/
JsVar *jswrap_ESP8266_getState() {
  // Create a new variable and populate it with the properties of the ESP8266 that we
  // wish to return.
  JsVar *esp8266State = jspNewObject(NULL, "ESP8266State");
  jsvObjectSetChildAndUnLock(esp8266State, "sdkVersion",   jsvNewFromString(system_get_sdk_version()));
  jsvObjectSetChildAndUnLock(esp8266State, "cpuFrequency", jsvNewFromInteger(system_get_cpu_freq()));
  jsvObjectSetChildAndUnLock(esp8266State, "freeHeap",     jsvNewFromInteger(system_get_free_heap_size()));
  jsvObjectSetChildAndUnLock(esp8266State, "maxCon",       jsvNewFromInteger(espconn_tcp_get_max_con()));

  uint32_t map = system_get_flash_size_map();
  extern char *flash_maps[]; // in user_main.c
  extern uint16_t flash_kb[]; // in user_main.c
  jsvObjectSetChildAndUnLock(esp8266State, "flashMap",   jsvNewFromString(flash_maps[map]));
  jsvObjectSetChildAndUnLock(esp8266State, "flashKB",    jsvNewFromInteger(flash_kb[map]));

  uint32_t fid = spi_flash_get_id();
  uint32_t chip = (fid&0xff00)|((fid>>16)&0xff);
  char buff[16];
  os_sprintf(buff, "0x%02lx 0x%04lx", fid & 0xff, chip);
  jsvObjectSetChildAndUnLock(esp8266State, "flashChip",   jsvNewFromString(buff));

  return esp8266State;
}

static void addFlashArea(JsVar *jsFreeFlash, uint32_t addr, uint32_t length) {
  JsVar *jsArea = jspNewObject(NULL, "FreeFlash");
  jsvObjectSetChildAndUnLock(jsArea, "area", jsvNewFromInteger(addr));
  jsvObjectSetChildAndUnLock(jsArea, "length", jsvNewFromInteger(length));
  jsvArrayPush(jsFreeFlash, jsArea);
  jsvUnLock(jsArea);
}

//===== ESP8266.getFreeFlash

/*JSON{
  "type"     : "staticmethod",
  "class"    : "ESP8266",
  "name"     : "getFreeFlash",
  "generate" : "jswrap_ESP8266_getFreeFlash",
  "return"   : ["JsVar", "Array of objects with `addr` and `length` properties describing the free flash areas available"]
}
*/
JsVar *jswrap_ESP8266_getFreeFlash() {
  JsVar *jsFreeFlash = jsvNewArray(NULL, 0);
  // Area reserved for EEPROM
  addFlashArea(jsFreeFlash, 0x77000, 0x1000);

  // need 1MB of flash to have more space...
  extern uint16_t espFlashKB; // in user_main,c
  if (espFlashKB > 512) {
    addFlashArea(jsFreeFlash, 0x80000, 0x1000);
    if (espFlashKB > 1024) {
      addFlashArea(jsFreeFlash, 0xf7000, 0x9000);
    } else {
      addFlashArea(jsFreeFlash, 0xf7000, 0x5000);
    }
  }

  return jsFreeFlash;
}

//===== ESP8266.crc32


/* This is the basic CRC-32 calculation with some optimization but no
 * table lookup. The the byte reversal is avoided by shifting the crc reg
 * right instead of left and by using a reversed 32-bit word to represent
 * the polynomial.
 * From: http://www.hackersdelight.org/hdcodetxt/crc.c.txt
 */
uint32_t crc32(uint8_t *buf, uint32_t len) {
  uint32_t crc = 0xFFFFFFFF;
  while (len--) {
    uint8_t byte = *buf++;
    crc = crc ^ byte;
    for (int8_t j=7; j>=0; j--) {
      uint32_t mask = -(crc & 1);
      crc = (crc >> 1) ^ (0xEDB88320 & mask);
    }
  }
  return ~crc;
}

/*JSON{
 "type"     : "staticmethod",
 "class"    : "ESP8266",
 "name"     : "crc32",
 "generate" : "jswrap_ESP8266_crc32",
 "return"   : ["JsVar", "32-bit CRC"],
 "params"   : [
   ["arrayOfData", "JsVar", "Array of data to CRC"]
 ]
}*/
JsVar *jswrap_ESP8266_crc32(JsVar *jsData) {
  if (!jsvIsArray(jsData)) {
    jsExceptionHere(JSET_ERROR, "Data must be an array.");
    return NULL;
  }
  JSV_GET_AS_CHAR_ARRAY(data, len, jsData);
  uint32_t crc = crc32((uint8_t*)data, len);
  return jsvNewFromInteger(crc);
}

//===== ESP8266.neopixelWrite

// Good article on timing requirements:
// http://wp.josh.com/2014/05/13/ws2812-neo­pixels-are-not-so-finicky-once-you-get-t­o-know-them/
// Summary:
// zero: high typ 350ns, max 500ns; low typ 600ns, max 5us
// one : high typ 700ns, min 500ns; low typ 600ns, max 5us
// latch: low min 6us

/*JSON{
 "type"     : "staticmethod",
 "class"    : "ESP8266",
 "name"     : "neopixelWrite",
 "generate" : "jswrap_ESP8266_neopixelWrite",
 "params"   : [
   ["pin", "pin", "Pin for output signal."],
   ["arrayOfData", "JsVar", "Array of LED data."]
 ]
}*/
void jswrap_ESP8266_neopixelWrite(Pin pin, JsVar *jsArrayOfData) {
  if (!jshIsPinValid(pin)) {
    jsExceptionHere(JSET_ERROR, "Pin is not valid.");
    return;
  }
  if (jsArrayOfData == NULL) {
    jsExceptionHere(JSET_ERROR, "No data to send to LEDs.");
    return;
  }

  JSV_GET_AS_CHAR_ARRAY(pixels, dataLength, jsArrayOfData);
  if (!pixels) {
    return;
  }

  if (dataLength == 0) {
    jsExceptionHere(JSET_ERROR, "Data must be a non empty array.");
    return;
  }
  if (dataLength % 3 != 0) {
    jsExceptionHere(JSET_ERROR, "Data length must be a multiple of 3 (RGB).");
    return;
  }

  if (!jshGetPinStateIsManual(pin))
    jshPinSetState(pin, JSHPINSTATE_GPIO_OUT);

#if 1
  // the loop over the RGB pixel bits below is loaded into the instruction cache from flash
  // with the result that dependeing on the cache line alignment the first loop iteration
  // takes too long and thereby messes up the first LED.
  // The fix is to make it so the first loop iteration does nothing, i.e. just outputs the
  // same "low" for the full loop as we had before entering this function. This way no LED
  // gets set to the wrong value and we load the cache line so the second iteration, i.e.,
  // first real LED bit, runs at full speed.
  uint32_t pinMask = _BV(pin);    // bit mask for GPIO pin to write to reg
  uint8_t *p = (uint8_t *)pixels; // pointer to walk through pixel array
  uint8_t *end = p + dataLength;  // pointer to end of array
  uint8_t pix = *p++;             // current byte being shifted out
  uint8_t mask = 0x80;            // mask for current bit
  uint32_t start;                 // start time of bit
  // adjust things for the pre-roll
  p--;                            // next byte we fetch will be the first byte again
  mask = 0x01;                    // fetch the next byte at the end of the first loop iteration
  pinMask = 0;                    // zero mask means we set or clear no I/O pin
  // iterate through all bits
  ets_intr_lock();                // disable most interrupts
  while(1) {
    uint32_t t;
    if (pix & mask) t = 56; // one bit, high typ 800ns (56 cyc = 700ns)
    else            t = 14; // zero bit, high typ 300ns (14 cycl = 175ns)
    GPIO_REG_WRITE(GPIO_OUT_W1TS_ADDRESS, pinMask);  // Set high
    start = _getCycleCount();                        // get start time of this bit
    while (_getCycleCount()-start < t) ;             // busy-wait
    GPIO_REG_WRITE(GPIO_OUT_W1TC_ADDRESS, pinMask);  // Set low
    if (!(mask >>= 1)) {                             // Next bit/byte?
      if (p >= end) break;                           // at end, we're done
      pix = *p++;
      mask = 0x80;
      pinMask = _BV(pin);
    }
    while (_getCycleCount()-start < 100) ;           // busy-wait, 100 cyc = 1.25us
  }
  while (_getCycleCount()-start < 100) ;             // Wait for last bit
  ets_intr_unlock();
#else
  // this is the code without preloading the first bit
  uint32_t pinMask = _BV(pin);    // bit mask for GPIO pin to write to reg
  uint8_t *p = (uint8_t *)pixels; // pointer to walk through pixel array
  uint8_t *end = p + dataLength;  // pointer to end of array
  uint8_t pix = *p++;             // current byte being shifted out
  uint8_t mask = 0x80;            // mask for current bit
  uint32_t start;                 // start time of bit
  // iterate through all bits
  while(1) {
    uint32_t t;
    if (pix & mask) t = 56; // one bit, high typ 800ns (56 cyc = 700ns)
    else            t = 14; // zero bit, high typ 300ns (14 cycl = 175ns)
    GPIO_REG_WRITE(GPIO_OUT_W1TS_ADDRESS, pinMask);  // Set high
    start = _getCycleCount();                        // get start time of this bit
    while (_getCycleCount()-start < t) ;             // busy-wait
    GPIO_REG_WRITE(GPIO_OUT_W1TC_ADDRESS, pinMask);  // Set low
    if (!(mask >>= 1)) {                             // Next bit/byte?
      if (p >= end) break;                           // at end, we're done
      pix = *p++;
      mask = 0x80;
    }
    while (_getCycleCount()-start < 100) ;           // busy-wait, 100 cyc = 1.25us
  }
  while (_getCycleCount()-start < 100) ;             // Wait for last bit
#endif

  // at some point the fact that the code above needs to be loaded from flash to cache caused the
  // first bit's timing to be off. If this recurs, a suggestion is to run a loop iteration
  // outputting low-low and only start with the actual first bit in the second loop iteration.
  // This could be achieved by starting with pinMask=0 and setting the real pin mask at the end
  // of the loop, initializing p=pixels-1, and mask=1
}<|MERGE_RESOLUTION|>--- conflicted
+++ resolved
@@ -114,13 +114,8 @@
     JsVar *jsDebug
   ) {
   uint8 enable = (uint8)jsvGetBool(jsDebug);
-<<<<<<< HEAD
-  os_printf("ESP8255.logDebug, enable=%d\n", enable);
+  os_printf("ESP8266.logDebug, enable=%d\n", enable);
   esp8266_logInit(jsvGetBool(jsDebug) ? LOG_MODE_ON1 : LOG_MODE_OFF);
-=======
-  os_printf("ESP8266.logDebug, enable=%d\n", enable);
-  system_set_os_print((uint8)jsvGetBool(jsDebug));
->>>>>>> 6dbda86c
 }
 
 /*JSON{
