/**
 * This file is part of Espruino, a JavaScript interpreter for Microcontrollers
 *
 * Copyright (C) 2013 Gordon Williams <gw@pur3.co.uk>
 *
 * This Source Code Form is subject to the terms of the Mozilla Public
 * License, v. 2.0. If a copy of the MPL was not distributed with this
 * file, You can obtain one at http://mozilla.org/MPL/2.0/.
 *
 * ----------------------------------------------------------------------------
 * Platform Specific part of Hardware interface Layer
 * ----------------------------------------------------------------------------
 */

/*  S110_SoftDevice_Specification_2.0.pdf

  RTC0 not usable (SoftDevice)
  RTC1 used by app_timer.c
  RTC2 (NRF52 only) free
  TIMER0 (32 bit) not usable (softdevice)
  TIMER1 (16 bit on nRF51, 32 bit on nRF52) used by jshardware util timer
  TIMER2 (16 bit) free
  TIMER4 used for NFCT library on nRF52
  SPI0 / TWI0 -> Espruino's SPI1 (only nRF52 - not enough flash on 51)
  SPI1 / TWI1 -> Espruino's I2C1
  SPI2 -> free

 */

#include <stdlib.h>
#include <stdbool.h>
#include <stdint.h>
#include <string.h>
#include <stdio.h>

#include "jshardware.h"
#include "jstimer.h"
#include "jsutils.h"
#include "jsparse.h"
#include "jsinteractive.h"
#include "jswrap_io.h"
#include "jswrap_date.h" // for non-F1 calendar -> days since 1970 conversion.
#include "jsflags.h"
#include "jsspi.h"

#include "app_util_platform.h"
#ifdef BLUETOOTH
#include "app_timer.h"
#include "bluetooth.h"
#include "bluetooth_utils.h"
#include "jswrap_bluetooth.h"
#else
#include "nrf_temp.h"
void app_error_fault_handler(uint32_t id, uint32_t pc, uint32_t info) {
}
#endif
#ifndef NRF5X_SDK_11
#include "nrf_peripherals.h"
#endif
#include "nrf_gpio.h"
#include "nrf_gpiote.h"
#include "nrf_timer.h"
#include "nrf_delay.h"
#include "nrf_nvic.h"
#ifdef NRF52_SERIES
#include "nrf_saadc.h"
#include "nrf_pwm.h"
#else
#include "nrf_adc.h"
#endif

#include "nrf_drv_uart.h"
#include "nrf_drv_twi.h"
#ifdef I2C_SLAVE
#include "nrf_drv_twis.h"
#endif
#include "nrf_drv_gpiote.h"
#include "nrf_drv_ppi.h"
#include "nrf_drv_spi.h"

#include "nrf5x_utils.h"
#if NRF_SD_BLE_API_VERSION<5
#include "softdevice_handler.h"
#endif
#ifdef MICROBIT
#include "jswrap_microbit.h"
#endif

void WDT_IRQHandler() {
}

#ifdef NRF_USB
#include "app_usbd_core.h"
#include "app_usbd.h"
#include "app_usbd_string_desc.h"
#include "app_usbd_cdc_acm.h"
#include "app_usbd_serial_num.h"
#include "nrf_drv_clock.h"
#include "nrf_drv_power.h"

// TODO: It'd be nice if APP_USBD_CONFIG_EVENT_QUEUE_ENABLE could be 0 but it seems cdc_acm_user_ev_handler isn't called if it is

/**
 * @brief Enable power USB detection
 *
 * Configure if example supports USB port connection
 */
#ifndef USBD_POWER_DETECTION
#define USBD_POWER_DETECTION false // power detection true doesn't seem to work
#endif

static void cdc_acm_user_ev_handler(app_usbd_class_inst_t const * p_inst,
                                    app_usbd_cdc_acm_user_event_t event);

#define CDC_ACM_COMM_INTERFACE  0
#define CDC_ACM_COMM_EPIN       NRF_DRV_USBD_EPIN2

#define CDC_ACM_DATA_INTERFACE  1
#define CDC_ACM_DATA_EPIN       NRF_DRV_USBD_EPIN1
#define CDC_ACM_DATA_EPOUT      NRF_DRV_USBD_EPOUT1


/**
 * @brief CDC_ACM class instance
 * */
APP_USBD_CDC_ACM_GLOBAL_DEF(m_app_cdc_acm,
                            cdc_acm_user_ev_handler,
                            CDC_ACM_COMM_INTERFACE,
                            CDC_ACM_DATA_INTERFACE,
                            CDC_ACM_COMM_EPIN,
                            CDC_ACM_DATA_EPIN,
                            CDC_ACM_DATA_EPOUT,
                            APP_USBD_CDC_COMM_PROTOCOL_AT_V250
);

static char m_rx_buffer[1]; // only seems to work with 1 at the moment
static char m_tx_buffer[NRF_DRV_USBD_EPSIZE];

/**
 * @brief  USB connection status
 * */
static bool m_usb_connected = false;
static bool m_usb_open = false;
static bool m_usb_transmitting = false;

/**
 * @brief User event handler @ref app_usbd_cdc_acm_user_ev_handler_t (headphones)
 * */
static void cdc_acm_user_ev_handler(app_usbd_class_inst_t const * p_inst,
                                    app_usbd_cdc_acm_user_event_t event)
{
    app_usbd_cdc_acm_t const * p_cdc_acm = app_usbd_cdc_acm_class_get(p_inst);
    jshHadEvent();

    switch (event)
    {
        case APP_USBD_CDC_ACM_USER_EVT_PORT_OPEN: {
            //jsiConsolePrintf("APP_USBD_CDC_ACM_USER_EVT_PORT_OPEN\n");
            m_usb_open = true;
            m_usb_transmitting = false;
            /*Setup first transfer*/
            ret_code_t ret = app_usbd_cdc_acm_read(&m_app_cdc_acm,
                                                   m_rx_buffer,
                                                   sizeof(m_rx_buffer));
            UNUSED_VARIABLE(ret);
            // USB connected - so move console device over to it
            if (jsiGetConsoleDevice()!=EV_LIMBO) {
              if (!jsiIsConsoleDeviceForced())
                jsiSetConsoleDevice(EV_USBSERIAL, false);
            }
            break;
        }
        case APP_USBD_CDC_ACM_USER_EVT_PORT_CLOSE: {
            //jsiConsolePrintf("APP_USBD_CDC_ACM_USER_EVT_PORT_CLOSE\n");
            m_usb_open = false;
            m_usb_transmitting = false;
            // USB disconnected, move device back to the default
            if (!jsiIsConsoleDeviceForced() && jsiGetConsoleDevice()==EV_USBSERIAL)
              jsiSetConsoleDevice(jsiGetPreferredConsoleDevice(), false);
            jshTransmitClearDevice(EV_USBSERIAL); // clear the transmit queue
            break;
        }
        case APP_USBD_CDC_ACM_USER_EVT_TX_DONE: {
            // TX finished - queue extra transmit here
            m_usb_transmitting = false;
            jshUSARTKick(EV_USBSERIAL);
            break;
        }
        case APP_USBD_CDC_ACM_USER_EVT_RX_DONE: {
            ret_code_t ret;
            do {
              /*Get amount of data transfered*/
              size_t size = app_usbd_cdc_acm_rx_size(p_cdc_acm);
              jshPushIOCharEvents(EV_USBSERIAL,  m_rx_buffer, size);


              /*Setup next transfer*/
              ret = app_usbd_cdc_acm_read(&m_app_cdc_acm,
                                                   m_rx_buffer,
                                                   sizeof(m_rx_buffer));
            } while (ret == NRF_SUCCESS);
            break;
        }
        default:
            break;
    }
}

static void usbd_user_ev_handler(app_usbd_event_type_t event)
{
  jshHadEvent();
  switch (event)
  {
    case APP_USBD_EVT_DRV_SUSPEND:
      //jsiConsolePrintf("APP_USBD_EVT_DRV_SUSPEND\n");
        break;
    case APP_USBD_EVT_DRV_RESUME:
      //jsiConsolePrintf("APP_USBD_EVT_DRV_RESUME\n");
        break;
    case APP_USBD_EVT_STARTED:
      //jsiConsolePrintf("APP_USBD_EVT_STARTED\n");
        break;
    case APP_USBD_EVT_STOPPED:
      //jsiConsolePrintf("APP_USBD_EVT_STOPPED\n");
        app_usbd_disable();
        break;
    case APP_USBD_EVT_POWER_DETECTED:
        //jsiConsolePrintf("APP_USBD_EVT_POWER_DETECTED\n");
        if (!nrf_drv_usbd_is_enabled())
          app_usbd_enable();
        break;
    case APP_USBD_EVT_POWER_REMOVED:
        //jsiConsolePrintf("APP_USBD_EVT_POWER_REMOVED\n");
        m_usb_connected = false;
        app_usbd_stop();
        break;
    case APP_USBD_EVT_POWER_READY:
        //jsiConsolePrintf("APP_USBD_EVT_POWER_READY\n");
        app_usbd_start();
        m_usb_connected = true;
        break;
    default:
        break;
  }
}

#endif


#define SYSCLK_FREQ 1048576 // 1 << 20
#define RTC_SHIFT 5 // to get 32768 up to SYSCLK_FREQ

// Whether a pin is being used for soft PWM or not
BITFIELD_DECL(jshPinSoftPWM, JSH_PIN_COUNT);
// Whether a pin is negated of not (based on NRF pins)
BITFIELD_DECL(jshNRFPinNegated, JSH_PIN_COUNT);

#define PWM_COUNTERS 3
// Current values used in PWM channel counters
static uint16_t pwmValues[PWM_COUNTERS][4];
// Current values used in main PWM counters
static uint16_t pwmCounters[PWM_COUNTERS];
// Current prescalers used in main PWM counters
static uint8_t pwmClocks[PWM_COUNTERS];

/// For flash - whether it is busy or not...
volatile bool flashIsBusy = false;
volatile bool hadEvent = false; // set if we've had an event we need to deal with
unsigned int ticksSinceStart = 0;

JshPinFunction pinStates[JSH_PIN_COUNT];

#ifdef NRF52_SERIES
/// This is used to handle the case where an analog read happens in an IRQ interrupts one being done outside
volatile bool nrf_analog_read_interrupted = false;
#endif

#if SPI_ENABLED
static const nrf_drv_spi_t spi0 = NRF_DRV_SPI_INSTANCE(0);
bool spi0Initialised = false;
unsigned char *spi0RxPtr;
unsigned char *spi0TxPtr;
size_t spi0Cnt;

// Handler for async SPI transfers
volatile bool spi0Sending = false;
void (*volatile spi0Callback)() = NULL;
void spi0EvtHandler(nrf_drv_spi_evt_t const * p_event
#if NRF_SD_BLE_API_VERSION>=5
                      ,void *                    p_context
#endif
                      ) {
  /* SPI can only send max 255 bytes at once, so we
   * have to use the IRQ to fire off the next send */
  if (spi0Cnt>0) {
    size_t c = spi0Cnt;
    if (c>255) c=255;
    unsigned char *tx = spi0TxPtr;
    unsigned char *rx = spi0RxPtr;
    spi0Cnt -= c;
    if (spi0TxPtr) spi0TxPtr += c;
    if (spi0RxPtr) spi0RxPtr += c;
    uint32_t err_code = nrf_drv_spi_transfer(&spi0, tx, c, rx, rx?c:0);
    if (err_code == NRF_SUCCESS)
      return;
    // if fails, we drop through as if we succeeded
  }
  spi0Sending = false;
  if (spi0Callback) {
    spi0Callback();
    spi0Callback=NULL;
  }
}
#endif

static const nrf_drv_twi_t TWI1 = NRF_DRV_TWI_INSTANCE(1);
#ifdef I2C_SLAVE
static const nrf_drv_twis_t TWIS1 = NRF_DRV_TWIS_INSTANCE(1);
static uint8_t twisRxBuf[32]; // receive buffer for I2C slave data
static uint8_t twisAddr;
#endif
bool twi1Initialised = false;


#ifdef NRF5X_SDK_11
#include <nrf_drv_config.h>
// UART in SDK11 does not support instance numbers
#define nrf_drv_uart_rx(u,b,l) nrf_drv_uart_rx(b,l)
#define nrf_drv_uart_tx(u,b,l) nrf_drv_uart_tx(b,l)
#define nrf_drv_uart_rx_disable(u) nrf_drv_uart_rx_disable()
#define nrf_drv_uart_rx_enable(u) nrf_drv_uart_rx_enable()
#define nrf_drv_uart_tx_abort(u) nrf_drv_uart_tx_abort()
#define nrf_drv_uart_uninit(u) nrf_drv_uart_uninit()
#define nrf_drv_uart_init(u,c,h) nrf_drv_uart_init(c,h)

// different name in SDK11
#define GPIOTE_CH_NUM NUMBER_OF_GPIO_TE

//this macro in SDK11 needs instance id and contains useless pin defaults so just copy generic version from SDK12
#undef NRF_DRV_SPI_DEFAULT_CONFIG
#define NRF_DRV_SPI_DEFAULT_CONFIG                           \
{                                                            \
    .sck_pin      = NRF_DRV_SPI_PIN_NOT_USED,                \
    .mosi_pin     = NRF_DRV_SPI_PIN_NOT_USED,                \
    .miso_pin     = NRF_DRV_SPI_PIN_NOT_USED,                \
    .ss_pin       = NRF_DRV_SPI_PIN_NOT_USED,                \
    .irq_priority = SPI0_CONFIG_IRQ_PRIORITY,         \
    .orc          = 0xFF,                                    \
    .frequency    = NRF_DRV_SPI_FREQ_4M,                     \
    .mode         = NRF_DRV_SPI_MODE_0,                      \
    .bit_order    = NRF_DRV_SPI_BIT_ORDER_MSB_FIRST,         \
}

#else // NRF5X_SDK_11
static const nrf_drv_uart_t UART0 = NRF_DRV_UART_INSTANCE(0);
static const nrf_drv_uart_t UART[] = {
    NRF_DRV_UART_INSTANCE(0),
#if USART_COUNT>1
//#define NRFX_UART1_INST_IDX 1
//#define NRF_UART1                       ((NRF_UART_Type           *) NRF_UARTE1_BASE)
    NRF_DRV_UART_INSTANCE(1)
#endif
};
#endif // NRF5X_SDK_11

typedef struct {
  uint8_t rxBuffer[2]; // 2 char buffer
  bool isSending;
  bool isInitialised;
  uint8_t txBuffer[1];
} PACKED_FLAGS jshUARTState;
static jshUARTState uart[USART_COUNT];

void jshUSARTUnSetup(IOEventFlags device);

#ifdef SPIFLASH_BASE
/* 0 means CS is not enabled. If nonzero CS is enabled
and we're in the middle of reading We'd never be at 0
anyway because we're always expecting to have read something.  */
uint32_t spiFlashLastAddress = 0;
/// Is SPI flash awake?
bool spiFlashAwake = false;
/// Read data while sending 0
static void spiFlashRead(unsigned char *rx, unsigned int len) {
  nrf_gpio_pin_clear((uint32_t)pinInfo[SPIFLASH_PIN_MOSI].pin);
  for (unsigned int i=0;i<len;i++) {
    int result = 0;
    for (int bit=0;bit<8;bit++) {
      nrf_gpio_pin_set((uint32_t)pinInfo[SPIFLASH_PIN_SCK].pin);
      result = (result<<1) | nrf_gpio_pin_read((uint32_t)pinInfo[SPIFLASH_PIN_MISO].pin);
      nrf_gpio_pin_clear((uint32_t)pinInfo[SPIFLASH_PIN_SCK].pin);
    }
    rx[i] = result;
  }
}

static void spiFlashWrite(unsigned char *tx, unsigned int len) {
  for (unsigned int i=0;i<len;i++) {
    int data = tx[i];
    for (int bit=7;bit>=0;bit--) {
      nrf_gpio_pin_write((uint32_t)pinInfo[SPIFLASH_PIN_MOSI].pin, (data>>bit)&1 );
      nrf_gpio_pin_set((uint32_t)pinInfo[SPIFLASH_PIN_SCK].pin);
      nrf_gpio_pin_clear((uint32_t)pinInfo[SPIFLASH_PIN_SCK].pin);
    }
  }
}
static void spiFlashWriteCS(unsigned char *tx, unsigned int len) {
  nrf_gpio_pin_clear((uint32_t)pinInfo[SPIFLASH_PIN_CS].pin);
  spiFlashWrite(tx,len);
  nrf_gpio_pin_set((uint32_t)pinInfo[SPIFLASH_PIN_CS].pin);
}
static unsigned char spiFlashStatus() {
  unsigned char buf = 5;
  nrf_gpio_pin_clear((uint32_t)pinInfo[SPIFLASH_PIN_CS].pin);
  spiFlashWrite(&buf, 1);
  spiFlashRead(&buf, 1);
  nrf_gpio_pin_set((uint32_t)pinInfo[SPIFLASH_PIN_CS].pin);
  return buf;
}
static void spiFlashWakeUp() {
  /*unsigned char buf[4];
  int tries = 10;
  do {
    buf[0] = 0xAB;
    buf[1] = 0x00; // dummy
    buf[2] = 0x00; // dummy
    buf[3] = 0x00; // dummy
    nrf_gpio_pin_clear((uint32_t)pinInfo[SPIFLASH_PIN_CS].pin);
    spiFlashWrite(buf,4);
    spiFlashRead(buf,3);
    nrf_gpio_pin_set((uint32_t)pinInfo[SPIFLASH_PIN_CS].pin);
  } while (buf[0] != 0x15 && buf[1] != 0x15 && buf[2] != 0x15 && tries--);*/
  unsigned char buf[1];
  buf[0] = 0xAB;
  spiFlashWriteCS(buf,1);
}
void spiFlashSleep() {
  if (spiFlashLastAddress) {
    nrf_gpio_pin_set((uint32_t)pinInfo[SPIFLASH_PIN_CS].pin);
    spiFlashLastAddress = 0;
  }
  unsigned char buf[1];
  buf[0] = 0xB9;
  spiFlashWriteCS(buf,1);
}
#endif



const nrf_drv_twi_t *jshGetTWI(IOEventFlags device) {
  if (device == EV_I2C1) return &TWI1;
  return 0;
}

#ifdef I2C_SLAVE
const nrf_drv_twis_t *jshGetTWIS(IOEventFlags device) {
  if (device == EV_I2C1) return &TWIS1;
  return 0;
}
#endif


/// Called when we have had an event that means we should execute JS
void jshHadEvent() {
  hadEvent = true;
}

void TIMER1_IRQHandler(void) {
  nrf_timer_task_trigger(NRF_TIMER1, NRF_TIMER_TASK_CLEAR);
  nrf_timer_event_clear(NRF_TIMER1, NRF_TIMER_EVENT_COMPARE0);
  jshHadEvent();
  jstUtilTimerInterruptHandler();
}

void jsh_sys_evt_handler(uint32_t sys_evt) {
  if (sys_evt == NRF_EVT_FLASH_OPERATION_SUCCESS){
    flashIsBusy = false;
  }
}

/* SysTick interrupt Handler. */
void SysTick_Handler(void)  {
  // TODO: When using USB it seems this isn't called
  /* Handle the delayed Ctrl-C -> interrupt behaviour (see description by EXEC_CTRL_C's definition)  */
  if (execInfo.execute & EXEC_CTRL_C_WAIT)
    execInfo.execute = (execInfo.execute & ~EXEC_CTRL_C_WAIT) | EXEC_INTERRUPTED;
  if (execInfo.execute & EXEC_CTRL_C)
    execInfo.execute = (execInfo.execute & ~EXEC_CTRL_C) | EXEC_CTRL_C_WAIT;

  ticksSinceStart++;
  /* One second after start, call jsinteractive. This is used to swap
   * to USB (if connected), or the Serial port. */
  if (ticksSinceStart == 6) {
    jsiOneSecondAfterStartup();
  }
}

#ifdef NRF52_SERIES
NRF_PWM_Type *nrf_get_pwm(JshPinFunction func) {
  if ((func&JSH_MASK_TYPE) == JSH_TIMER1) return NRF_PWM0;
  else if ((func&JSH_MASK_TYPE) == JSH_TIMER2) return NRF_PWM1;
  else if ((func&JSH_MASK_TYPE) == JSH_TIMER3) return NRF_PWM2;
  return 0;
}
#endif

static NO_INLINE void jshPinSetFunction_int(JshPinFunction func, uint32_t pin) {
#if JSH_PORTV_COUNT>0
  // don't handle virtual ports (eg. pins on an IO Expander)
  if ((pinInfo[pin].port & JSH_PORT_MASK)==JSH_PORTV)
    return;
#endif
  JshPinFunction fType = func&JSH_MASK_TYPE;
  JshPinFunction fInfo = func&JSH_MASK_INFO;
  switch (fType) {
  case JSH_NOTHING: break;
#ifdef NRF52_SERIES
  case JSH_TIMER1:
  case JSH_TIMER2:
  case JSH_TIMER3: {
      NRF_PWM_Type *pwm = nrf_get_pwm(fType);
      pwm->PSEL.OUT[fInfo>>JSH_SHIFT_INFO] = pin;
      // FIXME: Only disable if nothing else is using it!
      if (pin==0xFFFFFFFF) nrf_pwm_disable(pwm);
      break;
    }
#endif
  case JSH_USART1: if (fInfo==JSH_USART_RX) {
                     NRF_UART0->PSELRXD = pin;
                     if (pin==0xFFFFFFFF) nrf_drv_uart_rx_disable(&UART[0]);
                   } else NRF_UART0->PSELTXD = pin;
                   // if both pins are disabled, shut down the UART
                   if (NRF_UART0->PSELRXD==0xFFFFFFFF && NRF_UART0->PSELTXD==0xFFFFFFFF)
                     jshUSARTUnSetup(EV_SERIAL1);
                   break;
#if USART_COUNT>1
  case JSH_USART2: if (fInfo==JSH_USART_RX) {
                     NRF_UARTE1->PSELRXD = pin;
                     if (pin==0xFFFFFFFF) nrf_drv_uart_rx_disable(&UART[1]);
                   } else NRF_UARTE1->PSELTXD = pin;
                   // if both pins are disabled, shut down the UART
                   if (NRF_UARTE1->PSELRXD==0xFFFFFFFF && NRF_UARTE1->PSELTXD==0xFFFFFFFF)
                     jshUSARTUnSetup(EV_SERIAL2);
                   break;
#endif
#if SPI_ENABLED
  case JSH_SPI1: if (fInfo==JSH_SPI_MISO) NRF_SPI0->PSELMISO = pin;
                 else if (fInfo==JSH_SPI_MOSI) NRF_SPI0->PSELMOSI = pin;
                 else NRF_SPI0->PSELSCK = pin;
                 break;
#endif
  case JSH_I2C1: if (fInfo==JSH_I2C_SDA) NRF_TWI1->PSELSDA = pin;
                 else NRF_TWI1->PSELSCL = pin;
                 break;
  default: assert(0);
  }
}

static NO_INLINE void jshPinSetFunction(Pin pin, JshPinFunction func) {
  if (pinStates[pin]==func) return;
  // disconnect existing peripheral (if there was one)
  if (pinStates[pin])
    jshPinSetFunction_int(pinStates[pin], 0xFFFFFFFF);
  // connect new peripheral
  pinStates[pin] = func;
  jshPinSetFunction_int(pinStates[pin], pinInfo[pin].pin);
}

#ifdef BLUETOOTH
APP_TIMER_DEF(m_wakeup_timer_id);

void wakeup_handler() {
  // don't do anything - just waking is enough for us
  jshHadEvent();
}
#endif

void jshResetPeripherals() {
  // Reset all pins to their power-on state (apart from default UART :)
  // Set pin state to input disconnected - saves power
  Pin i;
  BITFIELD_CLEAR(jshNRFPinNegated);
  for (i=0;i<JSH_PIN_COUNT;i++) {
#if JSH_PORTV_COUNT>0
    // don't reset virtual pins
    if ((pinInfo[i].port & JSH_PORT_MASK)==JSH_PORTV)
      continue;
#endif
    if (pinInfo[i].port & JSH_PIN_NEGATED)
      BITFIELD_SET(jshNRFPinNegated, pinInfo[i].pin, true);
#ifdef DEFAULT_CONSOLE_TX_PIN
    if (i==DEFAULT_CONSOLE_TX_PIN) continue;
#endif
#ifdef DEFAULT_CONSOLE_RX_PIN
    if (i==DEFAULT_CONSOLE_RX_PIN) continue;
#endif
    if (!IS_PIN_USED_INTERNALLY(i) && !IS_PIN_A_BUTTON(i)) {
      jshPinSetState(i, JSHPINSTATE_UNDEFINED);
    }
  }
  BITFIELD_CLEAR(jshPinSoftPWM);

#if JSH_PORTV_COUNT>0
  jshVirtualPinInitialise();
#endif
#if SPI_ENABLED
  spi0Sending = false;
  spi0Callback = NULL;
#endif

#ifdef SPIFLASH_BASE
  // set CS to default
#ifdef SPIFLASH_PIN_WP
  jshPinSetValue(SPIFLASH_PIN_WP, 0);
  jshPinSetState(SPIFLASH_PIN_WP, JSHPINSTATE_GPIO_OUT);
#endif
  jshPinSetValue(SPIFLASH_PIN_CS, 1);
  jshPinSetState(SPIFLASH_PIN_CS, JSHPINSTATE_GPIO_OUT);
  jshPinSetValue(SPIFLASH_PIN_MOSI, 1);
  jshPinSetValue(SPIFLASH_PIN_SCK, 1);
  jshPinSetState(SPIFLASH_PIN_MISO, JSHPINSTATE_GPIO_IN_PULLUP);
  jshPinSetState(SPIFLASH_PIN_MOSI, JSHPINSTATE_GPIO_OUT);
  jshPinSetState(SPIFLASH_PIN_SCK, JSHPINSTATE_GPIO_OUT);
#ifdef SPIFLASH_PIN_RST
  jshPinSetValue(SPIFLASH_PIN_RST, 0);
  jshPinSetState(SPIFLASH_PIN_RST, JSHPINSTATE_GPIO_OUT);
  jshDelayMicroseconds(100);
  jshPinSetValue(SPIFLASH_PIN_RST, 1); // reset off
#endif
  spiFlashLastAddress = 0;
  jshDelayMicroseconds(100);
  spiFlashWakeUp();
  spiFlashAwake = true;

  // disable lock bits
  // wait for write enable
  unsigned char buf[2];
  int timeout = 1000;
  while (timeout-- && !(spiFlashStatus()&2)) {
    buf[0] = 6; // write enable
    spiFlashWriteCS(buf,1);
  }
  buf[0] = 1; // write status register
  buf[1] = 0;
  spiFlashWriteCS(buf,2);
#endif
#ifdef NRF52_SERIES
  nrf_analog_read_interrupted = false;
#endif
}

void jshInit() {
  ret_code_t err_code;

  memset(pinStates, 0, sizeof(pinStates));

  jshInitDevices();
  jshResetPeripherals();

#ifdef LED1_PININDEX
  jshPinOutput(LED1_PININDEX, LED1_ONSTATE);
#endif

  nrf_utils_lfclk_config_and_start();

#ifdef DEFAULT_CONSOLE_RX_PIN
  // Only init UART if something is connected and RX is pulled up on boot...
  /* Some devices (nRF52DK) use a very weak connection to the UART.
   * So much so that even turning on the PULLDOWN resistor is enough to
   * pull it down to 0. In these cases use the pulldown for a while,
   * but then turn it off and wait to see if the value rises back up. */
  jshPinSetState(DEFAULT_CONSOLE_RX_PIN, JSHPINSTATE_GPIO_IN_PULLDOWN);
  jshDelayMicroseconds(10);
  jshPinSetState(DEFAULT_CONSOLE_RX_PIN, JSHPINSTATE_GPIO_IN);
  jshDelayMicroseconds(10);

#ifdef MICROBIT
  nrf_gpio_pin_set(MB_LED_ROW1);
  nrf_gpio_pin_set(MB_LED_COL1);
  nrf_gpio_pin_set(MB_LED_COL2);
  nrf_gpio_pin_set(MB_LED_COL3);
  nrf_gpio_pin_set(MB_LED_COL4);
  nrf_gpio_pin_set(MB_LED_COL5);
  /* We must wait ~1 second for the USB interface to initialise
   * or it won't raise the RX pin and we won't think anything
   * is connected. */
  bool waitForUART = !jshPinGetValue(DEFAULT_CONSOLE_RX_PIN);
  for (int i=0;i<10 && !jshPinGetValue(DEFAULT_CONSOLE_RX_PIN);i++) {
    nrf_gpio_pin_write(MB_LED_COL1, i&1);
    nrf_delay_ms(100);
    ticksSinceStart = 0;
  }
#endif

#ifdef MICROBIT2
  if (true) {
#else
  if (jshPinGetValue(DEFAULT_CONSOLE_RX_PIN)) {
#endif
    JshUSARTInfo inf;
    jshUSARTInitInfo(&inf);
    inf.pinRX = DEFAULT_CONSOLE_RX_PIN;
    inf.pinTX = DEFAULT_CONSOLE_TX_PIN;
    inf.baudRate = DEFAULT_CONSOLE_BAUDRATE;
    jshUSARTSetup(EV_SERIAL1, &inf); // Initialize UART for communication with Espruino/terminal.
#ifdef MICROBIT
    /* Even after USB is initialised we must wait ~3 sec since otherwise
     * the OS won't connect to the device and it'll lose what we're
     * trying to send. 3 sec is a long time so only wait if we're sure
     * the UART wasn't powered when we connected. */
    if (waitForUART) {
      for (int i=0;i<30;i++) {
        nrf_gpio_pin_write(MB_LED_COL2, i&1);
        nrf_delay_ms(100);
        ticksSinceStart = 0;
      }
    }
#endif
  } else {
    // If there's no UART, 'disconnect' the IO pin - this saves power when in deep sleep in noisy electrical environments
    jshPinSetState(DEFAULT_CONSOLE_RX_PIN, JSHPINSTATE_UNDEFINED);
  }
#endif

  // Enable and sort out the timer
  nrf_timer_mode_set(NRF_TIMER1, NRF_TIMER_MODE_TIMER);
#ifdef NRF52_SERIES
  nrf_timer_bit_width_set(NRF_TIMER1, NRF_TIMER_BIT_WIDTH_32);
  nrf_timer_frequency_set(NRF_TIMER1, NRF_TIMER_FREQ_1MHz);
  #define NRF_TIMER_FREQ 1000000
  #define NRF_TIMER_MAX 0xFFFFFFFF
#else
  nrf_timer_bit_width_set(NRF_TIMER1, NRF_TIMER_BIT_WIDTH_16);
  nrf_timer_frequency_set(NRF_TIMER1, NRF_TIMER_FREQ_250kHz);
  #define NRF_TIMER_FREQ 250000 // only 16 bit, so just run slower
  #define NRF_TIMER_MAX 0xFFFF
  // TODO: we could dynamically change the frequency...
#endif

  // Irq setup
  NVIC_SetPriority(TIMER1_IRQn, 3); // low - don't mess with BLE :)
  NVIC_ClearPendingIRQ(TIMER1_IRQn);
  NVIC_EnableIRQ(TIMER1_IRQn);
  nrf_timer_int_enable(NRF_TIMER1, NRF_TIMER_INT_COMPARE0_MASK );

  // Pin change
  nrf_drv_gpiote_init();
#ifdef BLUETOOTH
#if NRF_SD_BLE_API_VERSION<5
  APP_TIMER_INIT(APP_TIMER_PRESCALER, APP_TIMER_OP_QUEUE_SIZE, false);
#else
  err_code = app_timer_init();
  APP_ERROR_CHECK(err_code);
#endif
#ifdef NRF_USB
  uint32_t ret;

  static const app_usbd_config_t usbd_config = {
      .ev_state_proc = usbd_user_ev_handler
  };

  app_usbd_serial_num_generate();

  ret = nrf_drv_clock_init();
  APP_ERROR_CHECK(ret);
  ret = app_usbd_init(&usbd_config);
  APP_ERROR_CHECK(ret);
  app_usbd_class_inst_t const * class_cdc_acm = app_usbd_cdc_acm_class_inst_get(&m_app_cdc_acm);
  ret = app_usbd_class_append(class_cdc_acm);
  APP_ERROR_CHECK(ret);
#endif

  jsble_init();

  err_code = app_timer_create(&m_wakeup_timer_id,
                      APP_TIMER_MODE_SINGLE_SHOT,
                      wakeup_handler);
  if (err_code) jsiConsolePrintf("app_timer_create error %d\n", err_code);
#else
  // because the code in bluetooth.c will call jsh_sys_evt_handler for us
  // if we were using bluetooth
  softdevice_sys_evt_handler_set(jsh_sys_evt_handler);
#endif

  // Enable PPI driver
  err_code = nrf_drv_ppi_init();
  APP_ERROR_CHECK(err_code);
#ifdef NRF52_SERIES
  // Turn on SYSTICK - used for handling Ctrl-C behaviour
  SysTick_Config(0xFFFFFF);
#endif

#ifndef SAVE_ON_FLASH
  // Get a random seed to put into rand's random number generator
  srand(jshGetRandomNumber());
#endif

#ifdef NRF_USB
  if (USBD_POWER_DETECTION) {
    //jsiConsolePrintf("app_usbd_power_events_enable\n");
    ret = app_usbd_power_events_enable();
    APP_ERROR_CHECK(ret);
  } else {
    //jsiConsolePrintf("No USB power detection enabled\nStarting USB now\n");
    app_usbd_enable();
    app_usbd_start();
  }
#endif



#ifdef LED1_PININDEX
  jshPinOutput(LED1_PININDEX, !LED1_ONSTATE);
#endif
}

// When 'reset' is called - we try and put peripherals back to their power-on state
void jshReset() {
  jshResetDevices();
  jshResetPeripherals();
}

void jshKill() {
#ifdef SPIFLASH_BASE
  if (spiFlashLastAddress) {
    nrf_gpio_pin_set((uint32_t)pinInfo[SPIFLASH_PIN_CS].pin);
    spiFlashLastAddress = 0;
  }
#endif
#ifdef I2C_SLAVE
  if (nrf_drv_twis_is_enabled(TWIS1_INSTANCE_INDEX)) {
    nrf_drv_twis_disable(&TWIS1);
    nrf_drv_twis_uninit(&TWIS1);
  }
#endif
}

// stuff to do on idle
void jshIdle() {
#if defined(NRF_USB)
  while (app_usbd_event_queue_process()); /* Nothing to do */
#endif
}

void jshBusyIdle() {
  // When busy waiting for USB data to send we still have to poll USB :(
#if defined(NRF_USB)
  while (app_usbd_event_queue_process()); /* Nothing to do */
#endif
}

/// Get this IC's serial number. Passed max # of chars and a pointer to write to. Returns # of chars
int jshGetSerialNumber(unsigned char *data, int maxChars) {
    memcpy(data, (void*)NRF_FICR->DEVICEID, sizeof(NRF_FICR->DEVICEID));
    return sizeof(NRF_FICR->DEVICEID);
}

// is the serial device connected?
bool jshIsUSBSERIALConnected() {
#ifdef NRF_USB
  return m_usb_open;
#else
  return false;
#endif
}

/// Hack because we *really* don't want to mess with RTC0 :)
volatile JsSysTime baseSystemTime = 0;
volatile uint32_t lastSystemTime = 0;

/// Get the system time (in ticks)
JsSysTime jshGetSystemTime() {
  // Detect RTC overflows
  uint32_t systemTime = NRF_RTC0->COUNTER;
  if ((lastSystemTime & 0x800000) && !(systemTime & 0x800000))
    baseSystemTime += (0x1000000 << RTC_SHIFT); // it's a 24 bit counter
  lastSystemTime = systemTime;
  // Use RTC0 (also used by BLE stack) - as app_timer starts/stops RTC1
  return baseSystemTime + (JsSysTime)(systemTime << RTC_SHIFT);
}

/// Set the system time (in ticks) - this should only be called rarely as it could mess up things like jsinteractive's timers!
void jshSetSystemTime(JsSysTime time) {
  // Set baseSystemTime to 0 so 'jshGetSystemTime' isn't affected
  baseSystemTime = 0;
  // If the RTC has changed (eg softdevice reboot) ensure
  // we don't end up incrementing baseSystemTime and then
  // getting an invalid time when we call jshGetSystemTime (fixes #1933)
  lastSystemTime = 0;
  // now set baseSystemTime based on the value from jshGetSystemTime()
  baseSystemTime = time - jshGetSystemTime();
}

/// Convert a time in Milliseconds to one in ticks.
JsSysTime jshGetTimeFromMilliseconds(JsVarFloat ms) {
  return (JsSysTime) ((ms * SYSCLK_FREQ) / 1000);
}

/// Convert ticks to a time in Milliseconds.
JsVarFloat jshGetMillisecondsFromTime(JsSysTime time) {
  return (time * 1000.0) / SYSCLK_FREQ;
}

void jshInterruptOff() {
#if defined(BLUETOOTH) && defined(NRF52_SERIES)
  // disable non-softdevice IRQs. This only seems available on Cortex M3 (not the nRF51's M0)
  __set_BASEPRI(4<<5); // Disabling interrupts completely is not reasonable when using one of the SoftDevices.
#else
  __disable_irq();
#endif
}

void jshInterruptOn() {
#if defined(BLUETOOTH) && defined(NRF52_SERIES)
  __set_BASEPRI(0);
#else
  __enable_irq();
#endif
}


/// Are we currently in an interrupt?
bool jshIsInInterrupt() {
  return (SCB->ICSR & SCB_ICSR_VECTACTIVE_Msk) != 0;
}

void jshDelayMicroseconds(int microsec) {
  if (microsec <= 0) {
    return;
  }
  nrf_delay_us((uint32_t)microsec);
}

void jshPinSetValue(Pin pin, bool value) {
  assert(jshIsPinValid(pin));
  if (pinInfo[pin].port & JSH_PIN_NEGATED) value=!value;
#if JSH_PORTV_COUNT>0
  // handle virtual ports (eg. pins on an IO Expander)
  if ((pinInfo[pin].port & JSH_PORT_MASK)==JSH_PORTV)
    return jshVirtualPinSetValue(pin, value);
#endif
  nrf_gpio_pin_write((uint32_t)pinInfo[pin].pin, value);
}

bool jshPinGetValue(Pin pin) {
  assert(jshIsPinValid(pin));
  bool value;
#if JSH_PORTV_COUNT>0
  // handle virtual ports (eg. pins on an IO Expander)
  if ((pinInfo[pin].port & JSH_PORT_MASK)==JSH_PORTV)
    value = jshVirtualPinGetValue(pin);
  else
#endif
  value = nrf_gpio_pin_read((uint32_t)pinInfo[pin].pin);
  if (pinInfo[pin].port & JSH_PIN_NEGATED) value=!value;
  return value;
}

// Set the pin state
void jshPinSetState(Pin pin, JshPinState state) {
  assert(jshIsPinValid(pin));
  // If this was set to be some kind of AF (USART, etc), reset it.
  jshPinSetFunction(pin, JSH_NOTHING);
  /* Make sure we kill software PWM if we set the pin state
   * after we've started it */
  if (BITFIELD_GET(jshPinSoftPWM, pin)) {
    BITFIELD_SET(jshPinSoftPWM, pin, 0);
    jstPinPWM(0,0,pin);
  }
  if (pinInfo[pin].port & JSH_PIN_NEGATED) {
    if (state==JSHPINSTATE_GPIO_IN_PULLUP) state=JSHPINSTATE_GPIO_IN_PULLDOWN;
    else if (state==JSHPINSTATE_GPIO_IN_PULLDOWN) state=JSHPINSTATE_GPIO_IN_PULLUP;
  }
#if JSH_PORTV_COUNT>0
  // handle virtual ports (eg. pins on an IO Expander)
  if ((pinInfo[pin].port & JSH_PORT_MASK)==JSH_PORTV)
    return jshVirtualPinSetState(pin, state);
#endif

  uint32_t ipin = (uint32_t)pinInfo[pin].pin;
#if NRF_SD_BLE_API_VERSION>5
  NRF_GPIO_Type *reg = nrf_gpio_pin_port_decode(&ipin);
#else
  NRF_GPIO_Type *reg = NRF_GPIO;
#endif
  switch (state) {
    case JSHPINSTATE_UNDEFINED :
    case JSHPINSTATE_ADC_IN :
      reg->PIN_CNF[ipin] = (GPIO_PIN_CNF_SENSE_Disabled << GPIO_PIN_CNF_SENSE_Pos)
                              | (GPIO_PIN_CNF_DRIVE_S0S1 << GPIO_PIN_CNF_DRIVE_Pos)
                              | (GPIO_PIN_CNF_PULL_Disabled << GPIO_PIN_CNF_PULL_Pos)
                              | (GPIO_PIN_CNF_INPUT_Disconnect << GPIO_PIN_CNF_INPUT_Pos)
                              | (GPIO_PIN_CNF_DIR_Input << GPIO_PIN_CNF_DIR_Pos);
      break;
    case JSHPINSTATE_AF_OUT :
    case JSHPINSTATE_GPIO_OUT :
    case JSHPINSTATE_USART_OUT :
      reg->PIN_CNF[ipin] = (GPIO_PIN_CNF_SENSE_Disabled << GPIO_PIN_CNF_SENSE_Pos)
                              | (GPIO_PIN_CNF_DRIVE_H0H1 << GPIO_PIN_CNF_DRIVE_Pos)
                              | (GPIO_PIN_CNF_PULL_Disabled << GPIO_PIN_CNF_PULL_Pos)
                              | (GPIO_PIN_CNF_INPUT_Disconnect << GPIO_PIN_CNF_INPUT_Pos)
                              | (GPIO_PIN_CNF_DIR_Output << GPIO_PIN_CNF_DIR_Pos);
      break;
    case JSHPINSTATE_AF_OUT_OPENDRAIN :
    case JSHPINSTATE_GPIO_OUT_OPENDRAIN :
      reg->PIN_CNF[ipin] = (GPIO_PIN_CNF_SENSE_Disabled << GPIO_PIN_CNF_SENSE_Pos)
                              | (GPIO_PIN_CNF_DRIVE_H0D1 << GPIO_PIN_CNF_DRIVE_Pos)
                              | (GPIO_PIN_CNF_PULL_Disabled << GPIO_PIN_CNF_PULL_Pos)
                              | (GPIO_PIN_CNF_INPUT_Connect << GPIO_PIN_CNF_INPUT_Pos)
                              | (GPIO_PIN_CNF_DIR_Output << GPIO_PIN_CNF_DIR_Pos);
      break;
    case JSHPINSTATE_I2C :
    case JSHPINSTATE_GPIO_OUT_OPENDRAIN_PULLUP:
      reg->PIN_CNF[ipin] = (GPIO_PIN_CNF_SENSE_Disabled << GPIO_PIN_CNF_SENSE_Pos)
                              | (GPIO_PIN_CNF_DRIVE_H0D1 << GPIO_PIN_CNF_DRIVE_Pos)
                              | (GPIO_PIN_CNF_PULL_Pullup << GPIO_PIN_CNF_PULL_Pos)
                              | (GPIO_PIN_CNF_INPUT_Connect << GPIO_PIN_CNF_INPUT_Pos)
                              | (GPIO_PIN_CNF_DIR_Output << GPIO_PIN_CNF_DIR_Pos);
      break;
    case JSHPINSTATE_GPIO_IN :
    case JSHPINSTATE_USART_IN :
      reg->PIN_CNF[ipin] = (GPIO_PIN_CNF_SENSE_Disabled << GPIO_PIN_CNF_SENSE_Pos)
                              | (GPIO_PIN_CNF_DRIVE_S0S1 << GPIO_PIN_CNF_DRIVE_Pos)
                              | (GPIO_PIN_CNF_PULL_Disabled << GPIO_PIN_CNF_PULL_Pos)
                              | (GPIO_PIN_CNF_INPUT_Connect << GPIO_PIN_CNF_INPUT_Pos)
                              | (GPIO_PIN_CNF_DIR_Input << GPIO_PIN_CNF_DIR_Pos);
      break;
    case JSHPINSTATE_GPIO_IN_PULLUP :
      reg->PIN_CNF[ipin] = (GPIO_PIN_CNF_SENSE_Disabled << GPIO_PIN_CNF_SENSE_Pos)
                                    | (GPIO_PIN_CNF_DRIVE_S0S1 << GPIO_PIN_CNF_DRIVE_Pos)
                                    | (GPIO_PIN_CNF_PULL_Pullup << GPIO_PIN_CNF_PULL_Pos)
                                    | (GPIO_PIN_CNF_INPUT_Connect << GPIO_PIN_CNF_INPUT_Pos)
                                    | (GPIO_PIN_CNF_DIR_Input << GPIO_PIN_CNF_DIR_Pos);
      break;
    case JSHPINSTATE_GPIO_IN_PULLDOWN :
      reg->PIN_CNF[ipin] = (GPIO_PIN_CNF_SENSE_Disabled << GPIO_PIN_CNF_SENSE_Pos)
                                    | (GPIO_PIN_CNF_DRIVE_S0S1 << GPIO_PIN_CNF_DRIVE_Pos)
                                    | (GPIO_PIN_CNF_PULL_Pulldown << GPIO_PIN_CNF_PULL_Pos)
                                    | (GPIO_PIN_CNF_INPUT_Connect << GPIO_PIN_CNF_INPUT_Pos)
                                    | (GPIO_PIN_CNF_DIR_Input << GPIO_PIN_CNF_DIR_Pos);
      break;
    default : jsiConsolePrintf("Unimplemented pin state %d\n", state);
      break;
  }
}

/** Get the pin state (only accurate for simple IO - won't return JSHPINSTATE_USART_OUT for instance).
 * Note that you should use JSHPINSTATE_MASK as other flags may have been added */
JshPinState jshPinGetState(Pin pin) {
  assert(jshIsPinValid(pin));
#if JSH_PORTV_COUNT>0
  // handle virtual ports (eg. pins on an IO Expander)
  if ((pinInfo[pin].port & JSH_PORT_MASK)==JSH_PORTV)
    return jshVirtualPinGetState(pin);
#endif
  uint32_t ipin = (uint32_t)pinInfo[pin].pin;
#if NRF_SD_BLE_API_VERSION>5
  NRF_GPIO_Type *reg = nrf_gpio_pin_port_decode(&ipin);
#else
  NRF_GPIO_Type *reg = NRF_GPIO;
#endif
  uint32_t p = reg->PIN_CNF[ipin];
  bool negated = pinInfo[pin].port & JSH_PIN_NEGATED;
  if ((p&GPIO_PIN_CNF_DIR_Msk)==(GPIO_PIN_CNF_DIR_Output<<GPIO_PIN_CNF_DIR_Pos)) {
    uint32_t pinDrive = (p&GPIO_PIN_CNF_DRIVE_Msk)>>GPIO_PIN_CNF_DRIVE_Pos;
    uint32_t pinPull = (p&GPIO_PIN_CNF_PULL_Msk)>>GPIO_PIN_CNF_PULL_Pos;
    // Output
    bool pinIsHigh = reg->OUT & (1<<ipin);
    if (negated) pinIsHigh = !pinIsHigh;
    JshPinState hi = pinIsHigh ? JSHPINSTATE_PIN_IS_ON : 0;

    if (pinDrive==GPIO_PIN_CNF_DRIVE_S0D1 || pinDrive==GPIO_PIN_CNF_DRIVE_H0D1) {
      if (pinPull==GPIO_PIN_CNF_PULL_Pullup)
        return JSHPINSTATE_GPIO_OUT_OPENDRAIN_PULLUP|hi;
      else {
        if (pinStates[pin])
          return JSHPINSTATE_AF_OUT_OPENDRAIN|hi;
        else
          return JSHPINSTATE_GPIO_OUT_OPENDRAIN|hi;
      }
    } else {
      if (pinStates[pin])
        return JSHPINSTATE_AF_OUT|hi;
      else
        return JSHPINSTATE_GPIO_OUT|hi;
    }
  } else {
    bool pinConnected = ((p&GPIO_PIN_CNF_INPUT_Msk)>>GPIO_PIN_CNF_INPUT_Pos) == GPIO_PIN_CNF_INPUT_Connect;
    // Input
    if ((p&GPIO_PIN_CNF_PULL_Msk)==(GPIO_PIN_CNF_PULL_Pullup<<GPIO_PIN_CNF_PULL_Pos)) {
      return negated ? JSHPINSTATE_GPIO_IN_PULLDOWN : JSHPINSTATE_GPIO_IN_PULLUP;
    } else if ((p&GPIO_PIN_CNF_PULL_Msk)==(GPIO_PIN_CNF_PULL_Pulldown<<GPIO_PIN_CNF_PULL_Pos)) {
      return negated ? JSHPINSTATE_GPIO_IN_PULLUP : JSHPINSTATE_GPIO_IN_PULLDOWN;
    } else {
      return pinConnected ? JSHPINSTATE_GPIO_IN : JSHPINSTATE_ADC_IN;
    }
  }
}

#ifdef NRF52_SERIES
nrf_saadc_value_t nrf_analog_read() {

  nrf_saadc_value_t result;
  nrf_saadc_buffer_init(&result,1);

  nrf_saadc_task_trigger(NRF_SAADC_TASK_START);

  WAIT_UNTIL(nrf_analog_read_interrupted||nrf_saadc_event_check(NRF_SAADC_EVENT_STARTED),"ADC_START");
  nrf_saadc_event_clear(NRF_SAADC_EVENT_STARTED);
  if (nrf_analog_read_interrupted) return -16384;

  nrf_saadc_task_trigger(NRF_SAADC_TASK_SAMPLE);


  WAIT_UNTIL(nrf_analog_read_interrupted||nrf_saadc_event_check(NRF_SAADC_EVENT_END),"ADC_END");
  nrf_saadc_event_clear(NRF_SAADC_EVENT_END);
  if (nrf_analog_read_interrupted) return -16384;

  nrf_saadc_task_trigger(NRF_SAADC_TASK_STOP);
  WAIT_UNTIL(nrf_analog_read_interrupted||nrf_saadc_event_check(NRF_SAADC_EVENT_STOPPED),"ADC_STOP");
  nrf_saadc_event_clear(NRF_SAADC_EVENT_STOPPED);
  if (nrf_analog_read_interrupted) return -16384;

  return result;
}

bool nrf_analog_read_start() {
  // Were we already doing a read? We might have jumped in via IRQ and
  // interrupted an existing reading...
  if (nrf_saadc_enable_check()) {
    // if so, cancel old reading
    nrf_saadc_task_trigger(NRF_SAADC_TASK_STOP);
    WAIT_UNTIL(nrf_saadc_event_check(NRF_SAADC_EVENT_STOPPED),"ADC_STOP2");
    nrf_saadc_event_clear(NRF_SAADC_EVENT_STOPPED);
    nrf_saadc_event_clear(NRF_SAADC_EVENT_STARTED);
    nrf_saadc_event_clear(NRF_SAADC_EVENT_END);
    nrf_saadc_disable();
    nrf_saadc_channel_input_set(0, NRF_SAADC_INPUT_DISABLED, NRF_SAADC_INPUT_DISABLED); // give us back our pin!
    return true;
  }
  return false;
}

void nrf_analog_read_end(bool adcInUse) {
  if (adcInUse)
    nrf_analog_read_interrupted = true;
  nrf_saadc_disable();
  nrf_saadc_channel_input_set(0, NRF_SAADC_INPUT_DISABLED, NRF_SAADC_INPUT_DISABLED); // give us back our pin!
}
#endif

#ifdef NRF52_SERIES
static void jshPinAnalogSetConfig(nrf_saadc_channel_config_t *config, Pin pin) {
  nrf_saadc_input_t ain = 1 + (pinInfo[pin].analog & JSH_MASK_ANALOG_CH);
  config->acq_time = NRF_SAADC_ACQTIME_3US;
  config->gain = NRF_SAADC_GAIN1_4; // 1/4 of input volts
  config->reference = NRF_SAADC_REFERENCE_VDD4; // VDD/4 as reference.
#ifdef MICROBIT2
  if (pin == MIC_PIN) {
    config->gain = NRF_SAADC_GAIN4; // the mic needs highest gain
    config->reference = NRF_SAADC_REFERENCE_INTERNAL; // 0.6v reference.
  }
#endif
  config->mode = NRF_SAADC_MODE_SINGLE_ENDED;
  config->pin_p = ain;
  config->pin_n = ain;

  config->resistor_p = NRF_SAADC_RESISTOR_DISABLED;
  config->resistor_n = NRF_SAADC_RESISTOR_DISABLED;
}
#endif

// Returns an analog value between 0 and 1
JsVarFloat jshPinAnalog(Pin pin) {
#if JSH_PORTV_COUNT>0
  // handle virtual ports (eg. pins on an IO Expander)
  if ((pinInfo[pin].port & JSH_PORT_MASK)==JSH_PORTV)
    return jshVirtualPinGetAnalogValue(pin);
#endif
  if (pinInfo[pin].analog == JSH_ANALOG_NONE) return NAN;
  if (!jshGetPinStateIsManual(pin))
    jshPinSetState(pin, JSHPINSTATE_ADC_IN);
#ifdef NRF52_SERIES
  int channel = pinInfo[pin].analog & JSH_MASK_ANALOG_CH;
  assert(NRF_SAADC_INPUT_AIN0 == 1);
  assert(NRF_SAADC_INPUT_AIN1 == 2);
  assert(NRF_SAADC_INPUT_AIN2 == 3);

  nrf_saadc_channel_config_t config;
  jshPinAnalogSetConfig(&config, pin);

  bool adcInUse = nrf_analog_read_start();

  // make reading
  JsVarFloat f;
  do {
    nrf_analog_read_interrupted = false;
    nrf_saadc_enable();
    nrf_saadc_resolution_set(NRF_SAADC_RESOLUTION_14BIT);
    nrf_saadc_channel_init(0, &config);

    f = nrf_analog_read() / 16384.0;
  } while (nrf_analog_read_interrupted);

  nrf_analog_read_end(adcInUse);

  return f;
#else
  const nrf_adc_config_t nrf_adc_config =  {
      NRF_ADC_CONFIG_RES_10BIT,
      NRF_ADC_CONFIG_SCALING_INPUT_FULL_SCALE,
      NRF_ADC_CONFIG_REF_VBG }; // internal reference
  nrf_adc_configure( (nrf_adc_config_t *)&nrf_adc_config);
  // sanity checks for nrf_adc_convert_single...
  assert(ADC_CONFIG_PSEL_AnalogInput0 == 1);
  assert(ADC_CONFIG_PSEL_AnalogInput1 == 2);
  assert(ADC_CONFIG_PSEL_AnalogInput2 == 4);
  // make reading
  return nrf_adc_convert_single(1 << (pinInfo[pin].analog & JSH_MASK_ANALOG_CH)) / 1024.0;
#endif
}

/// Returns a quickly-read analog value in the range 0-65535
int jshPinAnalogFast(Pin pin) {
  if (pinInfo[pin].analog == JSH_ANALOG_NONE) return 0;

#ifdef NRF52_SERIES
  // sanity checks for channel
  assert(NRF_SAADC_INPUT_AIN0 == 1);
  assert(NRF_SAADC_INPUT_AIN1 == 2);
  assert(NRF_SAADC_INPUT_AIN2 == 3);

  nrf_saadc_channel_config_t config;
  jshPinAnalogSetConfig(&config, pin);
  bool adcInUse = nrf_analog_read_start();

  // make reading
  nrf_saadc_value_t f;
  do {
    nrf_analog_read_interrupted = false;
    nrf_saadc_enable();
    nrf_saadc_resolution_set(NRF_SAADC_RESOLUTION_8BIT);
    nrf_saadc_channel_init(0, &config);

    f = nrf_analog_read();
  } while (nrf_analog_read_interrupted);

  nrf_analog_read_end(adcInUse);
  return f << 8;
#else
  const nrf_adc_config_t nrf_adc_config =  {
        NRF_ADC_CONFIG_RES_8BIT, // 8 bit for speed (hopefully!)
        NRF_ADC_CONFIG_SCALING_INPUT_FULL_SCALE,
        NRF_ADC_CONFIG_REF_VBG }; // internal reference
  nrf_adc_configure( (nrf_adc_config_t *)&nrf_adc_config);
  // sanity checks for nrf_adc_convert_single...
  assert(ADC_CONFIG_PSEL_AnalogInput0 == 1);
  assert(ADC_CONFIG_PSEL_AnalogInput1 == 2);
  assert(ADC_CONFIG_PSEL_AnalogInput2 == 4);
  // make reading
  return nrf_adc_convert_single(1 << (pinInfo[pin].analog & JSH_MASK_ANALOG_CH)) << 8;
#endif
}

JshPinFunction jshGetFreeTimer(uint8_t clk, uint16_t counter) {
  int timer, channel, pin;
  for (timer=0;timer<PWM_COUNTERS;timer++) {
    bool timerUsed = false;
    JshPinFunction timerFunc = JSH_TIMER1 + (JSH_TIMER2-JSH_TIMER1)*timer;
    /* If the frequency of this timer doesn't match *and* it is in use, mark as used. */
    if (pwmCounters[timer]!=counter || pwmClocks[timer]!=clk) {
      for (pin=0;pin<JSH_PIN_COUNT;pin++)
        if ((pinStates[pin]&JSH_MASK_TYPE) == timerFunc)
          timerUsed = true;
    }
    if (!timerUsed) {
      // now check each channel
      for (channel=0;channel<4;channel++) {
        JshPinFunction func = timerFunc | (JSH_TIMER_CH1 + (JSH_TIMER_CH2-JSH_TIMER_CH1)*channel);
        bool timerUsed = false;
        for (pin=0;pin<JSH_PIN_COUNT;pin++)
          if ((pinStates[pin]&(JSH_MASK_TYPE|JSH_MASK_TIMER_CH)) == func)
            timerUsed = true;
        if (!timerUsed)
          return func;
      }
    }
  }
  return JSH_NOTHING;
}

JshPinFunction jshPinAnalogOutput(Pin pin, JsVarFloat value, JsVarFloat freq, JshAnalogOutputFlags flags) {
  if (value>1) value=1;
  if (value<0) value=0;
  bool alreadyConfigured = false;
#ifdef NRF52_SERIES
  // Try and use existing pin function
  JshPinFunction func = pinStates[pin];
  // Work out what speed we need this timer to be
  int counter = (int)(16000000.0 / (freq>0 ? freq : 1000));
  nrf_pwm_clk_t clk;
  if (counter<32768) {
    clk = NRF_PWM_CLK_16MHz;
    if (counter<1) counter=1;
  } else if (counter < (32768<<1)) {
    clk = NRF_PWM_CLK_8MHz;
    counter >>= 1;
  } else if (counter < (32768<<2)) {
    clk = NRF_PWM_CLK_4MHz;
    counter >>= 2;
  } else if (counter < (32768<<3)) {
    clk = NRF_PWM_CLK_2MHz;
    counter >>= 3;
  } else if (counter < (32768<<4)) {
    clk = NRF_PWM_CLK_1MHz;
    counter >>= 4;
  } else if (counter < (32768<<5)) {
    clk = NRF_PWM_CLK_500kHz;
    counter >>= 5;
  } else if (counter < (32768<<6)) {
    clk = NRF_PWM_CLK_250kHz;
    counter >>= 6;
  } else {
    clk = NRF_PWM_CLK_125kHz;
    counter >>= 7;
  }

  // If we don't have a timer allocated, try and find one
  if (JSH_PINFUNCTION_IS_TIMER(func)) {
    alreadyConfigured = true;
  } else {
#if JSH_PORTV_COUNT>0
    // don't handle virtual ports (eg. pins on an IO Expander)
    if ((pinInfo[pin].port & JSH_PORT_MASK)==JSH_PORTV)
      func = 0;
    else
#endif
    if (counter<=32767)
      func = jshGetFreeTimer((uint8_t)clk, counter);
    /* if counter>32767 then it's because the period
     * was too long for the hardware timer to manage. So don't even
     * try to allocate something.
     */
  }
  /* we set the bit field here so that if the user changes the pin state
   * later on, we can get rid of the IRQs */
  if ((flags & JSAOF_FORCE_SOFTWARE) ||
      ((flags & JSAOF_ALLOW_SOFTWARE) && !func)) {
#endif
    if (!jshGetPinStateIsManual(pin)) {
      BITFIELD_SET(jshPinSoftPWM, pin, 0);
      jshPinSetState(pin, JSHPINSTATE_GPIO_OUT);
    }
    BITFIELD_SET(jshPinSoftPWM, pin, 1);
    if (freq<=0) freq=50;
    jstPinPWM(freq, value, pin);
    return JSH_NOTHING;
#ifdef NRF52_SERIES
  }

  if (!func) {
    jsExceptionHere(JSET_ERROR, "No free Hardware PWMs. Try not specifying a frequency, or using analogWrite(pin, val, {soft:true}) for Software PWM\n");
    return 0;
  }

  /* if negated... No need to invert when doing SW PWM
  as the SW output is already negating it! */
  if (pinInfo[pin].port & JSH_PIN_NEGATED)
    value = 1-value;

  NRF_PWM_Type *pwm = nrf_get_pwm(func);
  int timer = ((func&JSH_MASK_TYPE)-JSH_TIMER1) >> JSH_SHIFT_TYPE;
  int channel = (func&JSH_MASK_INFO) >> JSH_SHIFT_INFO;
  if (!pwm) { assert(0); return 0; };

  if (!alreadyConfigured) {
    jshPinSetState(pin, JSHPINSTATE_GPIO_OUT);
    jshPinSetFunction(pin, func);
    nrf_pwm_enable(pwm);
  }

  if (alreadyConfigured) {
    /* If timer is configured but frequency is different,
    reconfigure it */
    if (counter != pwmCounters[timer] ||
        clk != pwmClocks[timer])
      alreadyConfigured = false;
  }

  pwmCounters[timer] = counter;
  pwmClocks[timer] = (uint8_t)clk;
  pwmValues[timer][channel] = counter - (uint16_t)(value*counter);

  if (!alreadyConfigured) {
    nrf_pwm_configure(pwm,
        clk, NRF_PWM_MODE_UP, counter /* top value - 15 bits, not 16! */);
    nrf_pwm_decoder_set(pwm,
        NRF_PWM_LOAD_INDIVIDUAL, // allow all 4 channels to be used
        NRF_PWM_STEP_TRIGGERED); // Only step on NEXTSTEP task
    nrf_pwm_loop_set(pwm, PWM_LOOP_CNT_Disabled);
    nrf_pwm_seq_ptr_set(      pwm, 0, &pwmValues[timer][0]);
    nrf_pwm_seq_cnt_set(      pwm, 0, 4);
    nrf_pwm_seq_refresh_set(  pwm, 0, 0);
    nrf_pwm_seq_end_delay_set(pwm, 0, 0);
  }
  nrf_pwm_task_trigger(pwm, NRF_PWM_TASK_SEQSTART0);
  return func;
#endif
} // if freq<=0, the default is used

/// Given a pin function, set that pin to the 16 bit value (used mainly for DACs and PWM)
void jshSetOutputValue(JshPinFunction func, int value) {
#ifdef NRF52_SERIES
  if (!JSH_PINFUNCTION_IS_TIMER(func))
    return;

  NRF_PWM_Type *pwm = nrf_get_pwm(func);
  int timer = ((func&JSH_MASK_TYPE)-JSH_TIMER1) >> JSH_SHIFT_TYPE;
  int channel = (func&JSH_MASK_INFO) >> JSH_SHIFT_INFO;
  uint32_t counter = pwmCounters[timer];
  pwmValues[timer][channel] = counter - (uint16_t)((uint32_t)value*counter >> 16);
  nrf_pwm_loop_set(pwm, PWM_LOOP_CNT_Disabled);
  nrf_pwm_seq_ptr_set(      pwm, 0, &pwmValues[timer][0]);
  nrf_pwm_seq_cnt_set(      pwm, 0, 4);
  nrf_pwm_seq_refresh_set(  pwm, 0, 0);
  nrf_pwm_seq_end_delay_set(pwm, 0, 0);
  nrf_pwm_task_trigger(pwm, NRF_PWM_TASK_SEQSTART0);
#endif
}

void jshPinPulse(Pin pin, bool pulsePolarity, JsVarFloat pulseTime) {
  // ---- USE TIMER FOR PULSE
  if (!jshIsPinValid(pin)) {
       jsExceptionHere(JSET_ERROR, "Invalid pin!");
       return;
  }
  if (pulseTime<=0) {
    // just wait for everything to complete
    jstUtilTimerWaitEmpty();
    return;
  } else {
    // find out if we already had a timer scheduled
    UtilTimerTask task;
    if (!jstGetLastPinTimerTask(pin, &task)) {
      // no timer - just start the pulse now!
      jshPinOutput(pin, pulsePolarity);
      task.time = jshGetSystemTime();
    }
    // Now set the end of the pulse to happen on a timer
    jstPinOutputAtTime(task.time + jshGetTimeFromMilliseconds(pulseTime), &pin, 1, !pulsePolarity);
  }
}


static IOEventFlags jshGetEventFlagsForWatchedPin(nrf_drv_gpiote_pin_t pin) {
  uint32_t addr = nrf_drv_gpiote_in_event_addr_get(pin);
  // sigh. all because the right stuff isn't exported. All we wanted was channel_port_get
  int i;
  for (i=0;i<GPIOTE_CH_NUM;i++)
    if (addr == nrf_gpiote_event_addr_get((nrf_gpiote_events_t)((uint32_t)NRF_GPIOTE_EVENTS_IN_0+(sizeof(uint32_t)*i))))
      return EV_EXTI0+i;
  return EV_NONE;
}

bool lastHandledPinState; ///< bit of a hack, this... Ideally get rid of WatchedPinState completely and add to jshPushIOWatchEvent
static void jsvPinWatchHandler(nrf_drv_gpiote_pin_t pin, nrf_gpiote_polarity_t action) {
  lastHandledPinState = (bool)nrf_gpio_pin_read(pin);
  if (BITFIELD_GET(jshNRFPinNegated, pin))
    lastHandledPinState = !lastHandledPinState;
  IOEventFlags evt = jshGetEventFlagsForWatchedPin(pin);
  jshPushIOWatchEvent(evt);
  jshHadEvent();
}


///< Can the given pin be watched? it may not be possible because of conflicts
bool jshCanWatch(Pin pin) {
  return true;
}

IOEventFlags jshPinWatch(Pin pin, bool shouldWatch) {
  if (!jshIsPinValid(pin)) return EV_NONE;
#if JSH_PORTV_COUNT>0
  // handle virtual ports (eg. pins on an IO Expander)
  if ((pinInfo[pin].port & JSH_PORT_MASK)==JSH_PORTV)
    return EV_NONE;
#endif
  uint32_t p = (uint32_t)pinInfo[pin].pin;
  if (shouldWatch) {
    nrf_drv_gpiote_in_config_t cls_1_config = GPIOTE_CONFIG_IN_SENSE_TOGGLE(true); // FIXME: Maybe we want low accuracy? Potentially this draws more power in sleep modes?
    cls_1_config.is_watcher = true; // stop this resetting the input state
    nrf_drv_gpiote_in_init(p, &cls_1_config, jsvPinWatchHandler);
    nrf_drv_gpiote_in_event_enable(p, true);
    return jshGetEventFlagsForWatchedPin(p);
  } else {
    nrf_drv_gpiote_in_event_disable(p);
    return EV_NONE;
  }
} // start watching pin - return the EXTI associated with it

/// Given a Pin, return the current pin function associated with it
JshPinFunction jshGetCurrentPinFunction(Pin pin) {
  if (!jshIsPinValid(pin)) return JSH_NOTHING;
  return pinStates[pin];
}

/// Enable watchdog with a timeout in seconds
void jshEnableWatchDog(JsVarFloat timeout) {
  NRF_WDT->CONFIG = (WDT_CONFIG_HALT_Pause << WDT_CONFIG_HALT_Pos) | ( WDT_CONFIG_SLEEP_Run << WDT_CONFIG_SLEEP_Pos);
  NRF_WDT->CRV = (int)(timeout*32768);
  NRF_WDT->RREN |= WDT_RREN_RR0_Msk;  //Enable reload register 0
  NRF_WDT->TASKS_START = 1;
}

void jshKickWatchDog() {
  NRF_WDT->RR[0] = 0x6E524635;
}

/** Check the pin associated with this EXTI - return true if it is a 1 */
bool jshGetWatchedPinState(IOEventFlags device) {
  return lastHandledPinState;
}

bool jshIsEventForPin(IOEvent *event, Pin pin) {
  return IOEVENTFLAGS_GETTYPE(event->flags) == jshGetEventFlagsForWatchedPin((uint32_t)pinInfo[pin].pin);
}

/** Is the given device initialised? */
bool jshIsDeviceInitialised(IOEventFlags device) {
#if SPI_ENABLED
  if (device==EV_SPI1) return spi0Initialised;
#endif
  if (device==EV_I2C1) return twi1Initialised;
  if (DEVICE_IS_USART(device)) return uart[device-EV_SERIAL1].isInitialised;
  return false;
}

void uart_startrx(int num) {
  uint32_t err_code;
  err_code = nrf_drv_uart_rx(&UART[num], &uart[num].rxBuffer[0],1);
  if (err_code) jsWarn("nrf_drv_uart_rx 1 failed, error %d", err_code);
  err_code = nrf_drv_uart_rx(&UART[num], &uart[num].rxBuffer[1],1);
  if (err_code) jsWarn("nrf_drv_uart_rx 2 failed, error %d", err_code);
}

void uart_starttx(int num) {
  int ch = jshGetCharToTransmit(EV_SERIAL1+num);
  if (ch >= 0) {
    uart[num].isSending = true;
    uart[num].txBuffer[0] = ch;
    ret_code_t err_code = nrf_drv_uart_tx(&UART[num], uart[num].txBuffer, 1);
    if (err_code) jsWarn("nrf_drv_uart_tx failed, error %d", err_code);
  } else
    uart[num].isSending = false;
}

static void uart_event_handle(int num, nrf_drv_uart_event_t * p_event, void* p_context) {
    if (p_event->type == NRF_DRV_UART_EVT_RX_DONE) {
      // Char received
      uint8_t ch = p_event->data.rxtx.p_data[0];
      nrf_drv_uart_rx(&UART[num], p_event->data.rxtx.p_data, 1);
      jshPushIOCharEvent(EV_SERIAL1+num, (char)ch);
      jshHadEvent();
    } else if (p_event->type == NRF_DRV_UART_EVT_ERROR) {
      // error
      if (p_event->data.error.error_mask & (UART_ERRORSRC_BREAK_Msk|UART_ERRORSRC_FRAMING_Msk) && jshGetErrorHandlingEnabled(EV_SERIAL1+num))
        jshPushIOEvent(IOEVENTFLAGS_SERIAL_TO_SERIAL_STATUS(EV_SERIAL1+num) | EV_SERIAL_STATUS_FRAMING_ERR, 0);
      if (p_event->data.error.error_mask & (UART_ERRORSRC_PARITY_Msk) && jshGetErrorHandlingEnabled(EV_SERIAL1+num))
        jshPushIOEvent(IOEVENTFLAGS_SERIAL_TO_SERIAL_STATUS(EV_SERIAL1+num) | EV_SERIAL_STATUS_PARITY_ERR, 0);
      if (p_event->data.error.error_mask & (UART_ERRORSRC_OVERRUN_Msk))
        jsErrorFlags |= JSERR_UART_OVERFLOW;
      // restart RX on both buffers
      uart_startrx(num);
      jshHadEvent();
    } else if (p_event->type == NRF_DRV_UART_EVT_TX_DONE) {
      // ready to transmit another character...
      uart_starttx(num);
    }
}

static void uart0_event_handle(nrf_drv_uart_event_t * p_event, void* p_context) {
  uart_event_handle(0, p_event, p_context);
}
#if USART_COUNT>1
static void uart1_event_handle(nrf_drv_uart_event_t * p_event, void* p_context) {
  uart_event_handle(1, p_event, p_context);
}
#endif

void jshUSARTUnSetup(IOEventFlags device) {
  if (!DEVICE_IS_USART(device))
    return;
  unsigned int num = device-EV_SERIAL1;
  if (!uart[num].isInitialised)
    return;
  uart[num].isInitialised = false;
  jshTransmitClearDevice(device);
  nrf_drv_uart_rx_disable(&UART[num]);
  nrf_drv_uart_tx_abort(&UART[num]);

  jshSetFlowControlEnabled(device, false, PIN_UNDEFINED);
  nrf_drv_uart_uninit(&UART[num]);
}


/** Set up a UART, if pins are -1 they will be guessed */
void jshUSARTSetup(IOEventFlags device, JshUSARTInfo *inf) {
  if (!DEVICE_IS_USART(device))
    return;

  unsigned int num = device-EV_SERIAL1;
  nrf_uart_baudrate_t baud = (nrf_uart_baudrate_t)nrf_utils_get_baud_enum(inf->baudRate);
  if (baud==0)
    return jsError("Invalid baud rate %d", inf->baudRate);
  if (!jshIsPinValid(inf->pinRX) && !jshIsPinValid(inf->pinTX))
    return jsError("Invalid RX or TX pins");

  jshSetFlowControlEnabled(device, inf->xOnXOff, inf->pinCTS);
  jshSetErrorHandlingEnabled(device, inf->errorHandling);

  if (uart[num].isInitialised) {
    uart[num].isInitialised = false;
    nrf_drv_uart_uninit(&UART[num]);
  }
  uart[num].isInitialised = false;
  JshPinFunction JSH_USART = JSH_USART1+(num<<JSH_SHIFT_TYPE);

  // APP_UART_INIT will set pins, but this ensures we know so can reset state later
  if (jshIsPinValid(inf->pinRX)) jshPinSetFunction(inf->pinRX, JSH_USART|JSH_USART_RX);
  if (jshIsPinValid(inf->pinTX)) jshPinSetFunction(inf->pinTX, JSH_USART|JSH_USART_TX);

  nrf_drv_uart_config_t config = NRF_DRV_UART_DEFAULT_CONFIG;
  config.baudrate = baud;
  config.hwfc = NRF_UART_HWFC_DISABLED; // flow control
  config.interrupt_priority = APP_IRQ_PRIORITY_HIGH;
  config.parity = inf->parity ? NRF_UART_PARITY_INCLUDED : NRF_UART_PARITY_EXCLUDED;
  config.pselcts = 0xFFFFFFFF;
  config.pselrts = 0xFFFFFFFF;
  config.pselrxd = jshIsPinValid(inf->pinRX) ? pinInfo[inf->pinRX].pin : NRF_UART_PSEL_DISCONNECTED;
  config.pseltxd = jshIsPinValid(inf->pinTX) ? pinInfo[inf->pinTX].pin : NRF_UART_PSEL_DISCONNECTED;
  uint32_t err_code;
#if USART_COUNT>1
  if (num==1) err_code = nrf_drv_uart_init(&UART[num], &config, uart1_event_handle);
#endif
  if (num==0) err_code = nrf_drv_uart_init(&UART[num], &config, uart0_event_handle);
  if (err_code) {
    jsWarn("nrf_drv_uart_init failed, error %d", err_code);
  } else {
    // Turn on receiver if RX pin is connected
    if (config.pselrxd != NRF_UART_PSEL_DISCONNECTED) {
      nrf_drv_uart_rx_enable(&UART[num]);
      uart_startrx(num);
    }
  }
  uart[num].isInitialised = true;
}

/** Kick a device into action (if required). For instance we may need to set up interrupts */
void jshUSARTKick(IOEventFlags device) {
  if (DEVICE_IS_USART(device)) {
    unsigned int num = device-EV_SERIAL1;
    if (uart[num].isInitialised) {
      if (!uart[num].isSending)
        uart_starttx(num);
    } else {
      // UART not initialised yet - just drain
      while (jshGetCharToTransmit(device)>=0);
    }
  }
#ifdef USB
  if (device == EV_USBSERIAL && m_usb_open && !m_usb_transmitting) {
    unsigned int l = 0;
    int c;
    while ((l<sizeof(m_tx_buffer)) && ((c = jshGetCharToTransmit(EV_USBSERIAL))>=0))
      m_tx_buffer[l++] = c;
    if (l) {
      // This is asynchronous call. We wait for @ref APP_USBD_CDC_ACM_USER_EVT_TX_DONE event
      uint32_t ret = app_usbd_cdc_acm_write(&m_app_cdc_acm, m_tx_buffer, l);
      APP_ERROR_CHECK(ret);
      m_usb_transmitting = true;
    }
  }
#endif
}


/** Set up SPI, if pins are -1 they will be guessed */
void jshSPISetup(IOEventFlags device, JshSPIInfo *inf) {
#if SPI_ENABLED
  if (device!=EV_SPI1) return;

  nrf_drv_spi_config_t spi_config = NRF_DRV_SPI_DEFAULT_CONFIG;

  nrf_spi_frequency_t freq;
  if (inf->baudRate<((125000+250000)/2))
    freq = SPI_FREQUENCY_FREQUENCY_K125;
  else if (inf->baudRate<((250000+500000)/2))
    freq = SPI_FREQUENCY_FREQUENCY_K250;
  else if (inf->baudRate<((500000+1000000)/2))
    freq = SPI_FREQUENCY_FREQUENCY_K500;
  else if (inf->baudRate<((1000000+2000000)/2))
    freq = SPI_FREQUENCY_FREQUENCY_M1;
  else if (inf->baudRate<((2000000+4000000)/2))
    freq = SPI_FREQUENCY_FREQUENCY_M2;
  else if (inf->baudRate<((4000000+8000000)/2))
    freq = SPI_FREQUENCY_FREQUENCY_M4;
  else
    freq = SPI_FREQUENCY_FREQUENCY_M8;
  /* Numbers for SPI_FREQUENCY_FREQUENCY_M16/SPI_FREQUENCY_FREQUENCY_M32
  are in the nRF52 datasheet but they don't appear to actually work (and
  aren't in the header files either). */
  spi_config.frequency =  freq;
  spi_config.mode = inf->spiMode;
  spi_config.bit_order = inf->spiMSB ? NRF_DRV_SPI_BIT_ORDER_MSB_FIRST : NRF_DRV_SPI_BIT_ORDER_LSB_FIRST;
  if (jshIsPinValid(inf->pinSCK))
    spi_config.sck_pin = (uint32_t)pinInfo[inf->pinSCK].pin;
  if (jshIsPinValid(inf->pinMISO))
    spi_config.miso_pin = (uint32_t)pinInfo[inf->pinMISO].pin;
  if (jshIsPinValid(inf->pinMOSI))
    spi_config.mosi_pin = (uint32_t)pinInfo[inf->pinMOSI].pin;

  if (spi0Initialised) nrf_drv_spi_uninit(&spi0);
  spi0Initialised = true;
  // No event handler means SPI transfers are blocking
#if NRF_SD_BLE_API_VERSION<5
  uint32_t err_code = nrf_drv_spi_init(&spi0, &spi_config, spi0EvtHandler);
#else
  uint32_t err_code = nrf_drv_spi_init(&spi0, &spi_config, spi0EvtHandler, NULL);
#endif
  if (err_code != NRF_SUCCESS)
    jsExceptionHere(JSET_INTERNALERROR, "SPI Initialisation Error %d\n", err_code);

  // nrf_drv_spi_init will set pins, but this ensures we know so can reset state later
  if (jshIsPinValid(inf->pinSCK)) {
    jshPinSetFunction(inf->pinSCK, JSH_SPI1|JSH_SPI_SCK);
  }
  if (jshIsPinValid(inf->pinMOSI)) {
    jshPinSetFunction(inf->pinMOSI, JSH_SPI1|JSH_SPI_MOSI);
  }
  if (jshIsPinValid(inf->pinMISO)) {
    jshPinSetFunction(inf->pinMISO, JSH_SPI1|JSH_SPI_MISO);
  }
#endif
}

/** Send data through the given SPI device (if data>=0), and return the result
 * of the previous send (or -1). If data<0, no data is sent and the function
 * waits for data to be returned */
int jshSPISend(IOEventFlags device, int data) {
#if SPI_ENABLED
  if (device!=EV_SPI1 || !jshIsDeviceInitialised(device)) return -1;
  jshSPIWait(device);
#if defined(SPI0_USE_EASY_DMA)  && (SPI0_USE_EASY_DMA==1)
  // Hack for https://infocenter.nordicsemi.com/topic/­errata_nRF52832_Rev2/ERR/nRF52832/Rev2/l­atest/anomaly_832_58.html?cp=4_2_1_0_1_8
  // Can't use DMA for single bytes as it's broken
#if NRF_SD_BLE_API_VERSION>5
  NRF_SPI_Type *p_spi = (NRF_SPI_Type *)spi0.u.spi.p_reg;
  NRF_SPIM_Type *p_spim = (NRF_SPIM_Type *)spi0.u.spim.p_reg;
#else
  NRF_SPI_Type *p_spi = (NRF_SPI_Type *)spi0.p_registers;
  NRF_SPIM_Type *p_spim = (NRF_SPIM_Type *)spi0.p_registers;
#endif
  nrf_spim_disable(p_spim);
  nrf_spi_enable(p_spi); // enable SPI mode (non-DMA)
  nrf_spi_int_disable(p_spi, NRF_SPI_INT_READY_MASK);
  nrf_spi_event_clear(p_spi, NRF_SPI_EVENT_READY);
  // start transfer
  spi0Sending = true;
  nrf_spi_txd_set(p_spi, data);
  // wait for rx data
  while (!nrf_spi_event_check(p_spi, NRF_SPI_EVENT_READY)) {}
  nrf_spi_event_clear(p_spi, NRF_SPI_EVENT_READY);
  int rx = nrf_spi_rxd_get(p_spi);
  spi0Sending = false;
  nrf_spi_disable(p_spi);
  nrf_spim_enable(p_spim); // enable SPIM mode (DMA)
  return rx;
#else
  uint8_t tx = (uint8_t)data;
  uint8_t rx = 0;
  spi0Sending = true;
  uint32_t err_code = nrf_drv_spi_transfer(&spi0, &tx, 1, &rx, 1);
  if (err_code != NRF_SUCCESS) {
    spi0Sending = false;
    jsExceptionHere(JSET_INTERNALERROR, "SPI Send Error %d\n", err_code);
  }
  jshSPIWait(device);
  return rx;
#endif
#endif

}

/** Send 16 bit data through the given SPI device. */
void jshSPISend16(IOEventFlags device, int data) {
#if SPI_ENABLED
  if (device!=EV_SPI1 || !jshIsDeviceInitialised(device)) return;
  jshSPIWait(device);
  uint16_t tx = (uint16_t)data;
  spi0Sending = true;
  uint32_t err_code = nrf_drv_spi_transfer(&spi0, (uint8_t*)&tx, 2, 0, 0);
  if (err_code != NRF_SUCCESS) {
    spi0Sending = false;
    jsExceptionHere(JSET_INTERNALERROR, "SPI Send Error %d\n", err_code);
  }
  jshSPIWait(device);
#endif
}

/** Send data in tx through the given SPI device and return the response in
 * rx (if supplied). Returns true on success. if callback is nonzero this call
 * will be async */
bool jshSPISendMany(IOEventFlags device, unsigned char *tx, unsigned char *rx, size_t count, void (*callback)()) {
#if SPI_ENABLED
  if (device!=EV_SPI1 || !jshIsDeviceInitialised(device)) return false;
#if defined(SPI0_USE_EASY_DMA)
  // Hack for https://infocenter.nordicsemi.com/topic/­errata_nRF52832_Rev2/ERR/nRF52832/Rev2/l­atest/anomaly_832_58.html?cp=4_2_1_0_1_8­
  if (count==1) {
    int r = jshSPISend(device, tx?*tx:-1);
    if (rx) *rx = r;
    if (callback) callback();
    return true;
  }
#endif
  jshSPIWait(device);
  spi0Sending = true;

  size_t c = count;
  if (c>255)
    c=255;

  spi0TxPtr = tx ? tx+c : 0;
  spi0RxPtr = rx ? rx+c : 0;
  spi0Cnt = count-c;
  if (callback) spi0Callback = callback;
  uint32_t err_code = nrf_drv_spi_transfer(&spi0, tx, c, rx, rx?c:0);
  if (err_code != NRF_SUCCESS) {
    spi0Sending = false;
    jsExceptionHere(JSET_INTERNALERROR, "SPI Send Error %d\n", err_code);
    return false;
  }
  if (!callback) jshSPIWait(device);
  return true;
#else
  return false;
#endif

}

/** Set whether to send 16 bits or 8 over SPI */
void jshSPISet16(IOEventFlags device, bool is16) {
}

/** Set whether to use the receive interrupt or not */
void jshSPISetReceive(IOEventFlags device, bool isReceive) {
}

/** Wait until SPI send is finished, and flush all received data */
void jshSPIWait(IOEventFlags device) {
#if SPI_ENABLED
  WAIT_UNTIL(!spi0Sending, "SPI0");
#endif
}
#ifdef I2C_SLAVE
static void twis_event_handler(nrf_drv_twis_evt_t const * const p_event)
{
    switch (p_event->type)
    {
    case TWIS_EVT_READ_REQ:
        if (p_event->data.buf_req) {
          JsVar *i2c = jsvObjectGetChild(execInfo.root,"I2C1",0);
          if (i2c) {
            JsVar *buf = jsvObjectGetChild(i2c,"buffer",0);
            size_t bufLen;
            char *bufPtr = jsvGetDataPointer(buf, &bufLen);
            if (bufPtr && bufLen>twisAddr)
              nrf_drv_twis_tx_prepare(&TWIS1, bufPtr + twisAddr, bufLen - twisAddr);
            else
              nrf_drv_twis_tx_prepare(&TWIS1, twisRxBuf, 0);
            jsvUnLock2(i2c,buf);
          }
        }
        break;
    case TWIS_EVT_READ_DONE:
        jshPushIOEvent(EV_I2C1, twisAddr|0x80|(p_event->data.tx_amount<<8)); // send event to indicate a read
        jshHadEvent();
        twisAddr += p_event->data.tx_amount;
        break;
    case TWIS_EVT_WRITE_REQ:
        if (p_event->data.buf_req)
          nrf_drv_twis_rx_prepare(&TWIS1, twisRxBuf, sizeof(twisRxBuf));
        break;
    case TWIS_EVT_WRITE_DONE:
        if (p_event->data.rx_amount>0) {
          twisAddr = twisRxBuf[0];
          if (p_event->data.rx_amount>1) {
            jshPushIOEvent(EV_I2C1, twisAddr|((p_event->data.rx_amount-1)<<8)); // send event to indicate a write
            jshHadEvent();
            JsVar *i2c = jsvObjectGetChild(execInfo.root,"I2C1",0);
            if (i2c) {
              JsVar *buf = jsvObjectGetChild(i2c,"buffer",0);
              size_t bufLen;
              char *bufPtr = jsvGetDataPointer(buf, &bufLen);
              for (unsigned int i=1;i<p_event->data.rx_amount;i++) {
                if (bufPtr && twisAddr<bufLen)
                  bufPtr[twisAddr] = twisRxBuf[i];
                twisAddr++;
              }
              jsvUnLock2(i2c,buf);
            }
          }
        }
        break;

    case TWIS_EVT_READ_ERROR:
    case TWIS_EVT_WRITE_ERROR:
    case TWIS_EVT_GENERAL_ERROR:
        //m_error_flag = true;
        break;
    default:
        break;
    }
}
#endif

/** Set up I2C, if pins are -1 they will be guessed */
void jshI2CSetup(IOEventFlags device, JshI2CInfo *inf) {
  if (!jshIsPinValid(inf->pinSCL) || !jshIsPinValid(inf->pinSDA)) {
    jsError("SDA and SCL pins must be valid, got %d and %d\n", inf->pinSDA, inf->pinSCL);
    return;
  }
  uint32_t err_code;
#ifdef I2C_SLAVE
  if ((device == EV_I2C1) && nrf_drv_twis_is_enabled(TWIS1_INSTANCE_INDEX)) {
    nrf_drv_twis_disable(&TWIS1);
    nrf_drv_twis_uninit(&TWIS1);
  }
  if (inf->slaveAddr >=0) {
    const nrf_drv_twis_t *twis = jshGetTWIS(device);
    if (!twis) return;
    const nrf_drv_twis_config_t config =
    {
        .addr               = {inf->slaveAddr, 0},
        .scl                = (uint32_t)pinInfo[inf->pinSCL].pin,
        .scl_pull           = NRF_GPIO_PIN_PULLUP,
        .sda                = (uint32_t)pinInfo[inf->pinSDA].pin,
        .sda_pull           = NRF_GPIO_PIN_PULLUP,
        .interrupt_priority = APP_IRQ_PRIORITY_HIGH
    };
    err_code = nrf_drv_twis_init(twis, &config, twis_event_handler);
    if (err_code != NRF_SUCCESS)
      jsExceptionHere(JSET_INTERNALERROR, "I2C Initialisation Error %d\n", err_code);
    else
      nrf_drv_twis_enable(twis);
  } else
#endif


  {
    const nrf_drv_twi_t *twi = jshGetTWI(device);
    if (!twi) return;
    // http://infocenter.nordicsemi.com/index.jsp?topic=%2Fcom.nordic.infocenter.sdk51.v9.0.0%2Fhardware_driver_twi.html&cp=4_1_0_2_10
    nrf_drv_twi_config_t    p_twi_config;
    p_twi_config.scl = (uint32_t)pinInfo[inf->pinSCL].pin;
    p_twi_config.sda = (uint32_t)pinInfo[inf->pinSDA].pin;
    p_twi_config.frequency = (inf->bitrate<175000) ? NRF_TWI_FREQ_100K : ((inf->bitrate<325000) ? NRF_TWI_FREQ_250K : NRF_TWI_FREQ_400K);
    p_twi_config.interrupt_priority = APP_IRQ_PRIORITY_LOW;
    if (twi1Initialised) nrf_drv_twi_uninit(twi);
    twi1Initialised = true;
    err_code = nrf_drv_twi_init(twi, &p_twi_config, NULL, NULL);
    if (err_code != NRF_SUCCESS)
      jsExceptionHere(JSET_INTERNALERROR, "I2C Initialisation Error %d\n", err_code);
    else
      nrf_drv_twi_enable(twi);
  }
  
  // nrf_drv_spi_init will set pins, but this ensures we know so can reset state later
  if (jshIsPinValid(inf->pinSCL)) {
    jshPinSetFunction(inf->pinSCL, JSH_I2C1|JSH_I2C_SCL);
  }
  if (jshIsPinValid(inf->pinSDA)) {
    jshPinSetFunction(inf->pinSDA, JSH_I2C1|JSH_I2C_SDA);
  }
}

/** Addresses are 7 bit - that is, between 0 and 0x7F. sendStop is whether to send a stop bit or not */
void jshI2CWrite(IOEventFlags device, unsigned char address, int nBytes, const unsigned char *data, bool sendStop) {
  const  nrf_drv_twi_t *twi = jshGetTWI(device);
  if (!twi || !jshIsDeviceInitialised(device)) return;
  uint32_t err_code = nrf_drv_twi_tx(twi, address, data, nBytes, !sendStop);
  if (err_code != NRF_SUCCESS)
    jsExceptionHere(JSET_INTERNALERROR, "I2C Write Error %d\n", err_code);
}

void jshI2CRead(IOEventFlags device, unsigned char address, int nBytes, unsigned char *data, bool sendStop) {
  const nrf_drv_twi_t *twi = jshGetTWI(device);
  if (!twi || !jshIsDeviceInitialised(device)) return;
  uint32_t err_code = nrf_drv_twi_rx(twi, address, data, nBytes);
  if (err_code != NRF_SUCCESS)
    jsExceptionHere(JSET_INTERNALERROR, "I2C Read Error %d\n", err_code);
}


bool jshFlashWriteProtect(uint32_t addr) {
  // allow protection to be overwritten
  if (jsfGetFlag(JSF_UNSAFE_FLASH)) return false;
#if defined(PUCKJS) || defined(PIXLJS) || defined(MDBT42Q) || defined(BANGLEJS)
  /* It's vital we don't let anyone screw with the softdevice or bootloader.
   * Recovering from changes would require soldering onto SWDIO and SWCLK pads!
   */
  if (addr<0x1f000) return true; // softdevice
  if (addr>=0x78000 && addr<0x80000) return true; // bootloader
#endif
  return false;
}

/// Return start address and size of the flash page the given address resides in. Returns false if no page.
bool jshFlashGetPage(uint32_t addr, uint32_t * startAddr, uint32_t * pageSize) {
#ifdef SPIFLASH_BASE
  if ((addr >= SPIFLASH_BASE) && (addr < (SPIFLASH_BASE+SPIFLASH_LENGTH))) {
    *startAddr = (uint32_t)(addr & ~(SPIFLASH_PAGESIZE-1));
    *pageSize = SPIFLASH_PAGESIZE;
    return true;
  }
#endif
  if (addr > (NRF_FICR->CODEPAGESIZE * NRF_FICR->CODESIZE))
    return false;
  *startAddr = (uint32_t)(addr & ~(NRF_FICR->CODEPAGESIZE-1));
  *pageSize = NRF_FICR->CODEPAGESIZE;
  return true;
}

static void addFlashArea(JsVar *jsFreeFlash, uint32_t addr, uint32_t length) {
  JsVar *jsArea = jsvNewObject();
  if (!jsArea) return;
  jsvObjectSetChildAndUnLock(jsArea, "addr", jsvNewFromInteger((JsVarInt)addr));
  jsvObjectSetChildAndUnLock(jsArea, "length", jsvNewFromInteger((JsVarInt)length));
  jsvArrayPushAndUnLock(jsFreeFlash, jsArea);
}

JsVar *jshFlashGetFree() {
  JsVar *jsFreeFlash = jsvNewEmptyArray();
  if (!jsFreeFlash) return 0;
  /* Try and find pages after the end of firmware but before saved code */
  extern uint32_t LINKER_ETEXT_VAR; // end of flash text (binary) section
  uint32_t firmwareEnd = (uint32_t)&LINKER_ETEXT_VAR;
  extern uint32_t __isr_vector; // defined in gcc_startup_nrf5x.S, first address of binary
  uint32_t firmwareStart = (uint32_t)& __isr_vector;
  uint32_t pAddr, pSize;
  jshFlashGetPage(firmwareEnd, &pAddr, &pSize);
  firmwareEnd = pAddr+pSize;
#ifdef SPIFLASH_BASE
#if SPIFLASH_BASE <= FLASH_SAVED_CODE_START
  // we have storage in external flash (so we cannot take is as end of free internal flash)
  if (firmwareEnd < firmwareStart+FLASH_AVAILABLE_FOR_CODE)
    addFlashArea(jsFreeFlash, firmwareEnd, FLASH_AVAILABLE_FOR_CODE-(firmwareEnd-firmwareStart)); // size = available flash - size of binary
#if SPIFLASH_BASE < FLASH_SAVED_CODE_START
  // add SPI FLASH below code start
  addFlashArea(jsFreeFlash, SPIFLASH_BASE, FLASH_SAVED_CODE_START-SPIFLASH_BASE);
#endif
#if (FLASH_SAVED_CODE_START+FLASH_SAVED_CODE_LENGTH) < (SPIFLASH_BASE+SPIFLASH_LENGTH)
  // add SPI flash space between code end and end of flash
  addFlashArea(jsFreeFlash, (FLASH_SAVED_CODE_START+FLASH_SAVED_CODE_LENGTH), (SPIFLASH_BASE+SPIFLASH_LENGTH)-(FLASH_SAVED_CODE_START+FLASH_SAVED_CODE_LENGTH));
#endif
#else
  // we have storage in internal flash
  if (firmwareEnd < FLASH_SAVED_CODE_START)
    addFlashArea(jsFreeFlash, firmwareEnd, FLASH_SAVED_CODE_START-firmwareEnd);
  // add whole SPI flash as free
  addFlashArea(jsFreeFlash, SPIFLASH_BASE, SPIFLASH_LENGTH);
#endif
#else
  if (firmwareEnd < FLASH_SAVED_CODE_START)
    addFlashArea(jsFreeFlash, firmwareEnd, FLASH_SAVED_CODE_START-firmwareEnd);
#endif
  return jsFreeFlash;
}

/// Erase the flash page containing the address.
void jshFlashErasePage(uint32_t addr) {
#ifdef SPIFLASH_BASE
  if ((addr >= SPIFLASH_BASE) && (addr < (SPIFLASH_BASE+SPIFLASH_LENGTH))) {
    addr &= 0xFFFFFF;
    if (!spiFlashAwake) spiFlashWakeUp();
    // disable CS if jshFlashRead had left it set
    if (spiFlashLastAddress) {
      nrf_gpio_pin_set((uint32_t)pinInfo[SPIFLASH_PIN_CS].pin);
      spiFlashLastAddress = 0;
    }
    //jsiConsolePrintf("SPI Erase %d\n",addr);
    unsigned char b[4];
    // WREN
    b[0] = 0x06;
    spiFlashWriteCS(b,1);
    // Erase
    b[0] = 0x20;
    b[1] = addr>>16;
    b[2] = addr>>8;
    b[3] = addr;
    spiFlashWriteCS(b,4);
    // Check busy
    WAIT_UNTIL(!(spiFlashStatus()&1), "jshFlashErasePage");
    return;
  }
#endif
  uint32_t startAddr;
  uint32_t pageSize;
  if (!jshFlashGetPage(addr, &startAddr, &pageSize))
    return;
  if (jshFlashWriteProtect(startAddr) ||
      jshFlashWriteProtect(startAddr+pageSize-1))
    return;
  uint32_t err;
  flashIsBusy = true;
  while ((err = sd_flash_page_erase(startAddr / NRF_FICR->CODEPAGESIZE)) == NRF_ERROR_BUSY);
  if (err!=NRF_SUCCESS) flashIsBusy = false;
  WAIT_UNTIL(!flashIsBusy, "jshFlashErasePage");
  /*if (err!=NRF_SUCCESS)
    jsiConsolePrintf("jshFlashErasePage got err %d at 0x%x\n", err, addr);*/
  //nrf_nvmc_page_erase(addr);
}

/**
 * Reads a byte from memory. Addr doesn't need to be word aligned and len doesn't need to be a multiple of 4.
 */
void jshFlashRead(void * buf, uint32_t addr, uint32_t len) {
#ifdef SPIFLASH_BASE
  if ((addr >= SPIFLASH_BASE) && (addr < (SPIFLASH_BASE+SPIFLASH_LENGTH))) {
    addr &= 0xFFFFFF;
    //jsiConsolePrintf("SPI Read %d %d\n",addr,len);
<<<<<<< HEAD
    if (!spiFlashAwake) spiFlashWakeUp();
    if (spiFlashLastAddress==0 || spiFlashLastAddress!=addr) {
=======
    if (
        spiFlashLastAddress!=addr
#ifdef SPIFLASH_SHARED_SPI
        /* with shared SPI someone might interrupt us and pull our CS pin high (also jshFlashWrite/Erase does this too) */
        || (nrf_gpio_pin_out_read((uint32_t)pinInfo[SPIFLASH_PIN_CS].pin))
#else
        /* our internal state that no read is pending = CS is high */
        || spiFlashLastAddress==0 
#endif
       ) {
>>>>>>> 8e286f8a
      nrf_gpio_pin_set((uint32_t)pinInfo[SPIFLASH_PIN_CS].pin);
      unsigned char b[4];
      // Read
      b[0] = 0x03;
      b[1] = addr>>16;
      b[2] = addr>>8;
      b[3] = addr;
      nrf_gpio_pin_clear((uint32_t)pinInfo[SPIFLASH_PIN_CS].pin);
      spiFlashWrite(b,4);
    }
    spiFlashRead((unsigned char*)buf,len);
    spiFlashLastAddress = addr + len;
    return;
  }
#endif
  memcpy(buf, (void*)addr, len);
}

/**
 * Writes an array of bytes to memory. Addr must be word aligned and len must be a multiple of 4.
 */
void jshFlashWrite(void * buf, uint32_t addr, uint32_t len) {
  //jsiConsolePrintf("\njshFlashWrite 0x%x addr 0x%x -> 0x%x, len %d\n", *(uint32_t*)buf, (uint32_t)buf, addr, len);
#ifdef SPIFLASH_BASE
  if ((addr >= SPIFLASH_BASE) && (addr < (SPIFLASH_BASE+SPIFLASH_LENGTH))) {
    addr &= 0xFFFFFF;
    if (!spiFlashAwake) spiFlashWakeUp();
    // disable CS if jshFlashRead had left it set
    if (spiFlashLastAddress) {
      nrf_gpio_pin_set((uint32_t)pinInfo[SPIFLASH_PIN_CS].pin);
      spiFlashLastAddress = 0;
    }
    //jsiConsolePrintf("SPI Write %d %d\n",addr, len);
    unsigned char b[5];
#if defined(BANGLEF5)
    /* Hack - for some reason the F5 doesn't seem to like writing >1 byte
     * quickly. Also this way works around paging issues. */
    for (unsigned int i=0;i<len;i++) {
      // WREN
      b[0] = 0x06;
      spiFlashWriteCS(b,1);
      // Write
      b[0] = 0x02;
      b[1] = addr>>16;
      b[2] = addr>>8;
      b[3] = addr;
      b[4] = ((unsigned char*)buf)[i];
      spiFlashWriteCS(b,5);
      // Check busy
      WAIT_UNTIL(!(spiFlashStatus()&1), "jshFlashWrite");
      addr++;
    }
#else // Bangle.js is fine though - write quickly
    /* we need to split on 256 byte boundaries. We can
     * start halfway but don't want to write past the end
     * of the page */
    unsigned char *bufPtr = (unsigned char *)buf;
    while (len) {
      uint32_t l = len;
      uint32_t pageOffset = addr & 255;
      uint32_t bytesLeftInPage = 256-pageOffset;
      if (l>bytesLeftInPage) l=bytesLeftInPage;
      // WREN
      b[0] = 0x06;
      spiFlashWriteCS(b,1);
      // Write
      b[0] = 0x02;
      b[1] = addr>>16;
      b[2] = addr>>8;
      b[3] = addr;
      nrf_gpio_pin_clear((uint32_t)pinInfo[SPIFLASH_PIN_CS].pin);
      spiFlashWrite(b,4);
      spiFlashWrite(bufPtr,l);
      nrf_gpio_pin_set((uint32_t)pinInfo[SPIFLASH_PIN_CS].pin);
      // Check busy
      WAIT_UNTIL(!(spiFlashStatus()&1), "jshFlashWrite");
      // go to next chunk
      len -= l;
      addr += l;
      bufPtr += l;
    }
#endif
    return;
  }
#endif
  if (jshFlashWriteProtect(addr)) return;
  uint32_t err = 0;

  if (((size_t)(char*)buf)&3) {
    /* Unaligned *SOURCE* is a problem on nRF5x,
     * so if so we are unaligned, do a whole bunch
     * of tiny writes via a buffer */
    while (len>=4 && !err) {
      flashIsBusy = true;
      uint32_t alignedBuf;
      memcpy(&alignedBuf, buf, 4);
      while ((err = sd_flash_write((uint32_t*)addr, &alignedBuf, 1)) == NRF_ERROR_BUSY);
      if (err!=NRF_SUCCESS) flashIsBusy = false;
      WAIT_UNTIL(!flashIsBusy, "jshFlashWrite");
      len -= 4;
      addr += 4;
      buf = (void*)(4+(char*)buf);
    }
  } else {
    flashIsBusy = true;
    uint32_t wordOffset = 0;
    while (len>0 && !jspIsInterrupted()) {
      uint32_t l = len;
#ifdef NRF51_SERIES
      if (l>1024) l=1024; // max write size
#else
      if (l>4096) l=4096; // max write size
#endif
      len -= l;
      while ((err = sd_flash_write(((uint32_t*)addr)+wordOffset, ((uint32_t *)buf)+wordOffset, l>>2)) == NRF_ERROR_BUSY && !jspIsInterrupted());
      wordOffset += l>>2;
    }
    if (err!=NRF_SUCCESS) flashIsBusy = false;
    WAIT_UNTIL(!flashIsBusy, "jshFlashWrite");
  }
  if (err!=NRF_SUCCESS)
    jsExceptionHere(JSET_INTERNALERROR,"NRF ERROR %d", err);
}

// Just pass data through, since we can access flash at the same address we wrote it
size_t jshFlashGetMemMapAddress(size_t addr) {
#ifdef SPIFLASH_BASE
  if ((addr >= SPIFLASH_BASE) && (addr < (SPIFLASH_BASE+SPIFLASH_LENGTH)))
    return 0;
#endif
  return addr;
}

/// Enter simple sleep mode (can be woken up by interrupts). Returns true on success
bool jshSleep(JsSysTime timeUntilWake) {
  /* Wake ourselves up if we're supposed to, otherwise if we're not waiting for
   any particular time, just sleep. */
  /* Wake up minimum every 4 minutes, to ensure that we notice if the
   * RTC is going to overflow. On nRF51 we can only easily use RTC0 for time
   * (RTC1 gets started and stopped by app timer), and we can't get an IRQ
   * when it overflows, so we'll have to check for overflows (which means always
   * waking up with enough time to detect an overflow).
   */
  if (timeUntilWake > jshGetTimeFromMilliseconds(240*1000))
    timeUntilWake = jshGetTimeFromMilliseconds(240*1000);

  /* Are we set to ping the watchdog automatically? If so ensure
   * that we always wake up often enough to ping it by ensuring
   * we don't sleep for more than half the WDT time. */
  if (jsiStatus&JSIS_WATCHDOG_AUTO) {
    // actual time is CRV / 32768 seconds
    // we just kicked watchdog (in jsinteractive.c) so aim to wake up just a little before it fires
    JsSysTime max = jshGetTimeFromMilliseconds(NRF_WDT->CRV/34.000);
    if (timeUntilWake > max) timeUntilWake = max;
  }

#ifdef SPIFLASH_BASE
  if (spiFlashLastAddress) {
    nrf_gpio_pin_set((uint32_t)pinInfo[SPIFLASH_PIN_CS].pin);
    spiFlashLastAddress = 0;
  }
  if (spiFlashAwake) {
    spiFlashSleep();
    spiFlashAwake = false;
  }
#endif

  if (timeUntilWake < JSSYSTIME_MAX) {
#ifdef BLUETOOTH
#if NRF_SD_BLE_API_VERSION<5
    uint32_t ticks = APP_TIMER_TICKS(jshGetMillisecondsFromTime(timeUntilWake), APP_TIMER_PRESCALER);
#else
    uint32_t ticks = APP_TIMER_TICKS(jshGetMillisecondsFromTime(timeUntilWake));
#endif
    if (ticks<APP_TIMER_MIN_TIMEOUT_TICKS) return false; // can't sleep this short an amount of time
    uint32_t err_code = app_timer_start(m_wakeup_timer_id, ticks, NULL);
    if (err_code) jsiConsolePrintf("app_timer_start error %d\n", err_code);
#else
    jstSetWakeUp(timeUntilWake);
#endif
  }
  jsiSetSleep(JSI_SLEEP_ASLEEP);
  while (!hadEvent) {
#ifdef NRF52_SERIES
    /*
     * Clear FPU exceptions.
     * Without this step, the FPU interrupt is marked as pending,
     * preventing system from sleeping.
     */
    uint32_t fpscr = __get_FPSCR();
    __set_FPSCR(fpscr & ~0x9Fu);
    __DMB();
    NVIC_ClearPendingIRQ(FPU_IRQn);
#endif

    sd_app_evt_wait(); // Go to sleep, wait to be woken up
    jshGetSystemTime(); // check for RTC overflows
    #if defined(NRF_USB)
    while (app_usbd_event_queue_process()); /* Nothing to do */
    #endif
  }
  hadEvent = false;
  jsiSetSleep(JSI_SLEEP_AWAKE);
#ifdef BLUETOOTH
  // we don't care about the return codes...
  app_timer_stop(m_wakeup_timer_id);
#endif
  return true;
}

bool utilTimerActive = false;

/// Reschedule the timer (it should already be running) to interrupt after 'period'
void jshUtilTimerReschedule(JsSysTime period) {
  if (period < JSSYSTIME_MAX / NRF_TIMER_FREQ) {
    period = period * NRF_TIMER_FREQ / (long long)SYSCLK_FREQ;
    if (period < 1) period=1;
    if (period > NRF_TIMER_MAX) period=NRF_TIMER_MAX;
  } else {
    // it's too big to do maths on... let's just use the maximum period
    period = NRF_TIMER_MAX;
  }
  //jsiConsolePrintf("Sleep for %d %d -> %d\n", (uint32_t)(t>>32), (uint32_t)(t), (uint32_t)(period));
  if (utilTimerActive) nrf_timer_task_trigger(NRF_TIMER1, NRF_TIMER_TASK_STOP);
  nrf_timer_task_trigger(NRF_TIMER1, NRF_TIMER_TASK_CLEAR);
  nrf_timer_cc_write(NRF_TIMER1, NRF_TIMER_CC_CHANNEL0, (uint32_t)period);
  if (utilTimerActive) nrf_timer_task_trigger(NRF_TIMER1, NRF_TIMER_TASK_START);
}

/// Start the timer and get it to interrupt after 'period'
void jshUtilTimerStart(JsSysTime period) {
  jshUtilTimerReschedule(period);
  if (!utilTimerActive) {
    utilTimerActive = true;
    nrf_timer_task_trigger(NRF_TIMER1, NRF_TIMER_TASK_START);
  }
}

/// Stop the timer
void jshUtilTimerDisable() {
  utilTimerActive = false;
  nrf_timer_task_trigger(NRF_TIMER1, NRF_TIMER_TASK_STOP);
  nrf_timer_task_trigger(NRF_TIMER1, NRF_TIMER_TASK_SHUTDOWN);
}

// the temperature from the internal temperature sensor
JsVarFloat jshReadTemperature() {
#ifdef BLUETOOTH
  /* Softdevice makes us fault - we must access
  this via the function */
  int32_t temp;
  uint32_t err_code = sd_temp_get(&temp);
  if (err_code) return NAN;
  return temp/4.0;
#else
  nrf_temp_init();
  NRF_TEMP->TASKS_START = 1;
  WAIT_UNTIL(NRF_TEMP->EVENTS_DATARDY != 0, "Temperature");
  NRF_TEMP->EVENTS_DATARDY = 0;
  JsVarFloat temp = nrf_temp_read() / 4.0;
  NRF_TEMP->TASKS_STOP = 1;
  return temp;
#endif
}

// The voltage that a reading of 1 from `analogRead` actually represents
JsVarFloat jshReadVRef() {
#ifdef NRF52_SERIES
  nrf_saadc_channel_config_t config;
  config.acq_time = NRF_SAADC_ACQTIME_3US;
  config.gain = NRF_SAADC_GAIN1_6; // 1/6 of input volts
  config.mode = NRF_SAADC_MODE_SINGLE_ENDED;
  config.pin_p = NRF_SAADC_INPUT_VDD;
  config.pin_n = NRF_SAADC_INPUT_VDD;
  config.reference = NRF_SAADC_REFERENCE_INTERNAL; // 0.6v reference.
  config.resistor_p = NRF_SAADC_RESISTOR_DISABLED;
  config.resistor_n = NRF_SAADC_RESISTOR_DISABLED;

  bool adcInUse = nrf_analog_read_start();

  // make reading
  JsVarFloat f;
  do {
    nrf_analog_read_interrupted = false;
    nrf_saadc_enable();
    nrf_saadc_resolution_set(NRF_SAADC_RESOLUTION_14BIT);
    nrf_saadc_channel_init(0, &config);

    f = nrf_analog_read() * (6.0 * 0.6 / 16384.0);
  } while (nrf_analog_read_interrupted);
  nrf_analog_read_end(adcInUse);

  return f;
#else
  const nrf_adc_config_t nrf_adc_config =  {
       NRF_ADC_CONFIG_RES_10BIT,
       NRF_ADC_CONFIG_SCALING_INPUT_FULL_SCALE,
       NRF_ADC_CONFIG_REF_VBG }; // internal reference
  nrf_adc_configure( (nrf_adc_config_t *)&nrf_adc_config);
  return 1.2 / nrf_adc_convert_single(ADC_CONFIG_PSEL_AnalogInput0);
#endif
}

/**
 * Get a random number - either using special purpose hardware or by
 * reading noise from an analog input. If unimplemented, this should
 * default to `rand()`
 */
unsigned int jshGetRandomNumber() {
  unsigned int v = 0;
  uint8_t bytes_avail = 0;
  WAIT_UNTIL((sd_rand_application_bytes_available_get(&bytes_avail),bytes_avail>=sizeof(v)),"Random number");
  sd_rand_application_vector_get((uint8_t*)&v, sizeof(v));
  return v;
}

unsigned int jshSetSystemClock(JsVar *options) {
  return 0;
}

/// Perform a proper hard-reboot of the device
void jshReboot() {
  NVIC_SystemReset();
}<|MERGE_RESOLUTION|>--- conflicted
+++ resolved
@@ -378,8 +378,6 @@
 and we're in the middle of reading We'd never be at 0
 anyway because we're always expecting to have read something.  */
 uint32_t spiFlashLastAddress = 0;
-/// Is SPI flash awake?
-bool spiFlashAwake = false;
 /// Read data while sending 0
 static void spiFlashRead(unsigned char *rx, unsigned int len) {
   nrf_gpio_pin_clear((uint32_t)pinInfo[SPIFLASH_PIN_MOSI].pin);
@@ -417,6 +415,11 @@
   nrf_gpio_pin_set((uint32_t)pinInfo[SPIFLASH_PIN_CS].pin);
   return buf;
 }
+
+#ifdef SPIFLASH_SLEEP_CMD
+/// Is SPI flash awake?
+bool spiFlashAwake = false;
+
 static void spiFlashWakeUp() {
   /*unsigned char buf[4];
   int tries = 10;
@@ -443,6 +446,7 @@
   buf[0] = 0xB9;
   spiFlashWriteCS(buf,1);
 }
+#endif
 #endif
 
 
@@ -629,8 +633,10 @@
 #endif
   spiFlashLastAddress = 0;
   jshDelayMicroseconds(100);
+#ifdef SPIFLASH_SLEEP_CMD
   spiFlashWakeUp();
   spiFlashAwake = true;
+#endif
 
   // disable lock bits
   // wait for write enable
@@ -2081,7 +2087,9 @@
 #ifdef SPIFLASH_BASE
   if ((addr >= SPIFLASH_BASE) && (addr < (SPIFLASH_BASE+SPIFLASH_LENGTH))) {
     addr &= 0xFFFFFF;
+#ifdef SPIFLASH_SLEEP_CMD
     if (!spiFlashAwake) spiFlashWakeUp();
+#endif
     // disable CS if jshFlashRead had left it set
     if (spiFlashLastAddress) {
       nrf_gpio_pin_set((uint32_t)pinInfo[SPIFLASH_PIN_CS].pin);
@@ -2128,10 +2136,9 @@
   if ((addr >= SPIFLASH_BASE) && (addr < (SPIFLASH_BASE+SPIFLASH_LENGTH))) {
     addr &= 0xFFFFFF;
     //jsiConsolePrintf("SPI Read %d %d\n",addr,len);
-<<<<<<< HEAD
+#ifdef SPIFLASH_SLEEP_CMD
     if (!spiFlashAwake) spiFlashWakeUp();
-    if (spiFlashLastAddress==0 || spiFlashLastAddress!=addr) {
-=======
+#endif
     if (
         spiFlashLastAddress!=addr
 #ifdef SPIFLASH_SHARED_SPI
@@ -2142,7 +2149,6 @@
         || spiFlashLastAddress==0 
 #endif
        ) {
->>>>>>> 8e286f8a
       nrf_gpio_pin_set((uint32_t)pinInfo[SPIFLASH_PIN_CS].pin);
       unsigned char b[4];
       // Read
@@ -2169,7 +2175,9 @@
 #ifdef SPIFLASH_BASE
   if ((addr >= SPIFLASH_BASE) && (addr < (SPIFLASH_BASE+SPIFLASH_LENGTH))) {
     addr &= 0xFFFFFF;
+#ifdef SPIFLASH_SLEEP_CMD
     if (!spiFlashAwake) spiFlashWakeUp();
+#endif
     // disable CS if jshFlashRead had left it set
     if (spiFlashLastAddress) {
       nrf_gpio_pin_set((uint32_t)pinInfo[SPIFLASH_PIN_CS].pin);
@@ -2304,10 +2312,12 @@
     nrf_gpio_pin_set((uint32_t)pinInfo[SPIFLASH_PIN_CS].pin);
     spiFlashLastAddress = 0;
   }
+#ifdef SPIFLASH_SLEEP_CMD
   if (spiFlashAwake) {
     spiFlashSleep();
     spiFlashAwake = false;
   }
+#endif
 #endif
 
   if (timeUntilWake < JSSYSTIME_MAX) {
