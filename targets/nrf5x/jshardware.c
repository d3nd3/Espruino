--- conflicted
+++ resolved
@@ -516,13 +516,9 @@
   p_twi_config.sda = (uint32_t)pinInfo[inf->pinSDA].pin;
   p_twi_config.frequency = (inf->bitrate<175000) ? NRF_TWI_FREQ_100K : ((inf->bitrate<325000) ? NRF_TWI_FREQ_250K : NRF_TWI_FREQ_400K);
   p_twi_config.interrupt_priority = APP_IRQ_PRIORITY_LOW;
-<<<<<<< HEAD
-  uint32_t err_code = nrf_drv_twi_init(twi, &p_twi_config, NULL, NULL);
-=======
   if (twi1Initialised) nrf_drv_twi_uninit(twi);
   twi1Initialised = true;
-  uint32_t err_code = nrf_drv_twi_init(twi, &p_twi_config, NULL);
->>>>>>> 9bf91819
+  uint32_t err_code = nrf_drv_twi_init(twi, &p_twi_config, NULL, NULL);
   if (err_code != NRF_SUCCESS)
     jsExceptionHere(JSET_INTERNALERROR, "I2C Initialisation Error %d\n", err_code);
   else
