--- conflicted
+++ resolved
@@ -1,3 +1,4 @@
+
 /**
  * This file is part of Espruino, a JavaScript interpreter for Microcontrollers
  *
@@ -1919,7 +1920,6 @@
       bleCompleteTaskFail(BLETASK_CHARACTERISTIC_NOTIFY, 0);
 }
 #endif
-<<<<<<< HEAD
 
 /** TODO: Provide function to remove advertising whitelist on request?
 
@@ -1932,6 +1932,5 @@
             }
             break;
  */
-=======
-#endif
->>>>>>> 53d15d25
+
+#endif
