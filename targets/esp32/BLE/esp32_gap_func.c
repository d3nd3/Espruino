--- conflicted
+++ resolved
@@ -247,18 +247,14 @@
   return jsvNewArrayBufferWithData(i,encoded_advdata);
 }
 
-<<<<<<< HEAD
 uint32_t jsble_advertising_update_scanresponse(char *dPtr, unsigned int dLen) {
     jsiConsolePrintf("FIXME\n");
     return 0xDEAD;
 }
 
-esp_err_t bluetooth_gap_setAdvertizing(JsVar *advArray){
-=======
 esp_err_t bluetooth_gap_setAdvertising(JsVar *advArray) {
   if(!ESP32_Get_NVS_Status(ESP_NETWORK_BLE)) 
     return 0; // ESP32.enableBLE(false) - we return 0 here so we don't output an error message at boot
->>>>>>> 53bd231d
   esp_err_t ret;
   JsVar *allocatedData = 0;
   if(!advArray) { // work out what data to use
