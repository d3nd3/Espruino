--- conflicted
+++ resolved
@@ -187,15 +187,10 @@
 #                                                      Get info out of BOARDNAME.py
 # ---------------------------------------------------------------------------------
 # TODO: could check board here and make clean if it's different?
-<<<<<<< HEAD
+
 $(shell rm -f $(GENDIR)/CURRENT_BOARD.make)
-$(shell python scripts/get_makefile_decls.py $(BOARD) > $(GENDIR)/CURRENT_BOARD.make)
+$(shell $(PYTHON) scripts/get_makefile_decls.py $(BOARD) > $(GENDIR)/CURRENT_BOARD.make)
 include $(GENDIR)/CURRENT_BOARD.make
-=======
-$(shell rm -f CURRENT_BOARD.make)
-$(shell $(PYTHON) scripts/get_makefile_decls.py $(BOARD) > CURRENT_BOARD.make)
-include CURRENT_BOARD.make
->>>>>>> 7277a8dc
 
 #set or reset defines like USE_GRAPHIC from an external file to customize firmware
 ifdef SETDEFINES
