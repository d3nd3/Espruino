# This file is part of Espruino, a JavaScript interpreter for Microcontrollers
#
# Copyright (C) 2013 Gordon Williams <gw@pur3.co.uk>
#
# This Source Code Form is subject to the terms of the Mozilla Public
# License, v. 2.0. If a copy of the MPL was not distributed with this
# file, You can obtain one at http://mozilla.org/MPL/2.0/.
#
# -----------------------------------------------------------------------------
# Makefile for Espruino
# -----------------------------------------------------------------------------
# Set ONE of the following environment variables to compile for that board:
#
# ESPRUINO_1V0=1          # Espruino board rev 1.0
# ESPRUINO_1V1=1          # Espruino board rev 1.1 and 1.2
# ESPRUINO_1V3=1          # Espruino board rev 1.3
# OLIMEXINO_STM32=1                # Olimexino STM32
# OLIMEXINO_STM32_BOOTLOADER=1     # Olimexino STM32 with bootloader
# EMBEDDED_PI=1           # COOCOX STM32 Embedded Pi boards
# HYSTM32_24=1            # HY STM32 2.4 Ebay boards
# HYSTM32_28=1            # HY STM32 2.8 Ebay boards
# HYSTM32_32=1            # HY STM32 3.2 VCT6 Ebay boards
# STM32VLDISCOVERY=1
# STM32F3DISCOVERY=1
# STM32F4DISCOVERY=1
# STM32F429IDISCOVERY=1
# CARAMBOLA=1
# RASPBERRYPI=1
# LPC1768=1 # beta
# LCTECH_STM32F103RBT6=1 # LC Technology STM32F103RBT6 Ebay boards
# Or nothing for standard linux compile
#
# Also:
#
# DEBUG=1                 # add debug symbols (-g)
# RELEASE=1               # Force release-style compile (no asserts, etc)
# SINGLETHREAD=1          # Compile single-threaded to make compilation errors easier to find
# BOOTLOADER=1            # make the bootloader (not Espruino)
# PROFILE=1               # Compile with gprof profiling info
# WIZNET=1                # If compiling for a non-linux target that has internet support, use WIZnet support, not TI CC3000
ifndef SINGLETHREAD
MAKEFLAGS=-j5 # multicore
endif

INCLUDE=-I$(ROOT) -I$(ROOT)/targets -I$(ROOT)/src -I$(ROOT)/gen
LIBS=
DEFINES=
CFLAGS=-Wall -Wextra -Wconversion -Werror=implicit-function-declaration -fdiagnostics-show-option
OPTIMIZEFLAGS=
#-fdiagnostics-show-option - shows which flags can be used with -Werror

# Espruino flags...
USE_MATH=1

ifeq ($(shell uname -m),armv6l)
RASPBERRYPI=1 # just a guess
endif

ifeq ($(shell uname),Darwin)
MACOSX=1
endif

ifeq ($(OS),Windows_NT)
MINGW=1
endif

# Gordon's car ECU (extremely beta!)
ifdef ECU
STM32F4DISCOVERY=1
#HYSTM32_32=1
USE_TRIGGER=1
DEFINES += -DECU
endif

ifdef RELEASE
# force no asserts to be compiled in
DEFINES += -DNO_ASSERT
endif

CWD = $(shell pwd)
ROOT = $(CWD)
PRECOMPILED_OBJS=
PLATFORM_CONFIG_FILE=gen/platform_config.h
BASEADDRESS=0x08000000

###################################################
# When adding stuff here, also remember build_pininfo, platform_config.h, jshardware.c
ifdef ESPRUINO_1V0
EMBEDDED=1
USB=1
#USE_NET=1
USE_GRAPHICS=1
USE_FILESYSTEM=1
FAMILY=STM32F1
CHIP=STM32F103RG
BOARD=ESPRUINOBOARD_R1_0
DEFINES+=-DESPRUINOBOARD
STLIB=STM32F10X_XL
PRECOMPILED_OBJS+=$(ROOT)/targetlibs/stm32f1/lib/startup_stm32f10x_hd.o
OPTIMIZEFLAGS+=-O3
else ifdef ESPRUINO_1V1
EMBEDDED=1
DEFINES+=-DESPRUINO_1V1
USE_BOOTLOADER=1
BOOTLOADER_PROJ_NAME=bootloader_espruino_1v1
USB=1
USE_NET=1
USE_GRAPHICS=1
USE_FILESYSTEM=1
FAMILY=STM32F1
CHIP=STM32F103RC
BOARD=ESPRUINOBOARD_R1_1
DEFINES+=-DESPRUINOBOARD
STLIB=STM32F10X_XL
PRECOMPILED_OBJS+=$(ROOT)/targetlibs/stm32f1/lib/startup_stm32f10x_hd.o
OPTIMIZEFLAGS+=-Os # not that short on memory, but Travis compiler is old and uses more
else ifdef ESPRUINO_1V3
EMBEDDED=1
DEFINES+=-DESPRUINO_1V3
USE_BOOTLOADER=1
BOOTLOADER_PROJ_NAME=bootloader_espruino_1v3
USB=1
USE_NET=1
USE_GRAPHICS=1
USE_FILESYSTEM=1
FAMILY=STM32F1
CHIP=STM32F103RC
BOARD=ESPRUINOBOARD
STLIB=STM32F10X_XL
PRECOMPILED_OBJS+=$(ROOT)/targetlibs/stm32f1/lib/startup_stm32f10x_hd.o
OPTIMIZEFLAGS+=-O3
else ifdef OLIMEXINO_STM32
EMBEDDED=1
USB=1
USE_FILESYSTEM=1
FAMILY=STM32F1
CHIP=STM32F103RB
SAVE_ON_FLASH=1
BOARD=OLIMEXINO_STM32
STLIB=STM32F10X_MD
PRECOMPILED_OBJS+=$(ROOT)/targetlibs/stm32f1/lib/startup_stm32f10x_md.o
OPTIMIZEFLAGS+=-Os # short on program memory
else ifdef OLIMEXINO_STM32_BOOTLOADER
EMBEDDED=1
USB=1
USE_FILESYSTEM=1
FAMILY=STM32F1
CHIP=STM32F103RB_MAPLE
DEFINES += -DSTM32F103RB
SAVE_ON_FLASH=1
BOARD=OLIMEXINO_STM32_BOOTLOADER
STLIB=STM32F10X_MD
PRECOMPILED_OBJS+=$(ROOT)/targetlibs/stm32f1/lib/startup_stm32f10x_md.o
OPTIMIZEFLAGS+=-Os # short on program memory
else ifdef EMBEDDED_PI
EMBEDDED=1
USB=1
# USE_FILESYSTEM=1 # no SD-CARD READER
FAMILY=STM32F1
CHIP=STM32F103RB
BOARD=EMBEDDED_PI
STLIB=STM32F10X_MD
PRECOMPILED_OBJS+=$(ROOT)/targetlibs/stm32f1/lib/startup_stm32f10x_md.o
OPTIMIZEFLAGS+=-Os # short on program memory
else ifdef HYSTM32_24
EMBEDDED=1
USB=1
USE_GRAPHICS=1
USE_LCD_FSMC=1
USE_FILESYSTEM=1
USE_FILESYSTEM_SDIO=1
FAMILY=STM32F1
CHIP=STM32F103VE
BOARD=HYSTM32_24
STLIB=STM32F10X_HD
PRECOMPILED_OBJS+=$(ROOT)/targetlibs/stm32f1/lib/startup_stm32f10x_hd.o
OPTIMIZEFLAGS+=-O3
else ifdef HYSTM32_28
EMBEDDED=1
USB=1
USE_GRAPHICS=1
USE_LCD_FSMC=1
DEFINES+=-DILI9325_BITBANG # bit-bang the LCD driver
SAVE_ON_FLASH=1
#USE_FILESYSTEM=1 # just normal SPI
FAMILY=STM32F1
CHIP=STM32F103RB
BOARD=HYSTM32_28
STLIB=STM32F10X_MD
PRECOMPILED_OBJS+=$(ROOT)/targetlibs/stm32f1/lib/startup_stm32f10x_md.o
OPTIMIZEFLAGS+=-Os
else ifdef HYSTM32_32
EMBEDDED=1
USB=1
USE_GRAPHICS=1
USE_LCD_FSMC=1
USE_FILESYSTEM=1
USE_FILESYSTEM_SDIO=1
FAMILY=STM32F1
CHIP=STM32F103VC
BOARD=HYSTM32_32
STLIB=STM32F10X_HD
PRECOMPILED_OBJS+=$(ROOT)/targetlibs/stm32f1/lib/startup_stm32f10x_hd.o
OPTIMIZEFLAGS+=-O3
else ifdef STM32F4DISCOVERY
EMBEDDED=1
USB=1
USE_NET=1
USE_GRAPHICS=1
DEFINES += -DUSE_USB_OTG_FS=1
FAMILY=STM32F4
CHIP=STM32F407
BOARD=STM32F4DISCOVERY
STLIB=STM32F4XX
PRECOMPILED_OBJS+=$(ROOT)/targetlibs/stm32f4/lib/startup_stm32f4xx.o
OPTIMIZEFLAGS+=-O3
else ifdef STM32F429IDISCOVERY
EMBEDDED=1
#USB=1
USE_GRAPHICS=1
DEFINES += -DUSE_USB_OTG_FS=1
FAMILY=STM32F4
CHIP=STM32F429
BOARD=STM32F429IDISCOVERY
STLIB=STM32F4XX
PRECOMPILED_OBJS+=$(ROOT)/targetlibs/stm32f4/lib/startup_stm32f4xx.o
OPTIMIZEFLAGS+=-O3
else ifdef SMARTWATCH
EMBEDDED=1
DEFINES+=-DHSE_VALUE=26000000UL
USB=1
FAMILY=STM32F2
CHIP=STM32F205RG
BOARD=SMARTWATCH
STLIB=STM32F2XX
PRECOMPILED_OBJS+=$(ROOT)/targetlibs/stm32f2/lib/startup_stm32f2xx.o
OPTIMIZEFLAGS+=-O3
else ifdef STM32F3DISCOVERY
EMBEDDED=1
#USE_BOOTLOADER=1
#BOOTLOADER_PROJ_NAME=bootloader_espruino_stm32f3discovery
USB=1
FAMILY=STM32F3
CHIP=STM32F303
BOARD=STM32F3DISCOVERY
STLIB=STM32F3XX
PRECOMPILED_OBJS+=$(ROOT)/targetlibs/stm32f3/lib/startup_stm32f30x.o
OPTIMIZEFLAGS+=-O3
else ifdef STM32VLDISCOVERY
EMBEDDED=1
FAMILY=STM32F1
CHIP=STM32F100RB
BOARD=STM32VLDISCOVERY
STLIB=STM32F10X_MD_VL
PRECOMPILED_OBJS+=$(ROOT)/targetlibs/stm32f1/lib/startup_stm32f10x_md_vl.o
OPTIMIZEFLAGS+=-Os # short on program memory
else ifdef TINYCHIP
EMBEDDED=1
FAMILY=STM32F1
CHIP=STM32F103TB
BOARD=TINYCHIP
STLIB=STM32F10X_MD
PRECOMPILED_OBJS+=$(ROOT)/targetlibs/stm32f1/lib/startup_stm32f10x_md.o
OPTIMIZEFLAGS+=-Os # short on program memory
else ifdef LPC1768
EMBEDDED=1
MBED=1
FAMILY=LPC1768
CHIP=LPC1768
BOARD=LPC1768
MBED_GCC_CS_DIR=$(ROOT)/targets/libmbed/LPC1768/GCC_CS
PRECOMPILED_OBJS+=$(MBED_GCC_CS_DIR)/sys.o $(MBED_GCC_CS_DIR)/cmsis_nvic.o $(MBED_GCC_CS_DIR)/system_LPC17xx.o $(MBED_GCC_CS_DIR)/core_cm3.o $(MBED_GCC_CS_DIR)/startup_LPC17xx.o
LIBS+=-L$(MBED_GCC_CS_DIR)  -lmbed
OPTIMIZEFLAGS+=-O3
else ifdef CARAMBOLA
EMBEDDED=1
BOARD=CARAMBOLA
DEFINES += -DCARAMBOLA -DSYSFS_GPIO_DIR="\"/sys/class/gpio\""
LINUX=1
USE_FILESYSTEM=1
USB=1
USE_GRAPHICS=1
USE_NET=1
else ifdef RASPBERRYPI
EMBEDDED=1
BOARD=RASPBERRYPI
DEFINES += -DRASPBERRYPI -DSYSFS_GPIO_DIR="\"/sys/class/gpio\""
LINUX=1
USE_FILESYSTEM=1
USB=1
USE_GRAPHICS=1
#USE_LCD_SDL=1
USE_NET=1
else ifdef LCTECH_STM32F103RBT6
EMBEDDED=1
USB=1
SAVE_ON_FLASH=1
FAMILY=STM32F1
CHIP=STM32F103RB
BOARD=LCTECH_STM32F103RBT6
STLIB=STM32F10X_MD
PRECOMPILED_OBJS+=$(ROOT)/targetlibs/stm32f1/lib/startup_stm32f10x_md.o
OPTIMIZEFLAGS+=-Os
else
BOARD=LINUX
LINUX=1
USE_FILESYSTEM=1
USB=1
USE_GRAPHICS=1
#USE_LCD_SDL=1

ifdef MACOSX
#USE_NET=1 # http libs need some tweaks before net can compile
else ifdef MINGW
#USE_NET=1 # http libs need some tweaks before net can compile
#LIBS += -lwsock32
DEFINES += -DHAS_STDLIB=1
else  # Linux
USE_NET=1
endif
endif

PROJ_NAME=$(shell python scripts/get_binary_name.py $(BOARD)  | sed -e "s/.bin$$//")
ifeq ($(PROJ_NAME),)
$(error Unable to work out binary name (PROJ_NAME))
endif
ifeq ($(BOARD),LINUX)
PROJ_NAME=espruino
endif

# If we're not on Linux and we want internet, we need either CC3000 or WIZnet support
ifdef USE_NET
ifndef LINUX
ifdef WIZNET
USE_WIZNET=1
else
USE_CC3000=1
endif
endif
endif

ifdef DEBUG
#OPTIMIZEFLAGS=-Os -g
OPTIMIZEFLAGS=-g
DEFINES+=-DDEBUG
endif

ifdef PROFILE
OPTIMIZEFLAGS+=-pg
endif

WRAPPERFILE=gen/jswrapper.c
WRAPPERSOURCES = \
src/jswrap_pin.c \
src/jswrap_espruino.c \
src/jswrap_functions.c \
src/jswrap_modules.c \
src/jswrap_process.c \
src/jswrap_interactive.c \
src/jswrap_json.c \
src/jswrap_object.c \
src/jswrap_string.c \
src/jswrap_number.c \
src/jswrap_array.c \
src/jswrap_arraybuffer.c \
src/jswrap_serial.c \
src/jswrap_spi_i2c.c \
src/jswrap_onewire.c \
src/jswrap_waveform.c \
src/jswrap_io.c
# it is important that _pin comes before stuff which uses
# integers (as the check for int *includes* the chek for pin)

SOURCES = \
src/jslex.c \
src/jsvar.c \
src/jsutils.c \
src/jsnative.c \
src/jsparse.c \
src/jspin.c \
src/jsinteractive.c \
src/jsdevices.c \
src/jstimer.c \
$(WRAPPERFILE)
CPPSOURCES =

ifdef BOOTLOADER
ifndef USE_BOOTLOADER
$(error Using bootloader on device that is not expecting one)
endif
BUILD_LINKER_FLAGS+=--bootloader
PROJ_NAME=$(BOOTLOADER_PROJ_NAME)
WRAPPERSOURCES =
SOURCES = \
targets/stm32_boot/main.c \
targets/stm32_boot/utils.c
 ifndef DEBUG
  OPTIMIZEFLAGS=-Os
 endif
else # !BOOTLOADER but using a bootloader
 ifdef USE_BOOTLOADER
  BUILD_LINKER_FLAGS+=--using_bootloader
  # -k applies bootloader hack for Espruino 1v3 boards
  ifdef MACOSX
<<<<<<< HEAD
    STM32LOADER_FLAGS+=-k -p /dev/tty.usbmodemfa131
  else
    STM32LOADER_FLAGS+=-k -p /dev/ttyACM0
=======
   STM32LOADER_FLAGS+=-k -p /dev/tty.usbmodemfa131
  else
   STM32LOADER_FLAGS+=-k -p /dev/ttyACM0
>>>>>>> 1d48bb16
  endif
  BASEADDRESS=$(shell python -c "import sys;sys.path.append('scripts');import common;print hex(0x08000000+common.get_bootloader_size())")
 endif
endif

ifdef USB_PRODUCT_ID
DEFINES+=-DUSB_PRODUCT_ID=$(USB_PRODUCT_ID)
endif

ifdef SAVE_ON_FLASH
DEFINES+=-DSAVE_ON_FLASH
endif

ifdef USE_FILESYSTEM
DEFINES += -DUSE_FILESYSTEM
WRAPPERSOURCES += libs/jswrap_fat.c
WRAPPERSOURCES += libs/jswrap_fs.c
ifndef LINUX
INCLUDE += -I$(ROOT)/libs/fat_sd
SOURCES += \
libs/fat_sd/fattime.c \
libs/fat_sd/ff.c \
libs/fat_sd/option/unicode.c # for LFN support (see _USE_LFN in ff.h)

ifdef USE_FILESYSTEM_SDIO
DEFINES += -DUSE_FILESYSTEM_SDIO
SOURCES += \
libs/fat_sd/sdio_diskio.c \
libs/fat_sd/sdio_sdcard.c
else #USE_FILESYSTEM_SDIO
SOURCES += \
libs/fat_sd/spi_diskio.c
endif #USE_FILESYSTEM_SDIO
endif #!LINUX
endif #USE_FILESYSTEM

ifdef USE_MATH
DEFINES += -DUSE_MATH
WRAPPERSOURCES += libs/jswrap_math.c

ifndef LINUX
INCLUDE += -I$(ROOT)/libs/math
SOURCES += \
libs/math/acosh.c \
libs/math/asin.c \
libs/math/asinh.c \
libs/math/atan.c \
libs/math/atanh.c \
libs/math/cbrt.c \
libs/math/chbevl.c \
libs/math/clog.c \
libs/math/cmplx.c \
libs/math/const.c \
libs/math/cosh.c \
libs/math/drand.c \
libs/math/exp10.c \
libs/math/exp2.c \
libs/math/exp.c \
libs/math/fabs.c \
libs/math/floor.c \
libs/math/isnan.c \
libs/math/log10.c \
libs/math/log2.c \
libs/math/log.c \
libs/math/mtherr.c \
libs/math/polevl.c \
libs/math/pow.c \
libs/math/powi.c \
libs/math/round.c \
libs/math/setprec.c \
libs/math/sin.c \
libs/math/sincos.c \
libs/math/sindg.c \
libs/math/sinh.c \
libs/math/sqrt.c \
libs/math/tan.c \
libs/math/tandg.c \
libs/math/tanh.c \
libs/math/unity.c
#libs/math/mod2pi.c
#libs/math/mtst.c
#libs/math/dtestvec.c
endif
endif

ifdef USE_GRAPHICS
DEFINES += -DUSE_GRAPHICS
WRAPPERSOURCES += libs/graphics/jswrap_graphics.c
INCLUDE += -I$(ROOT)/libs/graphics
SOURCES += \
libs/graphics/bitmap_font_4x6.c \
libs/graphics/graphics.c \
libs/graphics/lcd_arraybuffer.c \
libs/graphics/lcd_js.c

ifdef USE_LCD_SDL
DEFINES += -DUSE_LCD_SDL
SOURCES += libs/graphics/lcd_sdl.c
LIBS += -lSDL
INCLUDE += -I/usr/include/SDL
endif

ifdef USE_LCD_FSMC
DEFINES += -DUSE_LCD_FSMC
SOURCES += libs/graphics/lcd_fsmc.c
endif

endif

ifdef USE_NET
DEFINES += -DUSE_NET
WRAPPERSOURCES += libs/network/http/jswrap_http.c
INCLUDE += -I$(ROOT)/libs/network -I$(ROOT)/libs/network/http
SOURCES += \
libs/network/network.c \
libs/network/http/httpserver.c

 ifdef LINUX
 INCLUDE += -I$(ROOT)/libs/network/linux
 SOURCES += \
 libs/network/linux/network_linux.c
 endif

 ifdef USE_CC3000
 DEFINES += -DUSE_CC3000 -DSEND_NON_BLOCKING
 WRAPPERSOURCES += libs/network/cc3000/jswrap_cc3000.c
 INCLUDE += -I$(ROOT)/libs/network/cc3000
 SOURCES += \
 libs/network/cc3000/network_cc3000.c \
 libs/network/cc3000/board_spi.c \
 libs/network/cc3000/cc3000_common.c \
 libs/network/cc3000/evnt_handler.c \
 libs/network/cc3000/hci.c \
 libs/network/cc3000/netapp.c \
 libs/network/cc3000/nvmem.c \
 libs/network/cc3000/security.c \
 libs/network/cc3000/socket.c \
 libs/network/cc3000/wlan.c
 endif

 ifdef USE_WIZNET
 DEFINES += -DUSE_WIZNET
 WRAPPERSOURCES += libs/network/wiznet/jswrap_wiznet.c
 INCLUDE += -I$(ROOT)/libs/network/wiznet -I$(ROOT)/libs/network/wiznet/Ethernet
 SOURCES += \
 libs/network/wiznet/network_wiznet.c \
 libs/network/wiznet/DNS/dns_parse.c \
 libs/network/wiznet/DNS/dns.c \
 libs/network/wiznet/DHCP/dhcp.c \
 libs/network/wiznet/Ethernet/wizchip_conf.c \
 libs/network/wiznet/Ethernet/socket.c \
 libs/network/wiznet/W5500/w5500.c
 endif
endif


ifdef USE_TRIGGER
DEFINES += -DUSE_TRIGGER
WRAPPERSOURCES += libs/trigger/jswrap_trigger.c
INCLUDE += -I$(ROOT)/libs/trigger
SOURCES += \
./libs/trigger/trigger.c
endif

ifdef USB
DEFINES += -DUSB
endif

ifeq ($(FAMILY), STM32F1)
ARCHFLAGS += -mlittle-endian -mthumb -mcpu=cortex-m3  -mfix-cortex-m3-ldrd  -mthumb-interwork -mfloat-abi=soft
ARM=1
STM32=1
INCLUDE += -I$(ROOT)/targetlibs/stm32f1 -I$(ROOT)/targetlibs/stm32f1/lib
DEFINES += -DSTM32F1
SOURCES +=                              \
targetlibs/stm32f1/lib/misc.c              \
targetlibs/stm32f1/lib/stm32f10x_adc.c     \
targetlibs/stm32f1/lib/stm32f10x_bkp.c     \
targetlibs/stm32f1/lib/stm32f10x_can.c     \
targetlibs/stm32f1/lib/stm32f10x_cec.c     \
targetlibs/stm32f1/lib/stm32f10x_crc.c     \
targetlibs/stm32f1/lib/stm32f10x_dac.c     \
targetlibs/stm32f1/lib/stm32f10x_dbgmcu.c  \
targetlibs/stm32f1/lib/stm32f10x_dma.c     \
targetlibs/stm32f1/lib/stm32f10x_exti.c    \
targetlibs/stm32f1/lib/stm32f10x_flash.c   \
targetlibs/stm32f1/lib/stm32f10x_fsmc.c    \
targetlibs/stm32f1/lib/stm32f10x_gpio.c    \
targetlibs/stm32f1/lib/stm32f10x_i2c.c     \
targetlibs/stm32f1/lib/stm32f10x_iwdg.c    \
targetlibs/stm32f1/lib/stm32f10x_pwr.c     \
targetlibs/stm32f1/lib/stm32f10x_rcc.c     \
targetlibs/stm32f1/lib/stm32f10x_rtc.c     \
targetlibs/stm32f1/lib/stm32f10x_sdio.c    \
targetlibs/stm32f1/lib/stm32f10x_spi.c     \
targetlibs/stm32f1/lib/stm32f10x_tim.c     \
targetlibs/stm32f1/lib/stm32f10x_usart.c   \
targetlibs/stm32f1/lib/stm32f10x_wwdg.c    \
targetlibs/stm32f1/lib/system_stm32f10x.c

ifdef USB
INCLUDE += -I$(ROOT)/targetlibs/stm32f1/usblib -I$(ROOT)/targetlibs/stm32f1/usb
SOURCES +=                              \
targetlibs/stm32f1/usblib/otgd_fs_cal.c       \
targetlibs/stm32f1/usblib/otgd_fs_dev.c       \
targetlibs/stm32f1/usblib/otgd_fs_int.c       \
targetlibs/stm32f1/usblib/otgd_fs_pcd.c       \
targetlibs/stm32f1/usblib/usb_core.c          \
targetlibs/stm32f1/usblib/usb_init.c          \
targetlibs/stm32f1/usblib/usb_int.c           \
targetlibs/stm32f1/usblib/usb_mem.c           \
targetlibs/stm32f1/usblib/usb_regs.c          \
targetlibs/stm32f1/usblib/usb_sil.c           \
targetlibs/stm32f1/usb/usb_desc.c              \
targetlibs/stm32f1/usb/usb_endp.c              \
targetlibs/stm32f1/usb/usb_istr.c              \
targetlibs/stm32f1/usb/usb_prop.c              \
targetlibs/stm32f1/usb/usb_pwr.c               \
targetlibs/stm32f1/usb/usb_utils.c
endif #USB

endif #STM32F1

ifeq ($(FAMILY), STM32F2)
ARCHFLAGS += -mlittle-endian -mthumb -mcpu=cortex-m3 -mthumb-interwork -mfpu=fpv4-sp-d16 -mfloat-abi=softfp
ARM=1
STM32=1
INCLUDE += -I$(ROOT)/targetlibs/stm32f2 -I$(ROOT)/targetlibs/stm32f2/lib
DEFINES += -DSTM32F2
SOURCES +=                                 \
targetlibs/stm32f2/lib/misc.c              \
targetlibs/stm32f2/lib/stm32f2xx_adc.c     \
targetlibs/stm32f2/lib/stm32f2xx_can.c     \
targetlibs/stm32f2/lib/stm32f2xx_crc.c     \
targetlibs/stm32f2/lib/stm32f2xx_cryp_aes.c\
targetlibs/stm32f2/lib/stm32f2xx_cryp.c    \
targetlibs/stm32f2/lib/stm32f2xx_cryp_des.c\
targetlibs/stm32f2/lib/stm32f2xx_cryp_tdes.c\
targetlibs/stm32f2/lib/stm32f2xx_dac.c     \
targetlibs/stm32f2/lib/stm32f2xx_dbgmcu.c     \
targetlibs/stm32f2/lib/stm32f2xx_dcmi.c     \
targetlibs/stm32f2/lib/stm32f2xx_dma.c     \
targetlibs/stm32f2/lib/stm32f2xx_exti.c     \
targetlibs/stm32f2/lib/stm32f2xx_flash.c     \
targetlibs/stm32f2/lib/stm32f2xx_fsmc.c     \
targetlibs/stm32f2/lib/stm32f2xx_gpio.c     \
targetlibs/stm32f2/lib/stm32f2xx_hash.c     \
targetlibs/stm32f2/lib/stm32f2xx_hash_md5.c     \
targetlibs/stm32f2/lib/stm32f2xx_hash_sha1.c     \
targetlibs/stm32f2/lib/stm32f2xx_i2c.c     \
targetlibs/stm32f2/lib/stm32f2xx_iwdg.c     \
targetlibs/stm32f2/lib/stm32f2xx_pwr.c     \
targetlibs/stm32f2/lib/stm32f2xx_rcc.c     \
targetlibs/stm32f2/lib/stm32f2xx_rng.c     \
targetlibs/stm32f2/lib/stm32f2xx_rtc.c     \
targetlibs/stm32f2/lib/stm32f2xx_sdio.c     \
targetlibs/stm32f2/lib/stm32f2xx_spi.c     \
targetlibs/stm32f2/lib/stm32f2xx_syscfg.c     \
targetlibs/stm32f2/lib/stm32f2xx_tim.c     \
targetlibs/stm32f2/lib/stm32f2xx_usart.c     \
targetlibs/stm32f2/lib/stm32f2xx_wwdg.c    \
targetlibs/stm32f2/lib/system_stm32f2xx.c


ifdef USB
INCLUDE += -I$(ROOT)/targetlibs/stm32f2/usblib -I$(ROOT)/targetlibs/stm32f2/usb
SOURCES +=                                 \
targetlibs/stm32f2/usb/usbd_cdc_vcp.c \
targetlibs/stm32f2/usb/usb_irq_handlers.c \
targetlibs/stm32f2/usb/usbd_desc.c \
targetlibs/stm32f2/usb/usbd_usr.c \
targetlibs/stm32f2/usb/usb_bsp.c \
targetlibs/stm32f2/usblib/usbd_req.c \
targetlibs/stm32f2/usblib/usb_dcd_int.c \
targetlibs/stm32f2/usblib/usbd_core.c \
targetlibs/stm32f2/usblib/usbd_cdc_core.c \
targetlibs/stm32f2/usblib/usbd_ioreq.c \
targetlibs/stm32f2/usblib/usb_core.c \
targetlibs/stm32f2/usblib/usb_dcd.c
#targetlibs/stm32f2/usblib/usb_otg.c \
#targetlibs/stm32f2/usblib/usb_bsp_template.c \
#targetlibs/stm32f2/usblib/usbd_cdc_if_template.c \
#targetlibs/stm32f2/usblib/usb_hcd.c \
#targetlibs/stm32f2/usblib/usb_hcd_int.c
endif #USB
endif #STM32F2

ifeq ($(FAMILY), STM32F3)
ARCHFLAGS += -mlittle-endian -mthumb -mcpu=cortex-m4 -mthumb-interwork -mfpu=fpv4-sp-d16 -mfloat-abi=softfp
ARM=1
STM32=1
INCLUDE += -I$(ROOT)/targetlibs/stm32f3 -I$(ROOT)/targetlibs/stm32f3/lib
DEFINES += -DSTM32F3
SOURCES +=                                 \
targetlibs/stm32f3/lib/stm32f30x_adc.c        \
targetlibs/stm32f3/lib/stm32f30x_can.c        \
targetlibs/stm32f3/lib/stm32f30x_comp.c       \
targetlibs/stm32f3/lib/stm32f30x_crc.c        \
targetlibs/stm32f3/lib/stm32f30x_dac.c        \
targetlibs/stm32f3/lib/stm32f30x_dbgmcu.c     \
targetlibs/stm32f3/lib/stm32f30x_dma.c        \
targetlibs/stm32f3/lib/stm32f30x_exti.c       \
targetlibs/stm32f3/lib/stm32f30x_flash.c      \
targetlibs/stm32f3/lib/stm32f30x_gpio.c       \
targetlibs/stm32f3/lib/stm32f30x_i2c.c        \
targetlibs/stm32f3/lib/stm32f30x_iwdg.c       \
targetlibs/stm32f3/lib/stm32f30x_misc.c       \
targetlibs/stm32f3/lib/stm32f30x_opamp.c      \
targetlibs/stm32f3/lib/stm32f30x_pwr.c        \
targetlibs/stm32f3/lib/stm32f30x_rcc.c        \
targetlibs/stm32f3/lib/stm32f30x_rtc.c        \
targetlibs/stm32f3/lib/stm32f30x_spi.c        \
targetlibs/stm32f3/lib/stm32f30x_syscfg.c     \
targetlibs/stm32f3/lib/stm32f30x_tim.c        \
targetlibs/stm32f3/lib/stm32f30x_usart.c      \
targetlibs/stm32f3/lib/stm32f30x_wwdg.c       \
targetlibs/stm32f3/lib/system_stm32f30x.c

ifdef USB
INCLUDE += -I$(ROOT)/targetlibs/stm32f3/usblib -I$(ROOT)/targetlibs/stm32f3/usb
SOURCES +=                                 \
targetlibs/stm32f3/usblib/usb_core.c          \
targetlibs/stm32f3/usblib/usb_init.c          \
targetlibs/stm32f3/usblib/usb_int.c           \
targetlibs/stm32f3/usblib/usb_mem.c           \
targetlibs/stm32f3/usblib/usb_regs.c          \
targetlibs/stm32f3/usblib/usb_sil.c           \
targetlibs/stm32f3/usb/usb_desc.c              \
targetlibs/stm32f3/usb/usb_endp.c              \
targetlibs/stm32f3/usb/usb_istr.c              \
targetlibs/stm32f3/usb/usb_prop.c              \
targetlibs/stm32f3/usb/usb_pwr.c               \
targetlibs/stm32f3/usb/usb_utils.c
endif #USB
endif #STM32F3

ifeq ($(FAMILY), STM32F4)
ARCHFLAGS += -mlittle-endian -mthumb -mcpu=cortex-m4 -mthumb-interwork -mfpu=fpv4-sp-d16 -mfloat-abi=softfp
ARM=1
STM32=1
INCLUDE += -I$(ROOT)/targetlibs/stm32f4 -I$(ROOT)/targetlibs/stm32f4/lib
DEFINES += -DSTM32F4
SOURCES +=                                 \
targetlibs/stm32f4/lib/misc.c                 \
targetlibs/stm32f4/lib/stm32f4xx_adc.c        \
targetlibs/stm32f4/lib/stm32f4xx_can.c        \
targetlibs/stm32f4/lib/stm32f4xx_crc.c        \
targetlibs/stm32f4/lib/stm32f4xx_cryp_aes.c   \
targetlibs/stm32f4/lib/stm32f4xx_cryp.c       \
targetlibs/stm32f4/lib/stm32f4xx_cryp_des.c   \
targetlibs/stm32f4/lib/stm32f4xx_cryp_tdes.c  \
targetlibs/stm32f4/lib/stm32f4xx_dac.c        \
targetlibs/stm32f4/lib/stm32f4xx_dbgmcu.c     \
targetlibs/stm32f4/lib/stm32f4xx_dcmi.c       \
targetlibs/stm32f4/lib/stm32f4xx_dma.c        \
targetlibs/stm32f4/lib/stm32f4xx_exti.c       \
targetlibs/stm32f4/lib/stm32f4xx_flash.c      \
targetlibs/stm32f4/lib/stm32f4xx_fsmc.c       \
targetlibs/stm32f4/lib/stm32f4xx_gpio.c       \
targetlibs/stm32f4/lib/stm32f4xx_hash.c       \
targetlibs/stm32f4/lib/stm32f4xx_hash_md5.c   \
targetlibs/stm32f4/lib/stm32f4xx_hash_sha1.c  \
targetlibs/stm32f4/lib/stm32f4xx_i2c.c        \
targetlibs/stm32f4/lib/stm32f4xx_iwdg.c       \
targetlibs/stm32f4/lib/stm32f4xx_pwr.c        \
targetlibs/stm32f4/lib/stm32f4xx_rcc.c        \
targetlibs/stm32f4/lib/stm32f4xx_rng.c        \
targetlibs/stm32f4/lib/stm32f4xx_rtc.c        \
targetlibs/stm32f4/lib/stm32f4xx_sdio.c       \
targetlibs/stm32f4/lib/stm32f4xx_spi.c        \
targetlibs/stm32f4/lib/stm32f4xx_syscfg.c     \
targetlibs/stm32f4/lib/stm32f4xx_tim.c        \
targetlibs/stm32f4/lib/stm32f4xx_usart.c      \
targetlibs/stm32f4/lib/stm32f4xx_wwdg.c       \
targetlibs/stm32f4/lib/system_stm32f4xx.c

ifdef USB
INCLUDE += -I$(ROOT)/targetlibs/stm32f4/usblib -I$(ROOT)/targetlibs/stm32f4/usb
SOURCES +=                                 \
targetlibs/stm32f4/usblib/usb_core.c          \
targetlibs/stm32f4/usblib/usbd_cdc_core.c     \
targetlibs/stm32f4/usblib/usb_dcd.c           \
targetlibs/stm32f4/usblib/usb_dcd_int.c       \
targetlibs/stm32f4/usblib/usbd_core.c         \
targetlibs/stm32f4/usblib/usbd_ioreq.c        \
targetlibs/stm32f4/usblib/usbd_req.c          \
targetlibs/stm32f4/usb/usb_bsp.c              \
targetlibs/stm32f4/usb/usbd_cdc_vcp.c         \
targetlibs/stm32f4/usb/usbd_desc.c            \
targetlibs/stm32f4/usb/usbd_usr.c
#targetlibs/stm32f4/usblib/usb_hcd.c
#targetlibs/stm32f4/usblib/usb_hcd_int.c
#targetlibs/stm32f4/usblib/usb_otg.c
endif #USB
endif #STM32F4


ifdef MBED
ARCHFLAGS += -mcpu=cortex-m3 -mthumb
ARM=1
INCLUDE+=-I$(ROOT)/targetlibs/libmbed -I$(ROOT)/targetlibs/libmbed/$(CHIP) -I$(ROOT)/targetlibs/libmbed/$(CHIP)/GCC_CS
DEFINES += -DMBED
INCLUDE += -I$(ROOT)/targetlibs/mbed
SOURCES += targets/mbed/main.c
CPPSOURCES += targets/mbed/jshardware.cpp
endif

ifdef ARM
LINKER_FILE = gen/linker.ld
DEFINES += -DARM
INCLUDE += -I$(ROOT)/targetlibs/arm
OPTIMIZEFLAGS += -fno-common -fno-exceptions -fdata-sections -ffunction-sections

# I've no idea why this breaks the bootloader, but it does.
# Given we've left 10k for it, there's no real reason to enable LTO anyway.
ifndef BOOTLOADER
# Enable link-time optimisations (inlining across files)
OPTIMIZEFLAGS += -flto -fno-fat-lto-objects -Wl,--allow-multiple-definition
endif

# Limit code size growth via inlining to 15% Normally 30% it seems... This reduces code size without slowing down Espruino noticeably
OPTIMIZEFLAGS += --param inline-unit-growth=10

# 4.6
#export CCPREFIX=arm-linux-gnueabi-
# 4.5
#export CCPREFIX=~/sat/bin/arm-none-eabi-
# 4.4
export CCPREFIX=arm-none-eabi-
endif # ARM

PININFOFILE=$(ROOT)/gen/jspininfo
ifdef PININFOFILE
SOURCES += $(PININFOFILE).c
endif

ifdef CARAMBOLA
TOOLCHAIN_DIR=$(shell cd ~/workspace/carambola/staging_dir/toolchain-*/bin;pwd)
export STAGING_DIR=$(TOOLCHAIN_DIR)
export CCPREFIX=$(TOOLCHAIN_DIR)/mipsel-openwrt-linux-
endif

ifdef RASPBERRYPI
  ifneq ($(shell uname -m),armv6l)
    # eep. let's cross compile
    export CCPREFIX=targetlibs/raspberrypi/tools/arm-bcm2708/gcc-linaro-arm-linux-gnueabihf-raspbian/bin/arm-linux-gnueabihf-
  else
    # compiling in-place, so give it a normal name
    PROJ_NAME=espruino
  endif
endif


ifdef STM32
DEFINES += -DFAKE_STDLIB
# FAKE_STDLIB is for Espruino - it uses its own standard library so we don't have to link in the normal one + get bloated
DEFINES += -DSTM32 -DUSE_STDPERIPH_DRIVER=1 -D$(CHIP) -D$(BOARD) -D$(STLIB)
INCLUDE += -I$(ROOT)/targets/stm32
ifndef BOOTLOADER
SOURCES +=                              \
targets/stm32/main.c                    \
targets/stm32/jshardware.c              \
targets/stm32/stm32_it.c
endif
endif

ifdef LINUX
DEFINES += -DLINUX
INCLUDE += -I$(ROOT)/targets/linux
SOURCES +=                              \
targets/linux/main.c                    \
targets/linux/jshardware.c
LIBS += -lm # maths lib
endif

SOURCES += $(WRAPPERSOURCES)
SOURCEOBJS = $(SOURCES:.c=.o) $(CPPSOURCES:.cpp=.o)
OBJS = $(SOURCEOBJS) $(PRECOMPILED_OBJS)


# -ffreestanding -nodefaultlibs -nostdlib -fno-common
# -nodefaultlibs -nostdlib -nostartfiles

# -fdata-sections -ffunction-sections are to help remove unused code
CFLAGS += $(OPTIMIZEFLAGS) -c $(ARCHFLAGS) $(DEFINES) $(INCLUDE)

# -Wl,--gc-sections helps remove unused code
# -Wl,--whole-archive checks for duplicates
LDFLAGS += $(OPTIMIZEFLAGS) $(ARCHFLAGS)
ifndef MACOSX
LDFLAGS += -Wl,--gc-sections
else ifdef EMBEDDED
LDFLAGS += -Wl,--gc-sections
endif

ifdef LINKER_FILE
LDFLAGS += -T$(LINKER_FILE)
endif

export CC=$(CCPREFIX)gcc
export LD=$(CCPREFIX)gcc
export AR=$(CCPREFIX)ar
export AS=$(CCPREFIX)as
export OBJCOPY=$(CCPREFIX)objcopy
export OBJDUMP=$(CCPREFIX)objdump
export GDB=$(CCPREFIX)gdb


.PHONY:  proj

all: 	 proj

ifeq ($(V),1)
        quiet_=
        Q=
else
        quiet_=quiet_
        Q=@
  export SILENT=1
endif


$(WRAPPERFILE): scripts/build_jswrapper.py $(WRAPPERSOURCES)
  @echo Generating JS wrappers
  $(Q)echo WRAPPERSOURCES = $(WRAPPERSOURCES)
  $(Q)echo DEFINES =  $(DEFINES)
  $(Q)python scripts/build_jswrapper.py $(WRAPPERSOURCES) $(DEFINES)

ifdef PININFOFILE
$(PININFOFILE).c $(PININFOFILE).h: scripts/build_pininfo.py
  @echo Generating pin info
  $(Q)python scripts/build_pininfo.py $(BOARD) $(PININFOFILE).c $(PININFOFILE).h
endif

$(LINKER_FILE): scripts/build_linker.py
  @echo Generating linker scripts
  $(Q)python scripts/build_linker.py $(BOARD) $(LINKER_FILE) $(BUILD_LINKER_FLAGS)

$(PLATFORM_CONFIG_FILE): boards/$(BOARD).py scripts/build_platform_config.py
  @echo Generating platform configs
  $(Q)python scripts/build_platform_config.py $(BOARD)

compile=$(CC) $(CFLAGS) $(DEFINES) $< -o $@
link=$(LD) $(LDFLAGS) -o $@ $(OBJS) $(LIBS)
obj_dump=$(OBJDUMP) -x -S $(PROJ_NAME).elf > $(PROJ_NAME).lst
obj_to_bin=$(OBJCOPY) -O $1 $(PROJ_NAME).elf $(PROJ_NAME).$2

quiet_compile= CC $@
quiet_link= LD $@
quiet_obj_dump= GEN $(PROJ_NAME).lst
quiet_obj_to_bin= GEN $(PROJ_NAME).$2

%.o: %.c $(PLATFORM_CONFIG_FILE) $(PININFOFILE).h
  @echo $($(quiet_)compile)
  @$(call compile)

.cpp.o: $(PLATFORM_CONFIG_FILE) $(PININFOFILE).h
  @echo $($(quiet_)compile)
  @$(call compile)

.s.o:
  @echo $($(quiet_)compile)
  @$(call compile)

ifdef LINUX # ---------------------------------------------------
proj: 	$(PLATFORM_CONFIG_FILE) $(PROJ_NAME)

$(PROJ_NAME): $(OBJS)
  @echo $($(quiet_)link)
  @$(call link)

else # embedded, so generate bin, etc ---------------------------

$(PROJ_NAME).elf: $(OBJS) $(LINKER_FILE)
  @echo $($(quiet_)link)
  @$(call link)

$(PROJ_NAME).lst : $(PROJ_NAME).elf
  @echo $($(quiet_)obj_dump)
  @$(call obj_dump)

$(PROJ_NAME).hex: $(PROJ_NAME).elf
  @echo $(call $(quiet_)obj_to_bin,ihex,hex)
  @$(call obj_to_bin,ihex,hex)

$(PROJ_NAME).srec : $(PROJ_NAME).elf
  @echo $(call $(quiet_)obj_to_bin,srec,srec)
  @$(call obj_to_bin,srec,srec)

$(PROJ_NAME).bin : $(PROJ_NAME).elf
  @echo $(call $(quiet_)obj_to_bin,binary,bin)
  @$(call obj_to_bin,binary,bin)
ifndef TRAVIS
  bash scripts/check_size.sh $(PROJ_NAME).bin
endif

proj: $(PROJ_NAME).lst $(PROJ_NAME).bin
#proj: $(PROJ_NAME).lst $(PROJ_NAME).hex $(PROJ_NAME).srec $(PROJ_NAME).bin

flash: all
ifdef OLIMEXINO_STM32_BOOTLOADER
  echo Olimexino Serial bootloader
  dfu-util -a1 -d 0x1EAF:0x0003 -D $(PROJ_NAME).bin
else
ifdef MBED
  cp $(PROJ_NAME).bin /media/MBED;sync
else
  echo ST-LINK flash
  st-flash write $(PROJ_NAME).bin $(BASEADDRESS)
endif
endif

serialflash: all
  echo STM32 inbuilt serial bootloader, set BOOT0=1, BOOT1=0
  python scripts/stm32loader.py -b 460800 -a $(BASEADDRESS) -ew $(STM32LOADER_FLAGS) $(PROJ_NAME).bin
#	python scripts/stm32loader.py -b 460800 -a $(BASEADDRESS) -ewv $(STM32LOADER_FLAGS) $(PROJ_NAME).bin

gdb:
  echo "target extended-remote :4242" > gdbinit
  echo "file $(PROJ_NAME).elf" >> gdbinit
  #echo "load" >> gdbinit
  echo "break main" >> gdbinit
  echo "break HardFault_Handler" >> gdbinit
  $(GDB) -x gdbinit
  rm gdbinit
endif	    # ---------------------------------------------------

clean:
  @echo Cleaning targets
  $(Q)find . -name *.o | grep -v libmbed | grep -v arm-bcm2708 | xargs rm -f
  $(Q)rm -f $(ROOT)/gen/*.c $(ROOT)/gen/*.h $(ROOT)/gen/*.ld
  $(Q)rm -f $(PROJ_NAME).elf
  $(Q)rm -f $(PROJ_NAME).hex
  $(Q)rm -f $(PROJ_NAME).bin
  $(Q)rm -f $(PROJ_NAME).srec
  $(Q)rm -f $(PROJ_NAME).lst<|MERGE_RESOLUTION|>--- conflicted
+++ resolved
@@ -402,15 +402,9 @@
   BUILD_LINKER_FLAGS+=--using_bootloader
   # -k applies bootloader hack for Espruino 1v3 boards
   ifdef MACOSX
-<<<<<<< HEAD
     STM32LOADER_FLAGS+=-k -p /dev/tty.usbmodemfa131
   else
     STM32LOADER_FLAGS+=-k -p /dev/ttyACM0
-=======
-   STM32LOADER_FLAGS+=-k -p /dev/tty.usbmodemfa131
-  else
-   STM32LOADER_FLAGS+=-k -p /dev/ttyACM0
->>>>>>> 1d48bb16
   endif
   BASEADDRESS=$(shell python -c "import sys;sys.path.append('scripts');import common;print hex(0x08000000+common.get_bootloader_size())")
  endif
