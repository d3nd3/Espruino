--- conflicted
+++ resolved
@@ -456,17 +456,15 @@
 OPTIMIZEFLAGS+=-O3
 USE_BLUETOOTH=1
 DEFINES += -DBOARD_PCA10040
-
-<<<<<<< HEAD
+# DFU_UPDATE_BUILD=1 # Uncomment this to build Espruino for a device firmware update over the air.
+
 else ifdef MAKERBEAN
 EMBEDDED=1
 BOARD=MAKERBEAN
 OPTIMIZEFLAGS+=-O3
 USE_BLUETOOTH=1
 DEFINES += -DBOARD_PCA10040 # remove
-=======
 # DFU_UPDATE_BUILD=1 # Uncomment this to build Espruino for a device firmware update over the air.
->>>>>>> 41b3709e
 
 else ifdef LPC1768
 EMBEDDED=1
