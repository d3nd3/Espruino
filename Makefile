--- conflicted
+++ resolved
@@ -46,14 +46,9 @@
 LIBS=
 DEFINES=
 CFLAGS=-Wall -Wextra -Wconversion -Werror=implicit-function-declaration -fdiagnostics-show-option
-<<<<<<< HEAD
 OPTIMIZEFLAGS=
 #-fdiagnostics-show-option - shows which flags can be used with -Werror
-=======
-OPTIMIZEFLAGS= 
-#-fdiagnostics-show-option - shows which flags can be used with -Werror 
 DEFINES+=-DGIT_COMMIT=$(shell git log -1 --format="%H")
->>>>>>> ea09b7ea
 
 # Espruino flags...
 USE_MATH=1
