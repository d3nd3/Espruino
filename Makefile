# This file is part of Espruino, a JavaScript interpreter for Microcontrollers
#
# Copyright (C) 2013 Gordon Williams <gw@pur3.co.uk>
# Copyright (C) 2014 Alain Sézille for NucleoF401RE, NucleoF411RE specific lines of this file
#
# This Source Code Form is subject to the terms of the Mozilla Public
# License, v. 2.0. If a copy of the MPL was not distributed with this
# file, You can obtain one at http://mozilla.org/MPL/2.0/.
#
# -----------------------------------------------------------------------------
# Makefile for Espruino
# -----------------------------------------------------------------------------
# Set the BOARD environment variable to one of the names of the .py file in
# the `boards` directory. Eg. PICO, PUCKJS, ESPRUINOWIFI, etc
#
# make               # make whatever the default binary is
# make flash         # Try and flash using the platform's normal flash tool
# make serialflash   # flash over USB serial bootloader (STM32)
# make lst           # Make listing files
# make boardjson     # JSON file for a board
# make docs          # Reference HTML for a board
#
# Also:
#
# DEBUG=1                 # add debug symbols (-g)
# RELEASE=1               # Force release-style compile (no asserts, etc)
# SINGLETHREAD=1          # Compile single-threaded to make compilation errors easier to find
# BOOTLOADER=1            # make the bootloader (not Espruino)
# PROFILE=1               # Compile with gprof profiling info
# CFILE=test.c            # Compile in the supplied C file
# CPPFILE=test.cpp        # Compile in the supplied C++ file
#
# WIZNET=1                # If compiling for a non-linux target that has internet support, use WIZnet W5500 support
# W5100=1                 # Compile for WIZnet W5100 (not W5500)
# CC3000=1                # If compiling for a non-linux target that has internet support, use CC3000 support
# USB_PRODUCT_ID=0x1234   # force a specific USB Product ID (default 0x5740)
#
# GENDIR=MyGenDir		  # sets directory for files generated during make
#					      # GENDIR=/home/mydir/mygendir
# SETDEFINES=FileDefines  # settings which are called after definitions for board are done
#                         # SETDEFINES=/home/mydir/myDefines
# UNSUPPORTEDMAKE=FileUnsu# Adds additional files from unsupported sources(means not supported by Gordon) to actual make
#                         # UNSUPPORTEDMAKE=/home/mydir/unsupportedCommands
# PROJECTNAME=myBigProject# Sets projectname
# BLACKLIST=fileBlacklist # Removes javascript commands given in a file from compilation and therefore from project defined firmware
#                         # is used in build_jswrapper.py
#                         # BLACKLIST=/home/mydir/myBlackList
# VARIABLES=1700          # Sets number of variables for project defined firmware. This parameter can be dangerous, be careful before changing.
#                         # used in build_platform_config.py
# NO_COMPILE=1            # skips compiling and linking part, used to echo WRAPPERSOURCES only
# RTOS=1                  # adds RTOS functions, available only for ESP32 (yet)
# DFU_UPDATE_BUILD=1      # Uncomment this to build Espruino for a device firmware update over the air (nRF52).
# PAD_FOR_BOOTLOADER=1    # When building for Espruino STM32 boards, pad the binary out with 0xFF where the bootloader should be (allows the Web IDE to flash the binary)

include make/sanitycheck.make

ifndef GENDIR
GENDIR=gen
endif

ifndef SINGLETHREAD
MAKEFLAGS=-j5 # multicore
endif

INCLUDE?=-I$(ROOT) -I$(ROOT)/targets -I$(ROOT)/src -I$(GENDIR)
LIBS?=
DEFINES?=
CFLAGS?=-Wall -Wextra -Wconversion -Werror=implicit-function-declaration -fno-strict-aliasing -g
CCFLAGS?= # specific flags when compiling cc files
LDFLAGS?=-Winline -g
OPTIMIZEFLAGS?=
#-fdiagnostics-show-option - shows which flags can be used with -Werror
DEFINES+=-DGIT_COMMIT=$(shell git log -1 --format="%h")

ifeq ($(shell uname),Darwin)
MACOSX=1
CFLAGS+=-D__MACOSX__
STAT_FLAGS='-f ''%z'''
else
STAT_FLAGS='-c ''%s'''
endif

ifeq ($(OS),Windows_NT)
MINGW=1
endif

ifdef RELEASE
# force no asserts to be compiled in
DEFINES += -DNO_ASSERT -DRELEASE
endif

ifndef ALT_RELEASE
# Default release labeling.  (This may fail and give inconsistent results due to the fact that
# travis does a shallow clone.)
LATEST_RELEASE=$(shell git tag | grep RELEASE_ | sort | tail -1)
# use egrep to count lines instead of wc to avoid whitespace error on Mac
COMMITS_SINCE_RELEASE=$(shell git log --oneline $(LATEST_RELEASE)..HEAD | egrep -c .)
ifneq ($(COMMITS_SINCE_RELEASE),0)
DEFINES += -DBUILDNUMBER=\"$(COMMITS_SINCE_RELEASE)\"
endif

else
# Alternate release labeling, which works nicely in travis and allows other developers to put their
# initials into the build number.
# The release label is constructed by appending the value of ALT_RELEASE followed by the branch
# name as build number instead of commit info. For example, you can set ALT_RELEASE=peter and
# then your builds for branch "experiment" come out with a version like
# v1.81.peter_experiment_83bd432, where the last letters are the short of the current commit SHA.
# Warning: this same release label derivation is also in scripts/common.py in get_version()
LATEST_RELEASE=$(shell egrep "define JS_VERSION .*\"$$" src/jsutils.h | egrep -o '[0-9]v[0-9]+')
COMMITS_SINCE_RELEASE=$(ALT_RELEASE)_$(subst -,_,$(shell git name-rev --name-only HEAD))_$(shell git rev-parse --short HEAD)
# Figure out whether we're building a tagged commit (true release) or not
TAGGED:=$(shell if git describe --tags --exact-match >/dev/null 2>&1; then echo yes; fi)
ifeq ($(TAGGED),yes)
$(info %%%%% Release label: $(LATEST_RELEASE))
else
DEFINES += -DBUILDNUMBER=\"$(COMMITS_SINCE_RELEASE)\"
$(info %%%%% Build label: $(LATEST_RELEASE).$(COMMITS_SINCE_RELEASE))
endif

endif

CWD = $(CURDIR)
ROOT = $(CWD)
PRECOMPILED_OBJS=
PLATFORM_CONFIG_FILE=$(GENDIR)/platform_config.h
WRAPPERFILE=$(GENDIR)/jswrapper.c
HEADERFILENAME=$(GENDIR)/platform_config.h
BASEADDRESS=0x08000000


ifeq ($(BOARD),)
 # Try and guess board names
 ifneq ($(shell grep Raspbian /etc/os-release),)
  BOARD=RASPBERRYPI # just a guess
 else ifeq ($(shell uname -n),beaglebone)
  BOARD=BEAGLEBONE
 else ifeq ($(shell uname -n),arietta)
  BOARD=ARIETTA
 else
  #$(info *************************************************************)
  #$(info *           To build, use BOARD=my_board make               *)
  #$(info *************************************************************)
  BOARD=LINUX
  DEFINES+=-DSYSFS_GPIO_DIR="\"/sys/class/gpio\""
 endif
endif

ifeq ($(BOARD),RASPBERRYPI)
 ifneq ("$(wildcard /usr/include/wiringPi.h)","")
 USE_WIRINGPI=1
 else
 DEFINES+=-DSYSFS_GPIO_DIR="\"/sys/class/gpio\""
 $(info *************************************************************)
 $(info *  WIRINGPI NOT FOUND, and you probably want it             *)
 $(info *  see  http://wiringpi.com/download-and-install/           *)
 $(info *************************************************************)
 endif
endif

# ---------------------------------------------------------------------------------
#                                                      Get info out of BOARDNAME.py
# ---------------------------------------------------------------------------------
# TODO: could check board here and make clean if it's different?
$(shell rm -f CURRENT_BOARD.make)
$(shell python scripts/get_makefile_decls.py $(BOARD) > CURRENT_BOARD.make)
include CURRENT_BOARD.make

#set or reset defines like USE_GRAPHIC from an external file to customize firmware
ifdef SETDEFINES
include $(SETDEFINES)
endif

# ----------------------------- end of board defines ------------------------------
# ---------------------------------------------------------------------------------


# ---------------------------------------------------------------------------------


# If we're not on Linux and we want internet, we need either CC3000 or WIZnet support
ifdef USE_NET
ifndef LINUX
ifdef WIZNET
USE_WIZNET=1
ifdef W5100
USE_WIZNET_W5100=1
endif
else ifeq ($(FAMILY),ESP8266)
USE_ESP8266=1
else ifeq ($(FAMILY),ESP32)
USE_ESP32=1
else ifdef EMW3165
USE_WICED=1
else ifdef CC3000
USE_CC3000=1
endif
endif
endif

ifdef DEBUG
#OPTIMIZEFLAGS=-Os -g
 ifeq ($(FAMILY),ESP8266)
  OPTIMIZEFLAGS=-g -Os -std=gnu11 -fgnu89-inline -Wl,--allow-multiple-definition
 else
  OPTIMIZEFLAGS=-g
 endif
 ifeq ($(FAMILY),EFM32GG)
  DEFINES += -DDEBUG_EFM=1 -DDEBUG=1
 endif
DEFINES+=-DDEBUG
endif

ifdef PROFILE
OPTIMIZEFLAGS+=-pg
endif

# These are files for platform-specific libraries
TARGETSOURCES ?=

# These are JS files to be included as pre-built Espruino modules
JSMODULESOURCES ?=

# Files that contains objects/functions/methods that will be
# exported to JS. The order here actually determines the order
# objects will be matched in. So for example Pins must come
# above ints, since a Pin is also matched as an int.
WRAPPERSOURCES += \
src/jswrap_array.c \
src/jswrap_arraybuffer.c \
src/jswrap_dataview.c \
src/jswrap_date.c \
src/jswrap_error.c \
src/jswrap_espruino.c \
src/jswrap_flash.c \
src/jswrap_functions.c \
src/jswrap_interactive.c \
src/jswrap_io.c \
src/jswrap_json.c \
src/jswrap_modules.c \
src/jswrap_pin.c \
src/jswrap_number.c \
src/jswrap_object.c \
src/jswrap_onewire.c \
src/jswrap_pipe.c \
src/jswrap_process.c \
src/jswrap_promise.c \
src/jswrap_regexp.c \
src/jswrap_serial.c \
src/jswrap_storage.c \
src/jswrap_spi_i2c.c \
src/jswrap_stream.c \
src/jswrap_string.c \
src/jswrap_waveform.c \

# it is important that _pin comes before stuff which uses
# integers (as the check for int *includes* the chek for pin)
SOURCES += \
src/jslex.c \
src/jsflags.c \
src/jsflash.c \
src/jsvar.c \
src/jsvariterator.c \
src/jsutils.c \
src/jsnative.c \
src/jsparse.c \
src/jspin.c \
src/jsinteractive.c \
src/jsdevices.c \
src/jstimer.c \
src/jsi2c.c \
src/jsserial.c \
src/jsspi.c \
src/jshardware_common.c \
$(WRAPPERFILE)
CPPSOURCES =
CCSOURCES =

ifdef CFILE
WRAPPERSOURCES += $(CFILE)
endif
ifdef CPPFILE
CPPSOURCES += $(CPPFILE)
endif

ifdef USB_PRODUCT_ID
DEFINES+=-DUSB_PRODUCT_ID=$(USB_PRODUCT_ID)
endif

ifdef SAVE_ON_FLASH
DEFINES+=-DSAVE_ON_FLASH

# Smaller, RLE compression for code
INCLUDE += -I$(ROOT)/libs/compression -I$(ROOT)/libs/compression
SOURCES += \
libs/compression/compress_rle.c

else

ifneq ($(FAMILY),ESP8266)
# If we have enough flash, include the debugger
# ESP8266 can't do it because it expects tasks to finish within set time
ifneq ($(USE_DEBUGGER),0)
DEFINES+=-DUSE_DEBUGGER
endif
endif
# Use use tab complete
ifneq ($(USE_TAB_COMPLETE),0)
DEFINES+=-DUSE_TAB_COMPLETE
endif

# Heatshrink compression library and wrapper - better compression when saving code to flash
DEFINES+=-DUSE_HEATSHRINK
INCLUDE += -I$(ROOT)/libs/compression -I$(ROOT)/libs/compression/heatshrink
SOURCES += \
libs/compression/heatshrink/heatshrink_encoder.c \
libs/compression/heatshrink/heatshrink_decoder.c \
libs/compression/compress_heatshrink.c
WRAPPERSOURCES += \
libs/compression/jswrap_heatshrink.c
endif

ifndef BOOTLOADER # ------------------------------------------------------------------------------ DON'T USE IN BOOTLOADER

ifeq ($(USE_FILESYSTEM),1)
DEFINES += -DUSE_FILESYSTEM
INCLUDE += -I$(ROOT)/libs/filesystem
WRAPPERSOURCES += \
libs/filesystem/jswrap_fs.c \
libs/filesystem/jswrap_file.c
ifndef LINUX
INCLUDE += -I$(ROOT)/libs/filesystem/fat_sd
SOURCES += \
libs/filesystem/fat_sd/fattime.c \
libs/filesystem/fat_sd/ff.c \
libs/filesystem/fat_sd/option/unicode.c # for LFN support (see _USE_LFN in ff.h)

ifeq ($(USE_FILESYSTEM_SDIO),1)
DEFINES += -DUSE_FILESYSTEM_SDIO
SOURCES += \
libs/filesystem/fat_sd/sdio_diskio.c \
libs/filesystem/fat_sd/sdio_sdcard.c
else #USE_FILESYSTEM_SDIO
ifdef USE_FLASHFS
DEFINES += -DUSE_FLASHFS
SOURCES += \
libs/filesystem/fat_sd/flash_diskio.c
else
SOURCES += \
libs/filesystem/fat_sd/spi_diskio.c
endif #USE_FLASHFS
endif #USE_FILESYSTEM_SDIO
endif #!LINUX
endif #USE_FILESYSTEM

DEFINES += -DUSE_MATH
INCLUDE += -I$(ROOT)/libs/math
WRAPPERSOURCES += libs/math/jswrap_math.c
ifeq ($(FAMILY),ESP8266)
# special ESP8266 maths lib that doesn't go into RAM
LIBS += -lmirom
LDFLAGS += -L$(ROOT)/targets/esp8266
else
# everything else uses normal maths lib
LIBS += -lm
endif

ifeq ($(USE_GRAPHICS),1)
DEFINES += -DUSE_GRAPHICS
INCLUDE += -I$(ROOT)/libs/graphics
WRAPPERSOURCES += libs/graphics/jswrap_graphics.c
SOURCES += \
libs/graphics/bitmap_font_4x6.c \
libs/graphics/bitmap_font_6x8.c \
libs/graphics/vector_font.c \
libs/graphics/graphics.c \
libs/graphics/lcd_arraybuffer.c \
libs/graphics/lcd_js.c

ifeq ($(USE_LCD_SDL),1)
  DEFINES += -DUSE_LCD_SDL
  SOURCES += libs/graphics/lcd_sdl.c
  LIBS += -lSDL
  INCLUDE += -I/usr/include/SDL
endif

ifdef USE_LCD_FSMC
  DEFINES += -DUSE_LCD_FSMC
  SOURCES += libs/graphics/lcd_fsmc.c
endif

ifdef USE_LCD_SPI
  DEFINES += -DUSE_LCD_SPI
  SOURCES += libs/graphics/lcd_spilcd.c
endif

ifdef USE_LCD_ST7789_8BIT
  DEFINES += -DUSE_LCD_ST7789_8BIT
  SOURCES += libs/graphics/lcd_st7789_8bit.c
endif

<<<<<<< HEAD
ifdef USE_LCD_MEMLCD
  DEFINES += -DUSE_LCD_MEMLCD
  SOURCES += libs/graphics/lcd_memlcd.c
endif


=======
ifdef USE_LCD_SPI_UNBUF
  DEFINES += -DUSE_LCD_SPI_UNBUF
  WRAPPERSOURCES += libs/graphics/lcd_spi_unbuf.c
endif
>>>>>>> 3d10fb65

ifeq ($(USE_TERMINAL),1)
  DEFINES += -DUSE_TERMINAL
  WRAPPERSOURCES += libs/graphics/jswrap_terminal.c
endif

endif

ifeq ($(USE_USB_HID),1)
  DEFINES += -DUSE_USB_HID
endif

ifeq ($(USE_NET),1)
 DEFINES += -DUSE_NET
 INCLUDE += -I$(ROOT)/libs/network -I$(ROOT)/libs/network -I$(ROOT)/libs/network/http
 WRAPPERSOURCES += \
 libs/network/jswrap_net.c \
 libs/network/http/jswrap_http.c
 SOURCES += \
 libs/network/network.c \
 libs/network/socketserver.c \
 libs/network/socketerrors.c

ifneq ($(USE_NETWORK_JS),0)
 DEFINES += -DUSE_NETWORK_JS
 WRAPPERSOURCES += libs/network/js/jswrap_jsnetwork.c
 INCLUDE += -I$(ROOT)/libs/network/js
 SOURCES += libs/network/js/network_js.c
endif

 ifdef LINUX
 INCLUDE += -I$(ROOT)/libs/network/linux
 SOURCES += \
 libs/network/linux/network_linux.c
 endif

 ifdef USE_CC3000
 DEFINES += -DUSE_CC3000 -DSEND_NON_BLOCKING
 WRAPPERSOURCES += libs/network/cc3000/jswrap_cc3000.c
 INCLUDE += -I$(ROOT)/libs/network/cc3000
 SOURCES += \
 libs/network/cc3000/network_cc3000.c \
 libs/network/cc3000/board_spi.c \
 libs/network/cc3000/cc3000_common.c \
 libs/network/cc3000/evnt_handler.c \
 libs/network/cc3000/hci.c \
 libs/network/cc3000/netapp.c \
 libs/network/cc3000/nvmem.c \
 libs/network/cc3000/security.c \
 libs/network/cc3000/socket.c \
 libs/network/cc3000/wlan.c
 endif

 ifdef USE_WIZNET
 DEFINES += -DUSE_WIZNET
 WRAPPERSOURCES += libs/network/wiznet/jswrap_wiznet.c
 INCLUDE += -I$(ROOT)/libs/network/wiznet -I$(ROOT)/libs/network/wiznet/Ethernet
 SOURCES += \
 libs/network/wiznet/network_wiznet.c \
 libs/network/wiznet/DNS/dns_parse.c \
 libs/network/wiznet/DNS/dns.c \
 libs/network/wiznet/DHCP/dhcp.c \
 libs/network/wiznet/Ethernet/wizchip_conf.c \
 libs/network/wiznet/Ethernet/socket.c
  ifdef USE_WIZNET_W5100
   DEFINES += -D_WIZCHIP_=5100
   SOURCES += libs/network/wiznet/W5100/w5100.c
  else
   DEFINES += -D_WIZCHIP_=5500
   SOURCES += libs/network/wiznet/W5500/w5500.c
  endif
 endif

 ifdef USE_WICED
 # For EMW3165 use SDIO to access BCN43362 rev A2
 INCLUDE += -I$(ROOT)/targetlibs/wiced/include \
            -I$(ROOT)/targetlibs/wiced/wwd/include \
            -I$(ROOT)/targetlibs/wiced/wwd/include/network \
            -I$(ROOT)/targetlibs/wiced/wwd/include/RTOS \
            -I$(ROOT)/targetlibs/wiced/wwd/internal/bus_protocols/SDIO \
            -I$(ROOT)/targetlibs/wiced/wwd/internal/chips/43362A2

 SOURCES += targetlibs/wiced/wwd/internal/wwd_thread.c \
            targetlibs/wiced/wwd/internal/wwd_sdpcm.c \
            targetlibs/wiced/wwd/internal/wwd_internal.c \
            targetlibs/wiced/wwd/internal/wwd_management.c \
            targetlibs/wiced/wwd/internal/wwd_wifi.c \
            targetlibs/wiced/wwd/internal/wwd_crypto.c \
            targetlibs/wiced/wwd/internal/wwd_logging.c \
            targetlibs/wiced/wwd/internal/wwd_eapol.c \
            targetlibs/wiced/wwd/internal/bus_protocols/wwd_bus_common.c \
            targetlibs/wiced/wwd/internal/bus_protocols/SDIO/wwd_bus_protocol.c
 endif

 ifdef USE_ESP32
 DEFINES += -DUSE_ESP32
 WRAPPERSOURCES += \
   libs/network/jswrap_wifi.c \
   libs/network/esp32/jswrap_esp32_network.c \
   targets/esp32/jswrap_esp32.c
 INCLUDE += -I$(ROOT)/libs/network/esp32
 SOURCES +=  libs/network/esp32/network_esp32.c \
  targets/esp32/jshardwareI2c.c \
  targets/esp32/jshardwareSpi.c \
  targets/esp32/jshardwareUart.c \
  targets/esp32/jshardwareAnalog.c \
  targets/esp32/jshardwarePWM.c \
  targets/esp32/rtosutil.c \
  targets/esp32/jshardwareTimer.c \
  targets/esp32/jshardwarePulse.c
  ifdef RTOS
   DEFINES += -DRTOS
   WRAPPERSOURCES += targets/esp32/jswrap_rtos.c
  endif # RTOS
 endif # USE_ESP32

 ifdef USE_ESP8266
 DEFINES += -DUSE_ESP8266
 WRAPPERSOURCES += \
   libs/network/jswrap_wifi.c \
   libs/network/esp8266/jswrap_esp8266_network.c \
   targets/esp8266/jswrap_esp8266.c \
   targets/esp8266/jswrap_nodemcu.c
 INCLUDE += -I$(ROOT)/libs/network/esp8266
 SOURCES += \
 libs/network/esp8266/network_esp8266.c\
 libs/network/esp8266/pktbuf.c

 ifndef NO_FOTA
   SOURCES += libs/network/esp8266/ota.c
 else
   DEFINES += -DNO_FOTA
 endif
 endif

 ifdef USE_TELNET
  DEFINES += -DUSE_TELNET
  WRAPPERSOURCES += libs/network/telnet/jswrap_telnet.c
  INCLUDE += -I$(ROOT)/libs/network/telnet
 endif
endif # USE_NET

ifeq ($(USE_TV),1)
  DEFINES += -DUSE_TV
  WRAPPERSOURCES += libs/tv/jswrap_tv.c
  INCLUDE += -I$(ROOT)/libs/tv
  SOURCES += \
  libs/tv/tv.c
endif

ifeq ($(USE_TRIGGER),1)
  DEFINES += -DUSE_TRIGGER
  WRAPPERSOURCES += libs/trigger/jswrap_trigger.c
  INCLUDE += -I$(ROOT)/libs/trigger
  SOURCES += \
  libs/trigger/trigger.c
endif

ifeq ($(USE_WIRINGPI),1)
  DEFINES += -DUSE_WIRINGPI
  LIBS += -lwiringPi
endif

ifeq ($(USE_BLUETOOTH),1)
  DEFINES += -DBLUETOOTH
  INCLUDE += -I$(ROOT)/libs/bluetooth
  WRAPPERSOURCES += libs/bluetooth/jswrap_bluetooth.c
  SOURCES += libs/bluetooth/bluetooth_utils.c
endif

ifeq ($(USE_CRYPTO),1)
  cryptofound:=$(shell if test -f make/crypto/$(FAMILY).make; then echo yes;fi)
  ifeq ($(cryptofound),yes)
    include make/crypto/$(FAMILY).make
  else
    include make/crypto/default.make
  endif 
endif

ifeq ($(USE_NEOPIXEL),1)
  DEFINES += -DUSE_NEOPIXEL
  INCLUDE += -I$(ROOT)/libs/neopixel
  WRAPPERSOURCES += libs/neopixel/jswrap_neopixel.c
endif

ifeq ($(USE_NFC),1)
  DEFINES += -DUSE_NFC -DNFC_HAL_ENABLED=1
  INCLUDE          += -I$(NRF5X_SDK_PATH)/components/nfc/t2t_lib
  INCLUDE          += -I$(NRF5X_SDK_PATH)/components/nfc/ndef/uri
  INCLUDE          += -I$(NRF5X_SDK_PATH)/components/nfc/ndef/generic/message
  INCLUDE          += -I$(NRF5X_SDK_PATH)/components/nfc/ndef/generic/record
  INCLUDE          += -I$(NRF5X_SDK_PATH)/components/nfc/ndef/connection_handover/ble_pair_msg
  INCLUDE          += -I$(NRF5X_SDK_PATH)/components/nfc/ndef/connection_handover/hs_rec
  INCLUDE          += -I$(NRF5X_SDK_PATH)/components/nfc/ndef/connection_handover/ac_rec
  INCLUDE          += -I$(NRF5X_SDK_PATH)/components/nfc/ndef/connection_handover/le_oob_rec
  INCLUDE          += -I$(NRF5X_SDK_PATH)/components/nfc/ndef/connection_handover/ble_oob_advdata
  INCLUDE          += -I$(NRF5X_SDK_PATH)/components/nfc/ndef/connection_handover/ep_oob_rec
  INCLUDE          += -I$(NRF5X_SDK_PATH)/components/nfc/ndef/connection_handover/common
  INCLUDE          += -I$(NRF5X_SDK_PATH)/components/nfc/ndef/launchapp
  TARGETSOURCES    += $(NRF5X_SDK_PATH)/components/nfc/ndef/uri/nfc_uri_msg.c
  TARGETSOURCES    += $(NRF5X_SDK_PATH)/components/nfc/ndef/uri/nfc_uri_rec.c
  TARGETSOURCES    += $(NRF5X_SDK_PATH)/components/nfc/ndef/generic/message/nfc_ndef_msg.c
  TARGETSOURCES    += $(NRF5X_SDK_PATH)/components/nfc/ndef/generic/record/nfc_ndef_record.c
  TARGETSOURCES    += $(NRF5X_SDK_PATH)/components/nfc/ndef/connection_handover/ble_pair_msg/nfc_ble_pair_msg.c
  TARGETSOURCES    += $(NRF5X_SDK_PATH)/components/nfc/ndef/connection_handover/hs_rec/nfc_hs_rec.c
  TARGETSOURCES    += $(NRF5X_SDK_PATH)/components/nfc/ndef/connection_handover/le_oob_rec/nfc_le_oob_rec.c
  TARGETSOURCES    += $(NRF5X_SDK_PATH)/components/nfc/ndef/connection_handover/ep_oob_rec/nfc_ep_oob_rec.c
  TARGETSOURCES    += $(NRF5X_SDK_PATH)/components/nfc/ndef/connection_handover/ac_rec/nfc_ac_rec.c
  TARGETSOURCES    += $(NRF5X_SDK_PATH)/components/nfc/ndef/connection_handover/hs_rec/nfc_hs_rec.c
  TARGETSOURCES    += $(NRF5X_SDK_PATH)/components/nfc/ndef/connection_handover/ble_oob_advdata/nfc_ble_oob_advdata.c
  TARGETSOURCES    += $(NRF5X_SDK_PATH)/components/nfc/ndef/connection_handover/common/nfc_ble_pair_common.c
  TARGETSOURCES    += $(NRF5X_SDK_PATH)/components/nfc/ndef/launchapp/nfc_launchapp_msg.c
  TARGETSOURCES    += $(NRF5X_SDK_PATH)/components/nfc/ndef/launchapp/nfc_launchapp_rec.c
  TARGETSOURCES    += $(NRF5X_SDK_PATH)/components/nfc/t2t_lib/hal_t2t/hal_nfc_t2t.c
endif

ifeq ($(USE_WIO_LTE),1)
  INCLUDE += -I$(ROOT)/libs/wio_lte
  WRAPPERSOURCES += libs/wio_lte/jswrap_wio_lte.c
  SOURCES += targets/stm32/stm32_ws2812b_driver.c
endif

ifeq ($(USE_TENSORFLOW),1) 
include make/misc/tensorflow.make
endif


endif # BOOTLOADER ^^^^^^^^^^^^^^^^^^^^^^^^^^^^^^^^^^^^^^^^^^ DON'T USE STUFF ABOVE IN BOOTLOADER

# =========================================================================

.PHONY:  proj

all: 	 proj

# =========================================================================
ifneq ($(FAMILY),)
include make/family/$(FAMILY).make
endif
# =========================================================================


ifdef USB
DEFINES += -DUSB
endif

PININFOFILE=$(GENDIR)/jspininfo
SOURCES += $(PININFOFILE).c

SOURCES += $(WRAPPERSOURCES) $(TARGETSOURCES)
SOURCEOBJS = $(SOURCES:.c=.o) $(CPPSOURCES:.cpp=.o) $(CCSOURCES:.cc=.o)
OBJS = $(PRECOMPILED_OBJS) $(SOURCEOBJS)


# -ffreestanding -nodefaultlibs -nostdlib -fno-common
# -nodefaultlibs -nostdlib -nostartfiles

# -fdata-sections -ffunction-sections are to help remove unused code
CFLAGS += $(OPTIMIZEFLAGS) -c $(ARCHFLAGS) $(DEFINES) $(INCLUDE)

# -Wl,--gc-sections helps remove unused code
# -Wl,--whole-archive checks for duplicates
# --specs=nano.specs uses newlib-nano
ifdef NRF5X
 LDFLAGS += $(OPTIMIZEFLAGS) $(ARCHFLAGS) --specs=nano.specs -lc -lnosys
else ifdef STM32
 LDFLAGS += $(OPTIMIZEFLAGS) $(ARCHFLAGS) --specs=nano.specs -lc -lnosys
else ifdef EFM32
 LDFLAGS += $(OPTIMIZEFLAGS) $(ARCHFLAGS)
 LDFLAGS += -Wl,--start-group -lgcc -lc -lnosys -Wl,--end-group
else
 LDFLAGS += $(OPTIMIZEFLAGS) $(ARCHFLAGS)
endif

ifdef EMBEDDED
DEFINES += -DEMBEDDED
LDFLAGS += -Wl,--gc-sections
endif

ifdef LINKER_FILE
  LDFLAGS += -T$(LINKER_FILE)
endif

# Adds additional files from unsupported sources(means not supported by Gordon) to actual make
ifdef UNSUPPORTEDMAKE
include $(UNSUPPORTEDMAKE)
endif
# sets projectname for actual make
ifdef PROJECTNAME
  PROJ_NAME=$(PROJECTNAME)
endif

export CC=$(CCPREFIX)gcc
export LD=$(CCPREFIX)gcc
export AR=$(CCPREFIX)ar
export AS=$(CCPREFIX)as
export OBJCOPY=$(CCPREFIX)objcopy
export OBJDUMP=$(CCPREFIX)objdump
export GDB=$(CCPREFIX)gdb

ifeq ($(V),1)
        quiet_=
        Q=
else
        quiet_=quiet_
        Q=@
  export SILENT=1
endif

# =============================================================================
# =============================================================================
# =============================================================================

boardjson: scripts/build_board_json.py $(WRAPPERSOURCES)
	@echo Generating Board JSON
	$(Q)echo WRAPPERSOURCES = $(WRAPPERSOURCES)
	$(Q)echo DEFINES =  $(DEFINES)
ifdef USE_NET
        # hack to ensure that Pico/etc have all possible firmware configs listed
	$(Q)python scripts/build_board_json.py $(WRAPPERSOURCES) $(DEFINES) -DUSE_WIZNET=1 -DUSE_CC3000=1 -B$(BOARD)
else
	$(Q)python scripts/build_board_json.py $(WRAPPERSOURCES) $(DEFINES) -B$(BOARD)
endif

docs:
	@echo Generating Board docs
	$(Q)python scripts/build_docs.py $(WRAPPERSOURCES) $(DEFINES) -B$(BOARD)
	@echo functions.html created

$(WRAPPERFILE): scripts/build_jswrapper.py $(WRAPPERSOURCES)
	@echo Generating JS wrappers
	$(Q)echo WRAPPERSOURCES = $(WRAPPERSOURCES)
	$(Q)echo DEFINES =  $(DEFINES)
	$(Q)python scripts/build_jswrapper.py $(WRAPPERSOURCES) $(JSMODULESOURCES) $(DEFINES) -B$(BOARD) -F$(WRAPPERFILE)

ifdef PININFOFILE
$(PININFOFILE).c $(PININFOFILE).h: scripts/build_pininfo.py
	@echo Generating pin info
	$(Q)python scripts/build_pininfo.py $(BOARD) $(PININFOFILE).c $(PININFOFILE).h
endif

ifndef NRF5X # nRF5x devices use their own linker files that aren't automatically generated.
ifndef EFM32
$(LINKER_FILE): scripts/build_linker.py
	@echo Generating linker scripts
	$(Q)python scripts/build_linker.py $(BOARD) $(LINKER_FILE) $(BUILD_LINKER_FLAGS)
endif # EFM32
endif # NRF5X

$(PLATFORM_CONFIG_FILE): boards/$(BOARD).py scripts/build_platform_config.py
	@echo Generating platform configs
	$(Q)python scripts/build_platform_config.py $(BOARD) $(HEADERFILENAME)

# skips compiling and linking, if NO_COMPILE is defined
# Generation of temporary files and setting of wrappersources is already done this moment
ifndef NO_COMPILE

compile=$(CC) $(CFLAGS) $< -o $@

link=$(LD) $(LDFLAGS) -o $@ $(OBJS) $(LIBS)

# note: link is ignored for the ESP8266
obj_dump=$(OBJDUMP) -x -S $(PROJ_NAME).elf > $(PROJ_NAME).lst
obj_to_bin=$(OBJCOPY) -O $1 $(PROJ_NAME).elf $(PROJ_NAME).$2

quiet_compile= CC $@
quiet_link= LD $@
quiet_obj_dump= GEN $(PROJ_NAME).lst
quiet_obj_to_bin= GEN $(PROJ_NAME).$2

%.o: %.c $(PLATFORM_CONFIG_FILE) $(PININFOFILE).h
	@echo $($(quiet_)compile)
	@$(call compile)

.cc.o: %.cc $(PLATFORM_CONFIG_FILE) $(PININFOFILE).h
	@echo $($(quiet_)compile)
	@$(CC) $(CCFLAGS) $(CFLAGS) $< -o $@

.cpp.o: $(PLATFORM_CONFIG_FILE) $(PININFOFILE).h
	@echo $($(quiet_)compile)
	@$(call compile)

# case sensitive - Nordic's files are capitals
.s.o:
	@echo $($(quiet_)compile)
	@$(call compile)

.S.o:
	@echo $($(quiet_)compile)
	@$(call compile)

ifdef LINUX # ---------------------------------------------------
include make/targets/LINUX.make
else ifdef EMSCRIPTEN
include make/targets/EMSCRIPTEN.make
else ifdef ESP32
include make/targets/ESP32.make
else ifdef ESP8266
include make/targets/ESP8266.make
else # ARM/etc, so generate bin, etc ---------------------------
include make/targets/ARM.make
endif	    # ---------------------------------------------------

else # NO_COMPILE
# log WRAPPERSOURCES to help Firmware creation tool
$(info WRAPPERSOURCES=$(WRAPPERSOURCES));
endif

lst: $(PROJ_NAME).lst

clean:
	@echo Cleaning targets
	$(Q)find . -name \*.o | grep -v "./arm-bcm2708\|./gcc-arm-none-eabi" | xargs rm -f
	$(Q)find . -name \*.d | grep -v "./arm-bcm2708\|./gcc-arm-none-eabi" | xargs rm -f
	$(Q)rm -f $(ROOT)/gen/*.c $(ROOT)/gen/*.h $(ROOT)/gen/*.ld
	$(Q)rm -f $(ROOT)/scripts/*.pyc $(ROOT)/boards/*.pyc
	$(Q)rm -f $(PROJ_NAME).elf
	$(Q)rm -f $(PROJ_NAME).hex
	$(Q)rm -f $(PROJ_NAME).bin
	$(Q)rm -f $(PROJ_NAME).srec
	$(Q)rm -f $(PROJ_NAME).lst

# start make like this "make varsonly" to get all variables created and used during make process without compiling
# this helps to better understand linking, or to find oddities
varsonly:
	$(foreach v, $(.VARIABLES), $(info $(v) = $($(v))))<|MERGE_RESOLUTION|>--- conflicted
+++ resolved
@@ -399,19 +399,15 @@
   SOURCES += libs/graphics/lcd_st7789_8bit.c
 endif
 
-<<<<<<< HEAD
 ifdef USE_LCD_MEMLCD
   DEFINES += -DUSE_LCD_MEMLCD
   SOURCES += libs/graphics/lcd_memlcd.c
 endif
 
-
-=======
 ifdef USE_LCD_SPI_UNBUF
   DEFINES += -DUSE_LCD_SPI_UNBUF
   WRAPPERSOURCES += libs/graphics/lcd_spi_unbuf.c
 endif
->>>>>>> 3d10fb65
 
 ifeq ($(USE_TERMINAL),1)
   DEFINES += -DUSE_TERMINAL
