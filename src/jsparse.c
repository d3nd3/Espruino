/*
 * This file is part of Espruino, a JavaScript interpreter for Microcontrollers
 *
 * Copyright (C) 2013 Gordon Williams <gw@pur3.co.uk>
 *
 * This Source Code Form is subject to the terms of the Mozilla Public
 * License, v. 2.0. If a copy of the MPL was not distributed with this
 * file, You can obtain one at http://mozilla.org/MPL/2.0/.
 *
 * ----------------------------------------------------------------------------
 * Recursive descent parser for code execution
 * ----------------------------------------------------------------------------
 */
#include "jsparse.h"
#include "jsinteractive.h"
#include "jswrapper.h"
#include "jsnative.h"
#include "jswrap_object.h" // for function_replacewith
#include "jswrap_functions.h" // insane check for eval in jspeFunctionCall
#include "jswrap_json.h" // for jsfPrintJSON
#include "jswrap_espruino.h" // for jswrap_espruino_memoryArea
#ifndef SAVE_ON_FLASH
#include "jswrap_regexp.h" // for jswrap_regexp_constructor
#endif
#ifdef ESPR_JIT
#include "jsjit.h"
#endif

/* Info about execution when Parsing - this saves passing it on the stack
 * for each call */
JsExecInfo execInfo;

// ----------------------------------------------- Forward decls
JsVar *jspeAssignmentExpression();
JsVar *jspeExpression();
JsVar *jspeUnaryExpression();
void jspeBlock();
void jspeBlockNoBrackets();
JsVar *jspeStatement();
JsVar *jspeFactor();
void jspEnsureIsPrototype(JsVar *instanceOf, JsVar *prototypeName);
#ifndef SAVE_ON_FLASH
JsVar *jspeArrowFunction(JsVar *funcVar, JsVar *a);
#endif
// ----------------------------------------------- Utils
#define JSP_MATCH_WITH_CLEANUP_AND_RETURN(TOKEN, CLEANUP_CODE, RETURN_VAL) { if (!jslMatch((TOKEN))) { CLEANUP_CODE; return RETURN_VAL; } }
#define JSP_MATCH_WITH_RETURN(TOKEN, RETURN_VAL) JSP_MATCH_WITH_CLEANUP_AND_RETURN(TOKEN, , RETURN_VAL)
#define JSP_MATCH(TOKEN) JSP_MATCH_WITH_CLEANUP_AND_RETURN(TOKEN, , 0) // Match where the user could have given us the wrong token
#define JSP_ASSERT_MATCH(TOKEN) { assert(lex->tk==(TOKEN));jslGetNextToken(); } // Match where if we have the wrong token, it's an internal error
#define JSP_SHOULD_EXECUTE (((execInfo.execute)&EXEC_RUN_MASK)==EXEC_YES)
#define JSP_SAVE_EXECUTE() JsExecFlags oldExecute = execInfo.execute
#define JSP_RESTORE_EXECUTE() execInfo.execute = (execInfo.execute&(JsExecFlags)(~EXEC_SAVE_RESTORE_MASK)) | (oldExecute&EXEC_SAVE_RESTORE_MASK);
#define JSP_HAS_ERROR (((execInfo.execute)&EXEC_ERROR_MASK)!=0)
#define JSP_SHOULDNT_PARSE (((execInfo.execute)&EXEC_NO_PARSE_MASK)!=0)

ALWAYS_INLINE void jspDebuggerLoopIfCtrlC() {
#ifdef USE_DEBUGGER
  if (execInfo.execute & EXEC_CTRL_C_WAIT && JSP_SHOULD_EXECUTE)
    jsiDebuggerLoop();
#endif
}

/// if interrupting execution, this is set
bool jspIsInterrupted() {
  return (execInfo.execute & EXEC_INTERRUPTED)!=0;
}

/// if interrupting execution, this is set
void jspSetInterrupted(bool interrupt) {
  if (interrupt)
    execInfo.execute = execInfo.execute | EXEC_INTERRUPTED;
  else
    execInfo.execute = execInfo.execute & (JsExecFlags)~EXEC_INTERRUPTED;
}

/// Set the error flag - set lineReported if we've already output the line number
void jspSetError(bool lineReported) {
  execInfo.execute = (execInfo.execute & (JsExecFlags)~EXEC_YES) | EXEC_ERROR;
  if (lineReported)
    execInfo.execute |= EXEC_ERROR_LINE_REPORTED;
}

bool jspHasError() {
  return JSP_HAS_ERROR;
}
void jspeiClearScopes() {
  jsvUnLock(execInfo.scopesVar);
  execInfo.scopesVar = 0;
}

bool jspeiAddScope(JsVar *scope) {
  if (!execInfo.scopesVar)
    execInfo.scopesVar = jsvNewEmptyArray();
  if (!execInfo.scopesVar) return false;
  jsvArrayPush(execInfo.scopesVar, scope);
  return true;
}

void jspeiRemoveScope() {
  if (!execInfo.scopesVar || !jsvGetArrayLength(execInfo.scopesVar)) {
    jsExceptionHere(JSET_INTERNALERROR, "Too many scopes removed");
    jspSetError(false);
    return;
  }
  jsvUnLock(jsvArrayPop(execInfo.scopesVar));
  if (!jsvGetFirstChild(execInfo.scopesVar)) {
    jsvUnLock(execInfo.scopesVar);
    execInfo.scopesVar = 0;
  }
}

JsVar *jspeiFindInScopes(const char *name) {
  if (execInfo.scopesVar) {
    JsVar *it = jsvLockSafe(jsvGetLastChild(execInfo.scopesVar));
    while (it) {
      JsVar *scope = jsvSkipName(it);
      JsVarRef next = jsvGetPrevSibling(it);
      JsVar *ref = jsvFindChildFromString(scope, name, false);
      jsvUnLock2(it, scope);
      if (ref) return ref;
      it = jsvLockSafe(next);
    }
  }
  return jsvFindChildFromString(execInfo.root, name, false);
}
/// Return the topmost scope (and lock it)
JsVar *jspeiGetTopScope() {
  if (execInfo.scopesVar) {
    JsVar *scope = jsvGetLastArrayItem(execInfo.scopesVar);
    if (scope) return scope;
  }
  return jsvLockAgain(execInfo.root);
}

JsVar *jspFindPrototypeFor(const char *className) {
  JsVar *obj = jsvObjectGetChild(execInfo.root, className, 0);
  if (!obj) return 0;
  JsVar *proto = jsvObjectGetChild(obj, JSPARSE_PROTOTYPE_VAR, 0);
  jsvUnLock(obj);
  return proto;
}

/** Here we assume that we have already looked in the parent itself -
 * and are now going down looking at the stuff it inherited */
JsVar *jspeiFindChildFromStringInParents(JsVar *parent, const char *name) {
  if (jsvIsObject(parent)) {
    // If an object, look for an 'inherits' var
    JsVar *inheritsFrom = jsvObjectGetChild(parent, JSPARSE_INHERITS_VAR, 0);

    // if there's no inheritsFrom, just default to 'Object.prototype'
    if (!inheritsFrom)
      inheritsFrom = jspFindPrototypeFor("Object");

    if (inheritsFrom && inheritsFrom!=parent) {
      // we have what it inherits from (this is ACTUALLY the prototype var)
      // https://developer.mozilla.org/en-US/docs/JavaScript/Reference/Global_Objects/Object/proto
      JsVar *child = jsvFindChildFromString(inheritsFrom, name, false);
      if (!child)
        child = jspeiFindChildFromStringInParents(inheritsFrom, name);
      jsvUnLock(inheritsFrom);
      if (child) return child;
    } else
      jsvUnLock(inheritsFrom);
  } else { // Not actually an object - but might be an array/string/etc
    const char *objectName = jswGetBasicObjectName(parent);
    while (objectName) {
      JsVar *objName = jsvFindChildFromString(execInfo.root, objectName, false);
      if (objName) {
        JsVar *result = 0;
        JsVar *obj = jsvSkipNameAndUnLock(objName);
        // could be something the user has made - eg. 'Array=1'
        if (jsvHasChildren(obj)) {
          // We have found an object with this name - search for the prototype var
          JsVar *proto = jsvObjectGetChild(obj, JSPARSE_PROTOTYPE_VAR, 0);
          if (proto) {
            result = jsvFindChildFromString(proto, name, false);
            jsvUnLock(proto);
          }
        }
        jsvUnLock(obj);
        if (result) return result;
      }
      /* We haven't found anything in the actual object, we should check the 'Object' itself
        eg, we tried 'String', so now we should try 'Object'. Built-in types don't have room for
        a prototype field, so we hard-code it */
      objectName = jswGetBasicObjectPrototypeName(objectName);
    }
  }

  // no luck!
  return 0;
}

JsVar *jspeiGetScopesAsVar() {
  if (!execInfo.scopesVar) return 0; // no scopes!
  // If just one element, return it (no array)
  if (jsvGetArrayLength(execInfo.scopesVar)==1) {
    JsVar *v = jsvGetLastArrayItem(execInfo.scopesVar); // this is faster than getting by index
    return v;
  }
  // Copy this - because if we just returned it, the underlying array would get altered
  return jsvCopy(execInfo.scopesVar, true);
}

void jspeiLoadScopesFromVar(JsVar *arr) {
  jsvUnLock(execInfo.scopesVar);
  execInfo.scopesVar = 0;
  if (arr) {
    if (jsvIsArray(arr)) {
      // TODO: copy on write? would make function calls faster
      execInfo.scopesVar = jsvCopy(arr, true);
    } else {
      // just a single item,but we must package it in an array
      execInfo.scopesVar = jsvNewArray(&arr, 1);
    }
  }
}
// -----------------------------------------------
/// Check that we have enough stack to recurse. Return true if all ok, error if not.
bool jspCheckStackPosition() {
  if (jsuGetFreeStack() < 512) { // giving us 512 bytes leeway
    jsExceptionHere(JSET_ERROR, "Too much recursion - the stack is about to overflow");
    jspSetInterrupted(true);
    return false;
  }
  return true;
}


// Set execFlags such that we are not executing
void jspSetNoExecute() {
  execInfo.execute = (execInfo.execute & (JsExecFlags)(int)~EXEC_RUN_MASK) | EXEC_NO;
}

void jspAppendStackTrace(JsVar *stackTrace) {
  JsvStringIterator it;
  jsvStringIteratorNew(&it, stackTrace, 0);
  jsvStringIteratorGotoEnd(&it);
  jslPrintPosition((vcbprintf_callback)jsvStringIteratorPrintfCallback, &it, lex->tokenLastStart);
  jslPrintTokenLineMarker((vcbprintf_callback)jsvStringIteratorPrintfCallback, &it, lex->tokenLastStart, 0);
  jsvStringIteratorFree(&it);
}

/// We had an exception (argument is the exception's value)
void jspSetException(JsVar *value) {
  // Add the exception itself to a variable in root scope
  JsVar *exception = jsvFindChildFromString(execInfo.hiddenRoot, JSPARSE_EXCEPTION_VAR, true);
  if (exception) {
    jsvSetValueOfName(exception, value);
    jsvUnLock(exception);
  }
  // Set the exception flag
  execInfo.execute = execInfo.execute | EXEC_EXCEPTION;
  // Try and do a stack trace
  if (lex) {
    JsVar *stackTrace = jsvObjectGetChild(execInfo.hiddenRoot, JSPARSE_STACKTRACE_VAR, JSV_STRING_0);
    if (stackTrace) {
      jsvAppendPrintf(stackTrace, " at ");
      jspAppendStackTrace(stackTrace);
      jsvUnLock(stackTrace);
      // stop us from printing the trace in the same block
      execInfo.execute = execInfo.execute | EXEC_ERROR_LINE_REPORTED;
    }
  }

}

/** Return the reported exception if there was one (and clear it) */
JsVar *jspGetException() {
  JsVar *exceptionName = jsvFindChildFromString(execInfo.hiddenRoot, JSPARSE_EXCEPTION_VAR, false);
  if (exceptionName) {
    JsVar *exception = jsvSkipName(exceptionName);
    jsvRemoveChild(execInfo.hiddenRoot, exceptionName);
    jsvUnLock(exceptionName);

    JsVar *stack = jspGetStackTrace();
    if (stack && jsvHasChildren(exception)) {
      jsvObjectSetChild(exception, "stack", stack);
    }
    jsvUnLock(stack);

    return exception;
  }
  return 0;
}

/** Return a stack trace string if there was one (and clear it) */
JsVar *jspGetStackTrace() {
  JsVar *stackTraceName = jsvFindChildFromString(execInfo.hiddenRoot, JSPARSE_STACKTRACE_VAR, false);
  if (stackTraceName) {
    JsVar *stackTrace = jsvSkipName(stackTraceName);
    jsvRemoveChild(execInfo.hiddenRoot, stackTraceName);
    jsvUnLock(stackTraceName);
    return stackTrace;
  }
  return 0;
}

// ----------------------------------------------

// we return a value so that JSP_MATCH can return 0 if it fails (if we pass 0, we just parse all args)
NO_INLINE bool jspeFunctionArguments(JsVar *funcVar) {
  JSP_MATCH('(');
  while (lex->tk!=')') {
    if (funcVar) {
      char buf[JSLEX_MAX_TOKEN_LENGTH+1];
      buf[0] = '\xFF';
      strcpy(&buf[1], jslGetTokenValueAsString());
      JsVar *param = jsvAddNamedChild(funcVar, 0, buf);
      if (!param) { // out of memory
        jspSetError(false);
        return false;
      }
      jsvMakeFunctionParameter(param); // force this to be called a function parameter
      jsvUnLock(param);
    }
    JSP_MATCH(LEX_ID);
    if (lex->tk!=')') JSP_MATCH(',');
  }
  JSP_MATCH(')');
  return true;
}

// Parse function, assuming we're on '{'. funcVar can be 0. returns 'true' is the function included the 'this' keyword
NO_INLINE bool jspeFunctionDefinitionInternal(JsVar *funcVar, bool expressionOnly) {
  JslCharPos funcBegin;
  bool forcePretokenise = false;

  if (expressionOnly) {
    if (funcVar)
      funcVar->flags = (funcVar->flags & ~JSV_VARTYPEMASK) | JSV_FUNCTION_RETURN;
  } else {
    JSP_MATCH('{');
  #ifndef SAVE_ON_FLASH
    if (lex->tk==LEX_STR) {
      if (!strcmp(jslGetTokenValueAsString(), "compiled"))
        jsWarn("Function marked with \"compiled\" uploaded in source form");
      if (!strcmp(jslGetTokenValueAsString(), "ram")) {
        JSP_ASSERT_MATCH(LEX_STR);
        forcePretokenise = true;
      }
#ifdef ESPR_JIT
      if (!strcmp(jslGetTokenValueAsString(), "jit")) {
        JSP_ASSERT_MATCH(LEX_STR);
        // save start position so if we fail we go back to a normal function parse
        JslCharPos funcCodeStart;
        jslCharPosFromLex(&funcCodeStart);
        JsVar *funcCodeVar = jsjParseFunction();
        if (funcCodeVar) { // compilation could have failed!
          funcVar->flags = (funcVar->flags & ~JSV_VARTYPEMASK) | JSV_NATIVE_FUNCTION; // convert to native fn
          funcVar->varData.native.ptr = (void *)(size_t)1; // offset 1 = 'thumb'
          funcVar->varData.native.argTypes = JSWAT_JSVAR; // FIXME - need to add parameters if any specified...
          jsvUnLock2(jsvAddNamedChild(funcVar, funcCodeVar, JSPARSE_FUNCTION_CODE_NAME), funcCodeVar);
          JSP_MATCH('}');
          jslCharPosFree(&funcCodeStart);
          return true;
        } else {
          // Set lex to start back... now we parse function as normal JS like before
          jslSeekToP(&funcCodeStart);
          jslCharPosFree(&funcCodeStart);
        }
      }
#endif
    }
  #endif

    /* If the function starts with return, treat it specially -
     * we don't want to store the 'return' part of it
     */
    if (funcVar && lex->tk==LEX_R_RETURN) {
      funcVar->flags = (funcVar->flags & ~JSV_VARTYPEMASK) | JSV_FUNCTION_RETURN;
      JSP_ASSERT_MATCH(LEX_R_RETURN);
    }
  }
#ifndef ESPR_NO_LINE_NUMBERS
  // Get the line number (if needed)
  JsVarInt lineNumber = 0;
  if (funcVar && lex->lineNumberOffset && !(forcePretokenise||jsfGetFlag(JSF_PRETOKENISE))) {
    // jslGetLineNumber is slow, so we only do it if we have debug info
    lineNumber = (JsVarInt)jslGetLineNumber() + (JsVarInt)lex->lineNumberOffset - 1;
  }
#endif
  // Get the code - parse it and figure out where it stops
  jslSkipWhiteSpace();
  jslCharPosNew(&funcBegin, lex->sourceVar, lex->tokenStart);
  int lastTokenEnd = -1;
  lex->hadThisKeyword = lex->tk == LEX_R_THIS;
  if (!expressionOnly) {
    int brackets = 0;
    while (lex->tk && (brackets || lex->tk != '}')) {
      if (lex->tk == '{') brackets++;
      if (lex->tk == '}') brackets--;
      lastTokenEnd = (int)jsvStringIteratorGetIndex(&lex->it)-1;
      JSP_ASSERT_MATCH(lex->tk);
    }
    // FIXME: we might be including whitespace after the last token
  } else {
    JsExecFlags oldExec = execInfo.execute;
    execInfo.execute = EXEC_NO;
    jsvUnLock(jspeAssignmentExpression());
    execInfo.execute = oldExec;
    lastTokenEnd = (int)lex->tokenStart;
  }
  bool hadThisKeyword = lex->hadThisKeyword;
  // Then create var and set (if there was any code!)
  if (funcVar && lastTokenEnd>0) {
    // code var
    JsVar *funcCodeVar;
    if (!forcePretokenise && jsvIsNativeString(lex->sourceVar)) {
      /* If we're parsing from a Native String (eg. E.memoryArea, E.setBootCode) then
      use another Native String to load function code straight from flash */
      int s = (int)jsvStringIteratorGetIndex(&funcBegin.it) - 1;
      funcCodeVar = jsvNewNativeString(lex->sourceVar->varData.nativeStr.ptr + s, (unsigned int)(lastTokenEnd - s));
#ifdef SPIFLASH_BASE
    } else if (!forcePretokenise && jsvIsFlashString(lex->sourceVar)) {
        /* If we're parsing from a Flash String (eg. loaded from Storage on Bangle.js) then
      use another Flash String to load function code straight from flash*/
        int s = (int)jsvStringIteratorGetIndex(&funcBegin.it) - 1;
        funcCodeVar = jsvNewFlashString(lex->sourceVar->varData.nativeStr.ptr + s, (unsigned int)(lastTokenEnd - s));
#endif
    } else {
      if (jsfGetFlag(JSF_PRETOKENISE) || forcePretokenise) {
        funcCodeVar = jslNewTokenisedStringFromLexer(&funcBegin, (size_t)lastTokenEnd);
      } else {
        funcCodeVar = jslNewStringFromLexer(&funcBegin, (size_t)lastTokenEnd);
      }
    }
    jsvUnLock2(jsvAddNamedChild(funcVar, funcCodeVar, JSPARSE_FUNCTION_CODE_NAME), funcCodeVar);
    // scope var
    JsVar *funcScopeVar = jspeiGetScopesAsVar();
    if (funcScopeVar) {
      jsvUnLock2(jsvAddNamedChild(funcVar, funcScopeVar, JSPARSE_FUNCTION_SCOPE_NAME), funcScopeVar);
    }
#ifndef ESPR_NO_LINE_NUMBERS
    // If we've got a line number, add a var for it
    if (lineNumber) {
      JsVar *funcLineNumber = jsvNewFromInteger(lineNumber);
      if (funcLineNumber) {
        jsvUnLock2(jsvAddNamedChild(funcVar, funcLineNumber, JSPARSE_FUNCTION_LINENUMBER_NAME), funcLineNumber);
      }
    }
#endif
  }

  jslCharPosFree(&funcBegin);
  if (!expressionOnly) JSP_MATCH('}');
  return hadThisKeyword;
}

// Parse function (after 'function' has occurred
NO_INLINE JsVar *jspeFunctionDefinition(bool parseNamedFunction) {
  // actually parse a function... We assume that the LEX_FUNCTION and name
  // have already been parsed
  JsVar *funcVar = 0;

  bool actuallyCreateFunction = JSP_SHOULD_EXECUTE;
  if (actuallyCreateFunction)
    funcVar = jsvNewWithFlags(JSV_FUNCTION);

  JsVar *functionInternalName = 0;
  if (parseNamedFunction && lex->tk==LEX_ID) {
    // you can do `var a = function foo() { foo(); };` - so cope with this
    if (funcVar) functionInternalName = jslGetTokenValueAsVar();
    // note that we don't add it to the beginning, because it would mess up our function call code
    JSP_ASSERT_MATCH(LEX_ID);
  }

  // Get arguments save them to the structure
  if (!jspeFunctionArguments(funcVar)) {
    jsvUnLock2(functionInternalName, funcVar);
    // parse failed
    return 0;
  }

  // Parse the actual function block
  jspeFunctionDefinitionInternal(funcVar, false);

  // if we had a function name, add it to the end (if we don't it gets confused with arguments)
  if (funcVar && functionInternalName)
    jsvObjectSetChildAndUnLock(funcVar, JSPARSE_FUNCTION_NAME_NAME, functionInternalName);

  return funcVar;
}

/* Parse just the brackets of a function - and throw
 * everything away */
NO_INLINE bool jspeParseFunctionCallBrackets() {
  assert(!JSP_SHOULD_EXECUTE);
  JSP_MATCH('(');
  while (!JSP_SHOULDNT_PARSE && lex->tk != ')') {
    jsvUnLock(jspeAssignmentExpression());
#ifndef SAVE_ON_FLASH
    if (lex->tk==LEX_ARROW_FUNCTION) {
      jsvUnLock(jspeArrowFunction(0, 0));
    }
#endif
    if (lex->tk!=')') JSP_MATCH(',');
  }
  if (!JSP_SHOULDNT_PARSE) JSP_MATCH(')');
  return 0;
}

/** Handle a function call (assumes we've parsed the function name and we're
 * on the start bracket). 'thisArg' is the value of the 'this' variable when the
 * function is executed (it's usually the parent object)
 *
 *
 * NOTE: this does not set the execInfo flags - so if execInfo==EXEC_NO, it won't execute
 *
 * If !isParsing and arg0!=0, argument 0 is set to what is supplied (same with arg1)
 *
 * functionName is used only for error reporting - and can be 0
 */
NO_INLINE JsVar *jspeFunctionCall(JsVar *function, JsVar *functionName, JsVar *thisArg, bool isParsing, int argCount, JsVar **argPtr) {
  if (JSP_SHOULD_EXECUTE && !function) {
    if (functionName)
      jsExceptionHere(JSET_ERROR, "Function %q not found!", functionName);
    else
      jsExceptionHere(JSET_ERROR, "Function not found!", functionName);
    return 0;
  }

  if (JSP_SHOULD_EXECUTE) if (!jspCheckStackPosition()) return 0; // try and ensure that we won't overflow our stack

  if (JSP_SHOULD_EXECUTE && function) {
    JsVar *returnVar = 0;

    if (!jsvIsFunction(function)) {
      jsExceptionHere(JSET_ERROR, "Expecting a function to call, got %t", function);
      return 0;
    }
    JsVar *thisVar = jsvLockAgainSafe(thisArg);
    if (isParsing) JSP_MATCH('(');

    /* Ok, so we have 4 options here.
     *
     * 1: we're native.
     *   a) args have been pre-parsed, which is awesome
     *   b) we have to parse our own args into an array
     * 2: we're not native
     *   a) args were pre-parsed and we have to populate the function
     *   b) we parse our own args, which is possibly better
     */
    if (jsvIsNativeFunction(function)) { // ------------------------------------- NATIVE
      unsigned int argPtrSize = 0;
      int boundArgs = 0;
      // Add 'bound' parameters if there were any
      JsvObjectIterator it;
      jsvObjectIteratorNew(&it, function);
      JsVar *param = jsvObjectIteratorGetKey(&it);
      while (jsvIsFunctionParameter(param)) {
        if ((unsigned)argCount>=argPtrSize) {
          // allocate more space on stack if needed
          unsigned int newArgPtrSize = (argPtrSize?argPtrSize:(unsigned int)argCount)*4;
          size_t newArgPtrByteSize = sizeof(JsVar*)*newArgPtrSize;
          if (jsuGetFreeStack() < 256+newArgPtrByteSize) {
            jsExceptionHere(JSET_ERROR, "Insufficient stack for this many arguments");
            jsvUnLock(thisVar);
            return 0;
          }
          JsVar **newArgPtr = (JsVar**)alloca(newArgPtrByteSize);
          memcpy(newArgPtr, argPtr, (unsigned)argCount*sizeof(JsVar*));
          argPtr = newArgPtr;
          argPtrSize = newArgPtrSize;
        }
        // if we already had arguments - shift them up...
        int i;
        for (i=argCount-1;i>=boundArgs;i--)
          argPtr[i+1] = argPtr[i];
        // add bound argument
        argPtr[boundArgs] = jsvSkipName(param);
        argCount++;
        boundArgs++;
        jsvUnLock(param);
        jsvObjectIteratorNext(&it);
        param = jsvObjectIteratorGetKey(&it);
      }
      // check if 'this' was defined
      while (param) {
        if (jsvIsStringEqual(param, JSPARSE_FUNCTION_THIS_NAME)) {
          jsvUnLock(thisVar);
          thisVar = jsvSkipName(param);
          break;
        }
        jsvUnLock(param);
        jsvObjectIteratorNext(&it);
        param = jsvObjectIteratorGetKey(&it);
      }
      jsvUnLock(param);
      jsvObjectIteratorFree(&it);

      // Now, if we're parsing add the rest of the arguments
      int allocatedArgCount = boundArgs;
      if (isParsing) {
        while (!JSP_HAS_ERROR && lex->tk!=')' && lex->tk!=LEX_EOF) {
          if ((unsigned)argCount>=argPtrSize) {
            // allocate more space on stack
            unsigned int newArgPtrSize = argPtrSize?argPtrSize*4:16;
            JsVar **newArgPtr = (JsVar**)alloca(sizeof(JsVar*)*newArgPtrSize);
            memcpy(newArgPtr, argPtr, (unsigned)argCount*sizeof(JsVar*));
            argPtr = newArgPtr;
            argPtrSize = newArgPtrSize;
          }
          argPtr[argCount++] = jsvSkipNameAndUnLock(jspeAssignmentExpression());
          if (lex->tk!=')') JSP_MATCH_WITH_CLEANUP_AND_RETURN(',',jsvUnLockMany((unsigned)argCount, argPtr);jsvUnLock(thisVar);, 0);
        }

        JSP_MATCH(')');
        allocatedArgCount = argCount;
      }

      void *nativePtr = jsvGetNativeFunctionPtr(function);

      JsVar *oldThisVar = execInfo.thisVar;
      if (thisVar)
        execInfo.thisVar = jsvRef(thisVar);
      else {
        if (nativePtr==jswrap_eval) { // eval gets to use the current scope
          /* Note: proper JS has some utterly insane code that depends on whether
           * eval is an lvalue or not:
           *
           * http://stackoverflow.com/questions/9107240/1-evalthis-vs-evalthis-in-javascript
           *
           * Doing this in Espruino is quite an upheaval for that one
           * slightly insane case - so it's not implemented. */
          if (execInfo.thisVar) execInfo.thisVar = jsvRef(execInfo.thisVar);
        } else {
          execInfo.thisVar = jsvRef(execInfo.root); // 'this' should always default to root
        }
      }



      if (nativePtr && !JSP_HAS_ERROR) {
        returnVar = jsnCallFunction(nativePtr, function->varData.native.argTypes, thisVar, argPtr, argCount);
        assert(!jsvIsName(returnVar));
      } else {
        returnVar = 0;
      }

      // unlock values if we locked them
      jsvUnLockMany((unsigned)allocatedArgCount, argPtr);

      /* Return to old 'this' var. No need to unlock as we never locked before */
      if (execInfo.thisVar) jsvUnRef(execInfo.thisVar);
      execInfo.thisVar = oldThisVar;

    } else { // ----------------------------------------------------- NOT NATIVE
      // create a new symbol table entry for execution of this function
      // OPT: can we cache this function execution environment + param variables?
      // OPT: Probably when calling a function ONCE, use it, otherwise when recursing, make new?
      JsVar *functionRoot = jsvNewWithFlags(JSV_FUNCTION);
      if (!functionRoot) { // out of memory
        jspSetError(false);
        jsvUnLock(thisVar);
        return 0;
      }

      JsVar *functionScope = 0;
      JsVar *functionCode = 0;
      JsVar *functionInternalName = 0;
#ifndef ESPR_NO_LINE_NUMBERS
      uint16_t functionLineNumber = 0;
#endif

      /** NOTE: We expect that the function object will have:
       *
       *  * Parameters
       *  * Code/Scope/Name
       *
       * IN THAT ORDER.
       */
      JsvObjectIterator it;
      jsvObjectIteratorNew(&it, function);

      JsVar *param = jsvObjectIteratorGetKey(&it);
      JsVar *value = jsvObjectIteratorGetValue(&it);
      while (jsvIsFunctionParameter(param) && value) {
        jsvAddFunctionParameter(functionRoot, jsvNewFromStringVar(param,1,JSVAPPENDSTRINGVAR_MAXLENGTH), value);
        jsvUnLock2(value, param);
        jsvObjectIteratorNext(&it);
        param = jsvObjectIteratorGetKey(&it);
        value = jsvObjectIteratorGetValue(&it);
      }
      jsvUnLock2(value, param);
      if (isParsing) {
        int hadParams = 0;
        // grab in all parameters. We go around this loop until we've run out
        // of named parameters AND we've parsed all the supplied arguments
        while (!JSP_SHOULDNT_PARSE && lex->tk!=')') {
          JsVar *param = jsvObjectIteratorGetKey(&it);
          bool paramDefined = jsvIsFunctionParameter(param);
          if (lex->tk!=')' || paramDefined) {
            hadParams++;
            JsVar *value = 0;
            // ONLY parse this if it was supplied, otherwise leave 0 (undefined)
            if (lex->tk!=')')
              value = jspeAssignmentExpression();
            // and if execute, copy it over
            value = jsvSkipNameAndUnLock(value);
            jsvAddFunctionParameter(functionRoot, paramDefined?jsvNewFromStringVar(param,1,JSVAPPENDSTRINGVAR_MAXLENGTH):0, value);
            jsvUnLock(value);
            if (lex->tk!=')') JSP_MATCH(',');
          }
          jsvUnLock(param);
          if (paramDefined) jsvObjectIteratorNext(&it);
        }
        JSP_MATCH(')');
      } else {  // and NOT isParsing
        int args = 0;
        while (args<argCount) {
          JsVar *param = jsvObjectIteratorGetKey(&it);
          bool paramDefined = jsvIsFunctionParameter(param);
          jsvAddFunctionParameter(functionRoot, paramDefined?jsvNewFromStringVar(param,1,JSVAPPENDSTRINGVAR_MAXLENGTH):0, argPtr[args]);
          args++;
          jsvUnLock(param);
          if (paramDefined) jsvObjectIteratorNext(&it);
        }
      }
      // Now go through what's left
      while (jsvObjectIteratorHasValue(&it)) {
        JsVar *param = jsvObjectIteratorGetKey(&it);
        if (jsvIsString(param)) {
          if (jsvIsStringEqual(param, JSPARSE_FUNCTION_SCOPE_NAME)) functionScope = jsvSkipName(param);
          else if (jsvIsStringEqual(param, JSPARSE_FUNCTION_CODE_NAME)) functionCode = jsvSkipName(param);
          else if (jsvIsStringEqual(param, JSPARSE_FUNCTION_NAME_NAME)) functionInternalName = jsvSkipName(param);
          else if (jsvIsStringEqual(param, JSPARSE_FUNCTION_THIS_NAME)) {
            jsvUnLock(thisVar);
            thisVar = jsvSkipName(param);
          }
#ifndef ESPR_NO_LINE_NUMBERS
          else if (jsvIsStringEqual(param, JSPARSE_FUNCTION_LINENUMBER_NAME)) functionLineNumber = (uint16_t)jsvGetIntegerAndUnLock(jsvSkipName(param));
#endif
          else if (jsvIsFunctionParameter(param)) {
            JsVar *defaultVal = jsvSkipName(param);
            jsvAddFunctionParameter(functionRoot, jsvNewFromStringVar(param,1,JSVAPPENDSTRINGVAR_MAXLENGTH), defaultVal);
            jsvUnLock(defaultVal);
          }
        }
        jsvUnLock(param);
        jsvObjectIteratorNext(&it);
      }
      jsvObjectIteratorFree(&it);

      // setup a the function's name (if a named function)
      if (functionInternalName) {
        JsVar *name = jsvMakeIntoVariableName(jsvNewFromStringVar(functionInternalName,0,JSVAPPENDSTRINGVAR_MAXLENGTH), function);
        jsvAddName(functionRoot, name);
        jsvUnLock2(name, functionInternalName);
      }

      if (!JSP_HAS_ERROR) {
        // save old scopes and reset scope list
        JsVar *oldScopeVar = execInfo.scopesVar;
        execInfo.scopesVar = 0;
        // if we have a scope var, load it up. We may not have one if there were no scopes apart from root
        if (functionScope) {
          jspeiLoadScopesFromVar(functionScope);
          jsvUnLock(functionScope);
        }
        // add the function's execute space to the symbol table so we can recurse
        if (jspeiAddScope(functionRoot)) {
#ifndef ESPR_NO_LET_SCOPING
          JsVar *oldBaseScope = execInfo.baseScope;
          execInfo.baseScope = functionRoot;
          /* Adding scope may have failed - we may have descended too deep - so be sure
           * not to pull somebody else's scope off
           */
#endif

          JsVar *oldThisVar = execInfo.thisVar;
          if (thisVar)
            execInfo.thisVar = jsvRef(thisVar);
          else
            execInfo.thisVar = jsvRef(execInfo.root); // 'this' should always default to root


          /* we just want to execute the block, but something could
           * have messed up and left us with the wrong Lexer, so
           * we want to be careful here... */
          if (functionCode) {
#ifdef USE_DEBUGGER
            bool hadDebuggerNextLineOnly = false;

            if (execInfo.execute&EXEC_DEBUGGER_STEP_INTO) {
              if (functionName)
                jsiConsolePrintf("Stepping into %v\n", functionName);
              else
                jsiConsolePrintf("Stepping into function\n", functionName);
            } else {
              hadDebuggerNextLineOnly = execInfo.execute&EXEC_DEBUGGER_NEXT_LINE;
              if (hadDebuggerNextLineOnly)
                execInfo.execute &= (JsExecFlags)~EXEC_DEBUGGER_NEXT_LINE;
            }
#endif


            JsLex newLex;
            JsLex *oldLex = jslSetLex(&newLex);
            jslInit(functionCode);
#ifndef ESPR_NO_LINE_NUMBERS
            newLex.lineNumberOffset = functionLineNumber;
#endif
            JSP_SAVE_EXECUTE();
            // force execute without any previous state
#ifdef USE_DEBUGGER
            execInfo.execute = EXEC_YES | (execInfo.execute&(EXEC_CTRL_C_MASK|EXEC_ERROR_MASK|EXEC_DEBUGGER_NEXT_LINE));
#else
            execInfo.execute = EXEC_YES | (execInfo.execute&(EXEC_CTRL_C_MASK|EXEC_ERROR_MASK));
#endif
            if (jsvIsFunctionReturn(function)) {
              #ifdef USE_DEBUGGER
                // we didn't parse a statement so wouldn't trigger the debugger otherwise
                if (execInfo.execute&EXEC_DEBUGGER_NEXT_LINE && JSP_SHOULD_EXECUTE) {
                  lex->tokenLastStart = lex->tokenStart;
                  jsiDebuggerLoop();
                }
              #endif
              // implicit return - we just need an expression (optional)
              if (lex->tk != ';' && lex->tk != '}')
                returnVar = jsvSkipNameAndUnLock(jspeExpression());
            } else {
              // setup a return variable
              JsVar *returnVarName = jsvAddNamedChild(functionRoot, 0, JSPARSE_RETURN_VAR);
              // parse the whole block
              jspeBlockNoBrackets();
              /* get the real return var before we remove it from our function.
               * We can unlock below because returnVarName is still part of
               * functionRoot, so won't get freed. */
              returnVar = jsvSkipNameAndUnLock(returnVarName);
              if (returnVarName) // could have failed with out of memory
                jsvSetValueOfName(returnVarName, 0); // remove return value (which helps stops circular references)
            }
            // Store a stack trace if we had an error
            JsExecFlags hasError = execInfo.execute&EXEC_ERROR_MASK;
            JSP_RESTORE_EXECUTE(); // because return will probably have set execute to false


#ifdef USE_DEBUGGER
            bool calledDebugger = false;
            if (execInfo.execute & EXEC_DEBUGGER_MASK) {
              jsiConsolePrint("Value returned is =");
              jsfPrintJSON(returnVar, JSON_LIMIT | JSON_SOME_NEWLINES | JSON_PRETTY | JSON_SHOW_DEVICES);
              jsiConsolePrintChar('\n');
              if (execInfo.execute & EXEC_DEBUGGER_FINISH_FUNCTION) {
                calledDebugger = true;
                jsiDebuggerLoop();
              }
            }
            if (hadDebuggerNextLineOnly && !calledDebugger)
              execInfo.execute |= EXEC_DEBUGGER_NEXT_LINE;
#endif

            jslKill();
            jslSetLex(oldLex);

            if (hasError) {
              execInfo.execute |= hasError; // propogate error
              JsVar *stackTrace = jsvObjectGetChild(execInfo.hiddenRoot, JSPARSE_STACKTRACE_VAR, JSV_STRING_0);
              if (stackTrace) {
                jsvAppendPrintf(stackTrace, jsvIsString(functionName)?"in function %q called from ":
                    "in function called from ", functionName);
                if (lex) {
                  jspAppendStackTrace(stackTrace);
                } else
                  jsvAppendPrintf(stackTrace, "system\n");
                jsvUnLock(stackTrace);
              }
            }
          }

          /* Return to old 'this' var. No need to unlock as we never locked before */
          if (execInfo.thisVar) jsvUnRef(execInfo.thisVar);
          execInfo.thisVar = oldThisVar;
#ifndef ESPR_NO_LET_SCOPING
          jspeiRemoveScope();
          execInfo.baseScope = oldBaseScope;
#endif
        }

        // Unlock scopes and restore old ones
        jsvUnLock(execInfo.scopesVar);
        execInfo.scopesVar = oldScopeVar;
      }
      jsvUnLock(functionCode);
      jsvUnLock(functionRoot);
    }

    jsvUnLock(thisVar);

    return returnVar;
  } else if (isParsing) { // ---------------------------------- function, but not executing - just parse args and be done
    jspeParseFunctionCallBrackets();
    /* Do not return function, as it will be unlocked! */
    return 0;
  } else return 0;
}

// Find a variable (or built-in function) based on the current scopes
JsVar *jspGetNamedVariable(const char *tokenName) {
  JsVar *a = JSP_SHOULD_EXECUTE ? jspeiFindInScopes(tokenName) : 0;
  if (JSP_SHOULD_EXECUTE && !a) {
    /* Special case! We haven't found the variable, so check out
     * and see if it's one of our builtins...  */
    if (jswIsBuiltInObject(tokenName)) {
      // Check if we have a built-in function for it
      // OPT: Could we instead have jswIsBuiltInObjectWithoutConstructor?
      JsVar *obj = jswFindBuiltInFunction(0, tokenName);
      // If not, make one
      if (!obj)
        obj = jspNewBuiltin(tokenName);
      if (obj) { // not out of memory
        a = jsvAddNamedChild(execInfo.root, obj, tokenName);
        jsvUnLock(obj);
      }
    } else {
      a = jswFindBuiltInFunction(0, tokenName);
      if (!a) {
        /* Variable doesn't exist! JavaScript says we should create it
         * (we won't add it here. This is done in the assignment operator)*/
        a = jsvMakeIntoVariableName(jsvNewFromString(tokenName), 0);
      }
    }
  }
  return a;
}

/// Used by jspGetNamedField / jspGetVarNamedField
static NO_INLINE JsVar *jspGetNamedFieldInParents(JsVar *object, const char* name, bool returnName) {
  // Now look in prototypes
  JsVar * child = jspeiFindChildFromStringInParents(object, name);

  /* Check for builtins via separate function
   * This way we save on RAM for built-ins because everything comes out of program code */
  if (!child) {
    child = jswFindBuiltInFunction(object, name);
  }

  /* We didn't get here if we found a child in the object itself, so
   * if we're here then we probably have the wrong name - so for example
   * with `a.b = c;` could end up setting `a.prototype.b` (bug #360)
   *
   * Also we might have got a built-in, which wouldn't have a name on it
   * anyway - so in both cases, strip the name if it is there, and create
   * a new name that references the object we actually requested the
   * member from..
   */
  if (child && returnName) {
    // Get rid of existing name
    if (jsvIsName(child)) {
      JsVar *t = jsvGetValueOfName(child);
      jsvUnLock(child);
      child = t;
    }
    // create a new name
    JsVar *nameVar = jsvNewFromString(name);
    JsVar *newChild = jsvCreateNewChild(object, nameVar, child);
    jsvUnLock2(nameVar, child);
    child = newChild;
  }

  // If not found and is the prototype, create it
  if (!child) {
    if (jsvIsFunction(object) && strcmp(name, JSPARSE_PROTOTYPE_VAR)==0) {
      // prototype is supposed to be an object
      JsVar *proto = jsvNewObject();
      // make sure it has a 'constructor' variable that points to the object it was part of
      jsvObjectSetChild(proto, JSPARSE_CONSTRUCTOR_VAR, object);
      child = jsvAddNamedChild(object, proto, JSPARSE_PROTOTYPE_VAR);
      jspEnsureIsPrototype(object, child);
      jsvUnLock(proto);
    } else if (strcmp(name, JSPARSE_INHERITS_VAR)==0) {
      const char *objName = jswGetBasicObjectName(object);
      if (objName) {
        JsVar *p = jsvSkipNameAndUnLock(jspNewPrototype(objName));
        // jspNewPrototype returns a 'prototype' name that's already a child of eg. an array
        // Create a new 'name' called __proto__ that links to it
        JsVar *i = jsvNewFromString(JSPARSE_INHERITS_VAR);
        if (p) child = jsvCreateNewChild(object, i, p);
        jsvUnLock2(p, i);
      }
    }
  }

  return child;
}

/** Get the named function/variable on the object - whether it's built in, or predefined.
 * If !returnName, returns the function/variable itself or undefined, but
 * if returnName, return a name (could be fake) referencing the parent.
 *
 * NOTE: ArrayBuffer/Strings are not handled here. We assume that if we're
 * passing a char* rather than a JsVar it's because we're looking up via
 * a symbol rather than a variable. To handle these use jspGetVarNamedField  */
JsVar *jspGetNamedField(JsVar *object, const char* name, bool returnName) {

  JsVar *child = 0;
  // if we're an object (or pretending to be one)
  if (jsvHasChildren(object))
    child = jsvFindChildFromString(object, name, false);

  if (!child) {
    child = jspGetNamedFieldInParents(object, name, returnName);

    // If not found and is the prototype, create it
    if (!child && jsvIsFunction(object) && strcmp(name, JSPARSE_PROTOTYPE_VAR)==0) {
      JsVar *value = jsvNewObject(); // prototype is supposed to be an object
      child = jsvAddNamedChild(object, value, JSPARSE_PROTOTYPE_VAR);
      jsvUnLock(value);
    }
  }

  if (returnName) return child;
  else return jsvSkipNameAndUnLock(child);
}

/// see jspGetNamedField - note that nameVar should have had jsvAsArrayIndex called on it first
JsVar *jspGetVarNamedField(JsVar *object, JsVar *nameVar, bool returnName) {

  JsVar *child = 0;
  // if we're an object (or pretending to be one)
  if (jsvHasChildren(object))
    child = jsvFindChildFromVar(object, nameVar, false);

  if (!child) {
    if (jsvIsArrayBuffer(object) && jsvIsInt(nameVar)) {
      // for array buffers, we actually create a NAME, and hand that back - then when we assign (or use SkipName) we pull out the correct data
      child = jsvMakeIntoVariableName(jsvNewFromInteger(jsvGetInteger(nameVar)), object);
      if (child) // turn into an 'array buffer name'
        child->flags = (child->flags & ~JSV_VARTYPEMASK) | JSV_ARRAYBUFFERNAME;
    } else if (jsvIsString(object) && jsvIsInt(nameVar)) {
      JsVarInt idx = jsvGetInteger(nameVar);
      if (idx>=0 && idx<(JsVarInt)jsvGetStringLength(object)) {
        char ch = jsvGetCharInString(object, (size_t)idx);
        child = jsvNewStringOfLength(1, &ch);
      } else if (returnName)
        child = jsvCreateNewChild(object, nameVar, 0); // just return *something* to show this is handled
    } else {
      // get the name as a string
      char name[JSLEX_MAX_TOKEN_LENGTH];
      jsvGetString(nameVar, name, JSLEX_MAX_TOKEN_LENGTH);
      // try and find it in parents
      child = jspGetNamedFieldInParents(object, name, returnName);

      // If not found and is the prototype, create it
      if (!child && jsvIsFunction(object) && jsvIsStringEqual(nameVar, JSPARSE_PROTOTYPE_VAR)) {
        JsVar *value = jsvNewObject(); // prototype is supposed to be an object
        child = jsvAddNamedChild(object, value, JSPARSE_PROTOTYPE_VAR);
        jsvUnLock(value);
      }
    }
  }

  if (returnName) return child;
  else return jsvSkipNameAndUnLock(child);
}

NO_INLINE JsVar *jspeFactorMember(JsVar *a, JsVar **parentResult) {
  /* The parent if we're executing a method call */
  JsVar *parent = 0;

  while (lex->tk=='.' || lex->tk=='[') {
    if (lex->tk == '.') { // ------------------------------------- Record Access
      JSP_ASSERT_MATCH('.');
      if (jslIsIDOrReservedWord()) {
        if (JSP_SHOULD_EXECUTE) {
          // Note: name will go away when we parse something else!
          const char *name = jslGetTokenValueAsString();

          JsVar *aVar = jsvSkipNameWithParent(a,true,parent);
          JsVar *child = 0;
          if (aVar)
            child = jspGetNamedField(aVar, name, true);
          if (!child) {
            if (!jsvIsNullish(aVar)) {
              // if no child found, create a pointer to where it could be
              // as we don't want to allocate it until it's written
              JsVar *nameVar = jslGetTokenValueAsVar();
              child = jsvCreateNewChild(aVar, nameVar, 0);
              jsvUnLock(nameVar);
            } else {
              // could have been a string...
              jsExceptionHere(JSET_ERROR, "Cannot read property '%s' of %s", name, jsvIsUndefined(aVar) ? "undefined" : "null");
            }
          }
          jsvUnLock(parent);
          parent = aVar;
          jsvUnLock(a);
          a = child;
        }
        // skip over current token (we checked above that it was an ID or reserved word)
        jslGetNextToken();
      } else {
        // incorrect token - force a match fail by asking for an ID
        JSP_MATCH_WITH_RETURN(LEX_ID, a);
      }
    } else if (lex->tk == '[') { // ------------------------------------- Array Access
      JsVar *index;
      JSP_ASSERT_MATCH('[');
      if (!jspCheckStackPosition()) return parent;
      index = jsvSkipNameAndUnLock(jspeAssignmentExpression());
      JSP_MATCH_WITH_CLEANUP_AND_RETURN(']', jsvUnLock2(parent, index);, a);
      if (JSP_SHOULD_EXECUTE) {
        index = jsvAsArrayIndexAndUnLock(index);
        JsVar *aVar = jsvSkipNameWithParent(a,true,parent);
        JsVar *child = 0;
        if (aVar)
          child = jspGetVarNamedField(aVar, index, true);

        if (!child) {
          if (jsvHasChildren(aVar)) {
            // if no child found, create a pointer to where it could be
            // as we don't want to allocate it until it's written
            child = jsvCreateNewChild(aVar, index, 0);
          } else {
            jsExceptionHere(JSET_ERROR, "Field or method %q does not already exist, and can't create it on %t", index, aVar);
          }
        }
        jsvUnLock(parent);
        parent = jsvLockAgainSafe(aVar);
        jsvUnLock(a);
        a = child;
        jsvUnLock(aVar);
      }
      jsvUnLock(index);
    } else {
      assert(0);
    }
  }

  if (parentResult) *parentResult = parent;
  else jsvUnLock(parent);
  return a;
}

NO_INLINE JsVar *jspeConstruct(JsVar *func, JsVar *funcName, bool hasArgs) {
  assert(JSP_SHOULD_EXECUTE);
  if (!jsvIsFunction(func)) {
    jsExceptionHere(JSET_ERROR, "Constructor should be a function, but is %t", func);
    return 0;
  }

  JsVar *thisObj = jsvNewObject();
  if (!thisObj) return 0; // out of memory
  // Make sure the function has a 'prototype' var
  JsVar *prototypeName = jsvFindChildFromString(func, JSPARSE_PROTOTYPE_VAR, true);
  jspEnsureIsPrototype(func, prototypeName); // make sure it's an object
  JsVar *prototypeVar = jsvSkipName(prototypeName);
  jsvUnLock3(jsvAddNamedChild(thisObj, prototypeVar, JSPARSE_INHERITS_VAR), prototypeVar, prototypeName);

  JsVar *a = jspeFunctionCall(func, funcName, thisObj, hasArgs, 0, 0);

  /* FIXME: we should ignore return values that aren't objects (bug #848), but then we need
   * to be aware of `new String()` and `new Uint8Array()`. Ideally we'd let through
   * arrays/etc, and then String/etc should return 'boxed' values.
   *
   * But they don't return boxed values at the moment, so let's just
   * pass the return value through. If you try and return a string from
   * a function it's broken JS code anyway.
   */
  if (a) {
    jsvUnLock(thisObj);
    thisObj = a;
  } else {
    jsvUnLock(a);
  }
  return thisObj;
}

NO_INLINE JsVar *jspeFactorFunctionCall() {
  /* The parent if we're executing a method call */
  bool isConstructor = false;
  if (lex->tk==LEX_R_NEW) {
    JSP_ASSERT_MATCH(LEX_R_NEW);
    isConstructor = true;

    if (lex->tk==LEX_R_NEW) {
      jsExceptionHere(JSET_ERROR, "Nesting 'new' operators is unsupported");
      jspSetError(false);
      return 0;
    }
  }

  JsVar *parent = 0;
#ifndef SAVE_ON_FLASH
  bool wasSuper = lex->tk==LEX_R_SUPER;
#endif
  JsVar *a = jspeFactorMember(jspeFactor(), &parent);
#ifndef SAVE_ON_FLASH
  if (wasSuper) {
    /* if this was 'super.something' then we need
     * to overwrite the parent, because it'll be
     * set to the prototype otherwise.
     */
    jsvUnLock(parent);
    parent = jsvLockAgainSafe(execInfo.thisVar);
  }
#endif

  while ((lex->tk=='(' || (isConstructor && JSP_SHOULD_EXECUTE)) && !jspIsInterrupted()) {
    JsVar *funcName = a;
    JsVar *func = jsvSkipName(funcName);

    /* The constructor function doesn't change parsing, so if we're
     * not executing, just short-cut it. */
    if (isConstructor && JSP_SHOULD_EXECUTE) {
      // If we have '(' parse an argument list, otherwise don't look for any args
      bool parseArgs = lex->tk=='(';
      a = jspeConstruct(func, funcName, parseArgs);
      isConstructor = false; // don't treat subsequent brackets as constructors
    } else
      a = jspeFunctionCall(func, funcName, parent, true, 0, 0);

    jsvUnLock3(funcName, func, parent);
    parent=0;
    a = jspeFactorMember(a, &parent);
  }
#ifndef SAVE_ON_FLASH
  /* If we've got something that we care about the parent of (eg. a getter/setter)
   * then we repackage it into a 'NewChild' name that references the parent before
   * we leave. Note: You can't do this on everything because normally NewChild
   * forces a new child to be blindly created. It works on Getters/Setters because
   * we *always* run those rather than adding them.
   */
  if (parent && jsvIsBasicName(a) && !jsvIsNewChild(a)) {
    JsVar *value = jsvLockSafe(jsvGetFirstChild(a));
    if (jsvIsGetterOrSetter(value)) { // no need to do this for functions since we've just executed whatever we needed to
      JsVar *nameVar = jsvCopyNameOnly(a,false,true);
      JsVar *newChild = jsvCreateNewChild(parent, nameVar, value);
      jsvUnLock2(nameVar, a);
      a = newChild;
    }
    jsvUnLock(value);
  }
#endif
  jsvUnLock(parent);
  return a;
}


NO_INLINE JsVar *jspeFactorObject() {
  if (JSP_SHOULD_EXECUTE) {
    JsVar *contents = jsvNewObject();
    if (!contents) { // out of memory
      jspSetError(false);
      return 0;
    }
    /* JSON-style object definition */
    JSP_MATCH_WITH_RETURN('{', contents);
    while (!JSP_SHOULDNT_PARSE && lex->tk != '}') {
      JsVar *varName = 0;
#ifndef ESPR_NO_PROPERTY_SHORTHAND
      bool isIdentifier = 0;
#endif
      // we only allow strings or IDs on the left hand side of an initialisation
      if (jslIsIDOrReservedWord()) {
#ifndef ESPR_NO_PROPERTY_SHORTHAND
        isIdentifier = lex->tk == LEX_ID;
#endif
        if (JSP_SHOULD_EXECUTE)
          varName = jslGetTokenValueAsVar();
        jslGetNextToken(); // skip over current token
      } else if (
          lex->tk==LEX_STR ||
          lex->tk==LEX_FLOAT ||
          lex->tk==LEX_INT) {
        varName = jspeFactor();
      } else {
        JSP_MATCH_WITH_RETURN(LEX_ID, contents);
      }
#ifndef ESPR_NO_GET_SET
      if (lex->tk==LEX_ID && jsvIsString(varName)) {
        bool isGetter = jsvIsStringEqual(varName, "get");
        bool isSetter = jsvIsStringEqual(varName, "set");
        if (isGetter || isSetter) {
          jsvUnLock(varName);
          varName = jslGetTokenValueAsVar();
          JSP_ASSERT_MATCH(LEX_ID);
          JsVar *method = jspeFunctionDefinition(false);
          jsvAddGetterOrSetter(contents, varName, isGetter, method);
          jsvUnLock(method);
        }
      } else
#endif
#ifndef ESPR_NO_OBJECT_METHODS
      if (lex->tk == '(') {
        JsVar *contentsName = jsvFindChildFromVar(contents, varName, true);
        if (contentsName) {
          JsVar *method = jspeFunctionDefinition(false);
          jsvUnLock2(jsvSetValueOfName(contentsName, method), method);
        }
      } else
#endif
#ifndef ESPR_NO_PROPERTY_SHORTHAND
      if (isIdentifier && (lex->tk == ',' || lex->tk == '}') && jsvIsString(varName)) {
        if (JSP_SHOULD_EXECUTE) {
          varName = jsvAsArrayIndexAndUnLock(varName);
          JsVar *contentsName = jsvFindChildFromVar(contents, varName, true);
          if (contentsName) {
            char buf[JSLEX_MAX_TOKEN_LENGTH];
            jsvGetString(varName, buf, JSLEX_MAX_TOKEN_LENGTH);
            JsVar *value = jsvSkipNameAndUnLock(jspGetNamedVariable(buf)); // value can be 0 (could be undefined!)
            jsvUnLock2(jsvSetValueOfName(contentsName, value), value);
          }
        }
      } else
#endif
      {
        JSP_MATCH_WITH_CLEANUP_AND_RETURN(':', jsvUnLock(varName), contents);
        if (JSP_SHOULD_EXECUTE) {
          varName = jsvAsArrayIndexAndUnLock(varName);
          JsVar *contentsName = jsvFindChildFromVar(contents, varName, true);
          if (contentsName) {
            JsVar *value = jsvSkipNameAndUnLock(jspeAssignmentExpression()); // value can be 0 (could be undefined!)
            jsvUnLock2(jsvSetValueOfName(contentsName, value), value);
          }
        }
      }
      jsvUnLock(varName);
      // no need to clean here, as it will definitely be used
      if (lex->tk != '}') JSP_MATCH_WITH_RETURN(',', contents);
    }
    JSP_MATCH_WITH_RETURN('}', contents);
    return contents;
  } else {
    // Not executing so do fast skip
    jspeBlock();
    return 0;
  }
}

NO_INLINE JsVar *jspeFactorArray() {
  int idx = 0;
  JsVar *contents = 0;
  if (JSP_SHOULD_EXECUTE) {
    contents = jsvNewEmptyArray();
    if (!contents) { // out of memory
      jspSetError(false);
      return 0;
    }
  }
  /* JSON-style array */
  JSP_MATCH_WITH_RETURN('[', contents);
  while (!JSP_SHOULDNT_PARSE && lex->tk != ']') {
    if (JSP_SHOULD_EXECUTE) {
      JsVar *aVar = 0;
      JsVar *indexName = 0;
      if (lex->tk != ',') { // #287 - [,] and [1,2,,4] are allowed
        aVar = jsvSkipNameAndUnLock(jspeAssignmentExpression());
        indexName = jsvMakeIntoVariableName(jsvNewFromInteger(idx),  aVar);
      }
      if (indexName) { // could be out of memory
        jsvAddName(contents, indexName);
        jsvUnLock(indexName);
      }
      jsvUnLock(aVar);
    } else {
      jsvUnLock(jspeAssignmentExpression());
    }
    // no need to clean here, as it will definitely be used
    if (lex->tk != ']') JSP_MATCH_WITH_RETURN(',', contents);
    idx++;
  }
  if (contents) jsvSetArrayLength(contents, idx, false);
  JSP_MATCH_WITH_RETURN(']', contents);
  return contents;
}

NO_INLINE void jspEnsureIsPrototype(JsVar *instanceOf, JsVar *prototypeName) {
  if (!prototypeName) return;
  JsVar *prototypeVar = jsvSkipName(prototypeName);
  if (!(jsvIsObject(prototypeVar) || jsvIsFunction(prototypeVar))) {
    if (!jsvIsUndefined(prototypeVar))
      jsExceptionHere(JSET_TYPEERROR, "Prototype should be an object, got %t", prototypeVar);
    jsvUnLock(prototypeVar);
    prototypeVar = jsvNewObject(); // prototype is supposed to be an object
    JsVar *lastName = jsvSkipToLastName(prototypeName);
    jsvSetValueOfName(lastName, prototypeVar);
    jsvUnLock(lastName);
  }
  JsVar *constructor = jsvFindChildFromString(prototypeVar, JSPARSE_CONSTRUCTOR_VAR, true);
  if (constructor) jsvSetValueOfName(constructor, instanceOf);
  jsvUnLock2(constructor, prototypeVar);
}

NO_INLINE JsVar *jspeFactorTypeOf() {
  JSP_ASSERT_MATCH(LEX_R_TYPEOF);
  JsVar *a = jspeUnaryExpression();
  JsVar *result = 0;
  if (JSP_SHOULD_EXECUTE) {
    if (!jsvIsVariableDefined(a)) {
      // so we don't get a ReferenceError when accessing an undefined var
      result=jsvNewFromString("undefined");
    } else {
      a = jsvSkipNameAndUnLock(a);
      result=jsvNewFromString(jsvGetTypeOf(a));
    }
  }
  jsvUnLock(a);
  return result;
}

NO_INLINE JsVar *jspeFactorDelete() {
  JSP_ASSERT_MATCH(LEX_R_DELETE);
  JsVar *parent = 0;
  JsVar *a = jspeFactorMember(jspeFactor(), &parent);
  JsVar *result = 0;
  if (JSP_SHOULD_EXECUTE) {
    bool ok = false;
    if (jsvIsName(a) && !jsvIsNewChild(a)) {
      // if no parent, check in root?
      if (!parent && jsvIsChild(execInfo.root, a))
        parent = jsvLockAgain(execInfo.root);

#ifdef DEBUG
      if (jsvHasChildren(parent)) assert(jsvIsChild(parent, a));
#endif
      if (jsvHasChildren(parent) && jsvIsChild(parent, a)) {
        // else remove properly.
        /* we use jsvIsChild here just in case. delete probably isn't called
        that often so it pays to be safe */
        if (jsvIsArray(parent)) {
          // For arrays, we must make sure we don't change the length
          JsVarInt l = jsvGetArrayLength(parent);
          jsvRemoveChild(parent, a);
          jsvSetArrayLength(parent, l, false);
        } else {
          jsvRemoveChild(parent, a);
        }
        ok = true;
      }
    }

    result = jsvNewFromBool(ok);
  }
  jsvUnLock2(a, parent);
  return result;
}

#ifndef SAVE_ON_FLASH
JsVar *jspeTemplateLiteral() {
  JsVar *a = 0;
  if (JSP_SHOULD_EXECUTE) {
    JsVar *template = jslGetTokenValueAsVar();
    a = jsvNewFromEmptyString();
    if (a && template) {
      JsvStringIterator it, dit;
      jsvStringIteratorNew(&it, template, 0);
      jsvStringIteratorNew(&dit, a, 0);
      while (jsvStringIteratorHasChar(&it)) {
        char ch = jsvStringIteratorGetCharAndNext(&it);
        if (ch=='$') {
          ch = jsvStringIteratorGetChar(&it);
          if (ch=='{') {
            // Now parse out the expression
            jsvStringIteratorNext(&it);
            int brackets = 1;
            JsVar *expr = jsvNewFromEmptyString();
            if (!expr) break;
            JsvStringIterator eit;
            jsvStringIteratorNew(&eit, expr, 0);
            while (jsvStringIteratorHasChar(&it)) {
              ch = jsvStringIteratorGetCharAndNext(&it);
              if (ch=='{') brackets++;
              if (ch=='}') {
                brackets--;
                if (!brackets) break;
              }
              jsvStringIteratorAppend(&eit, ch);
            }
            jsvStringIteratorFree(&eit);
            JsVar *result = jspEvaluateExpressionVar(expr);
            jsvUnLock(expr);
            result = jsvAsStringAndUnLock(result);
            jsvStringIteratorAppendString(&dit, result, 0, JSVAPPENDSTRINGVAR_MAXLENGTH);
            jsvUnLock(result);
          } else {
            jsvStringIteratorAppend(&dit, '$');
          }
        } else {
          jsvStringIteratorAppend(&dit, ch);
        }
      }
      jsvStringIteratorFree(&it);
      jsvStringIteratorFree(&dit);
    }
    jsvUnLock(template);
  }
  JSP_ASSERT_MATCH(LEX_TEMPLATE_LITERAL);
  return a;
}
#endif


NO_INLINE JsVar *jspeAddNamedFunctionParameter(JsVar *funcVar, JsVar *name) {
  if (!funcVar) funcVar = jsvNewWithFlags(JSV_FUNCTION);
  char buf[JSLEX_MAX_TOKEN_LENGTH+1];
  buf[0] = '\xFF';
  size_t l = jsvGetString(name, &buf[1], JSLEX_MAX_TOKEN_LENGTH);
  buf[l+1] = 0; // zero terminate since jsvGetString doesn't add one
  JsVar *param = jsvAddNamedChild(funcVar, 0, buf);
  jsvMakeFunctionParameter(param);
  jsvUnLock(param);
  return funcVar;
}

#ifndef SAVE_ON_FLASH
// parse an arrow function
NO_INLINE JsVar *jspeArrowFunction(JsVar *funcVar, JsVar *a) {
  assert(!a || jsvIsName(a));
  JSP_ASSERT_MATCH(LEX_ARROW_FUNCTION);
  funcVar = jspeAddNamedFunctionParameter(funcVar, a);

  bool expressionOnly = lex->tk!='{';
  bool fnIncludesThis = jspeFunctionDefinitionInternal(funcVar, expressionOnly);
  /* Arrow functions store the value of 'this' when they were defined. In order
  to differentiate between normal functions we usually have to store 'this' even
  if 'this' was just the global object.
  Very few arrow functions actually use 'this' though - usually they are just used
  as a shorthand, and so we end up wasting a whole extra var for every single
  arrow function.
  So... while parsing the function's body we check of the 'this' keyword is used.
  If it isn't, we just don't include it.
   */
  if (fnIncludesThis)
    jsvObjectSetChild(funcVar, JSPARSE_FUNCTION_THIS_NAME, execInfo.thisVar);

  return funcVar;
}

// parse expressions with commas, maybe followed by an arrow function (bracket already matched)
NO_INLINE JsVar *jspeExpressionOrArrowFunction() {
  JsVar *a = 0;
  JsVar *funcVar = 0;
  bool allNames = true;
  while (lex->tk!=')' && !JSP_SHOULDNT_PARSE) {
    if (allNames && a) {
      // we never get here if this isn't a name and a string
      funcVar = jspeAddNamedFunctionParameter(funcVar, a);
    }
    jsvUnLock(a);
    a = jspeAssignmentExpression();
    /* if we're not executing, `a` will always be undefined so
      don't do the check for allNames - just assume all is good. We'll
      properly check when we execute. */
    if (JSP_SHOULD_EXECUTE && !(jsvIsName(a) && jsvIsString(a))) allNames = false;
    if (lex->tk!=')') JSP_MATCH_WITH_CLEANUP_AND_RETURN(',', jsvUnLock2(a,funcVar), 0);
  }
  JSP_MATCH_WITH_CLEANUP_AND_RETURN(')', jsvUnLock2(a,funcVar), 0);
  // if all names inside brackets and an arrow is found, create a function
  if (allNames && lex->tk==LEX_ARROW_FUNCTION) {
    funcVar = jspeArrowFunction(funcVar, a);
    jsvUnLock(a);
    return funcVar;
  } else {
    jsvUnLock(funcVar);
    return a;
  }
}

/// Parse an ES6 class, expects LEX_R_CLASS already parsed
NO_INLINE JsVar *jspeClassDefinition(bool parseNamedClass) {
  JsVar *classFunction = 0;
  JsVar *classPrototype = 0;
  JsVar *classInternalName = 0;

  bool actuallyCreateClass = JSP_SHOULD_EXECUTE;
  if (actuallyCreateClass) {
    classFunction = jsvNewWithFlags(JSV_FUNCTION);
    JsVar *scopeVar = jspeiGetScopesAsVar();
    if (scopeVar)
      jsvUnLock2(jsvAddNamedChild(classFunction, scopeVar, JSPARSE_FUNCTION_SCOPE_NAME), scopeVar);
  }

  if (parseNamedClass && lex->tk==LEX_ID) {
    if (classFunction)
      classInternalName = jslGetTokenValueAsVar();
    JSP_ASSERT_MATCH(LEX_ID);
  }
  if (classFunction) {
    JsVar *prototypeName = jsvFindChildFromString(classFunction, JSPARSE_PROTOTYPE_VAR, true);
    jspEnsureIsPrototype(classFunction, prototypeName); // make sure it's an object
    classPrototype = jsvSkipName(prototypeName);
    jsvUnLock(prototypeName);
  }
  if (lex->tk==LEX_R_EXTENDS) {
    JSP_ASSERT_MATCH(LEX_R_EXTENDS);
    JsVar *extendsFrom = actuallyCreateClass ? jsvSkipNameAndUnLock(jspGetNamedVariable(jslGetTokenValueAsString())) : 0;
    JSP_MATCH_WITH_CLEANUP_AND_RETURN(LEX_ID,jsvUnLock4(extendsFrom,classFunction,classInternalName,classPrototype),0);
    if (classPrototype) {
      if (jsvIsFunction(extendsFrom)) {
        JsVar *extendsFromProto = jsvObjectGetChild(extendsFrom, JSPARSE_PROTOTYPE_VAR, 0);
        if (extendsFromProto) {
          jsvObjectSetChild(classPrototype, JSPARSE_INHERITS_VAR, extendsFromProto);
          // link in default constructor if ours isn't supplied
          jsvObjectSetChildAndUnLock(classFunction, JSPARSE_FUNCTION_CODE_NAME, jsvNewFromString("if(this.__proto__.__proto__.constructor)this.__proto__.__proto__.constructor.apply(this,arguments)"));
          jsvUnLock(extendsFromProto);
        }
      } else
        jsExceptionHere(JSET_SYNTAXERROR, "'extends' argument should be a function, got %t", extendsFrom);
    }
    jsvUnLock(extendsFrom);
  }
  JSP_MATCH_WITH_CLEANUP_AND_RETURN('{',jsvUnLock3(classFunction,classInternalName,classPrototype),0);

  while ((lex->tk==LEX_ID || lex->tk==LEX_R_STATIC) && !jspIsInterrupted()) {
    bool isStatic = lex->tk==LEX_R_STATIC;
    if (isStatic) JSP_ASSERT_MATCH(LEX_R_STATIC);

    JsVar *funcName = jslGetTokenValueAsVar();
    JSP_MATCH_WITH_CLEANUP_AND_RETURN(LEX_ID,jsvUnLock4(funcName,classFunction,classInternalName,classPrototype),0);
#ifndef ESPR_NO_GET_SET
    bool isGetter = false, isSetter = false;
    if (lex->tk==LEX_ID) {
      isGetter = jsvIsStringEqual(funcName, "get");
      isSetter = jsvIsStringEqual(funcName, "set");
      if (isGetter || isSetter) {
        jsvUnLock(funcName);
        funcName = jslGetTokenValueAsVar();
        JSP_ASSERT_MATCH(LEX_ID);
      }
    }
#endif
    JsVar *method = jspeFunctionDefinition(false);
    if (classFunction && classPrototype) {
      JsVar *obj = isStatic ? classFunction : classPrototype;
      if (jsvIsStringEqual(funcName, "constructor")) {
        jswrap_function_replaceWith(classFunction, method);
#ifndef ESPR_NO_GET_SET
      } else if (isGetter || isSetter) {
        jsvAddGetterOrSetter(obj, funcName, isGetter, method);
#endif
      } else {
        funcName = jsvMakeIntoVariableName(funcName, 0);
        jsvSetValueOfName(funcName, method);
        jsvAddName(obj, funcName);
      }

    }
    jsvUnLock2(method,funcName);
  }
  jsvUnLock(classPrototype);
  // If we had a name, add it to the end (or it gets confused with the constructor arguments)
  if (classInternalName)
    jsvObjectSetChildAndUnLock(classFunction, JSPARSE_FUNCTION_NAME_NAME, classInternalName);

  JSP_MATCH_WITH_CLEANUP_AND_RETURN('}',jsvUnLock(classFunction),0);
  return classFunction;
}

#endif

NO_INLINE JsVar *jspeFactor() {
  if (lex->tk==LEX_ID) {
    JsVar *a = jspGetNamedVariable(jslGetTokenValueAsString());
    JSP_ASSERT_MATCH(LEX_ID);
#ifndef SAVE_ON_FLASH
    if (lex->tk==LEX_TEMPLATE_LITERAL)
      jsExceptionHere(JSET_SYNTAXERROR, "Tagged template literals not supported");
    else if (lex->tk==LEX_ARROW_FUNCTION &&
             (jsvIsName(a) || (a==0 && !JSP_SHOULD_EXECUTE))) {
      // 'a' needs to be a name, *or* we're not executing so 0 gets returned anyway
      JsVar *funcVar = jspeArrowFunction(0,a);
      jsvUnLock(a);
      a=funcVar;
    }
#endif
    return a;
  } else if (lex->tk==LEX_INT) {
    JsVar *v = 0;
    if (JSP_SHOULD_EXECUTE) {
      v = jsvNewFromLongInteger(stringToInt(jslGetTokenValueAsString()));
    }
    JSP_ASSERT_MATCH(LEX_INT);
    return v;
  } else if (lex->tk==LEX_FLOAT) {
    JsVar *v = 0;
    if (JSP_SHOULD_EXECUTE) {
      v = jsvNewFromFloat(stringToFloat(jslGetTokenValueAsString()));
    }
    JSP_ASSERT_MATCH(LEX_FLOAT);
    return v;
  } else if (lex->tk=='(') {
    JSP_ASSERT_MATCH('(');
    if (!jspCheckStackPosition()) return 0;
#ifdef SAVE_ON_FLASH
    // Just parse a normal expression (which can include commas)
    JsVar *a = jspeExpression();
    if (!JSP_SHOULDNT_PARSE) JSP_MATCH_WITH_RETURN(')',a);
    return a;
#else
    return jspeExpressionOrArrowFunction();
#endif

  } else if (lex->tk==LEX_R_TRUE) {
    JSP_ASSERT_MATCH(LEX_R_TRUE);
    return JSP_SHOULD_EXECUTE ? jsvNewFromBool(true) : 0;
  } else if (lex->tk==LEX_R_FALSE) {
    JSP_ASSERT_MATCH(LEX_R_FALSE);
    return JSP_SHOULD_EXECUTE ? jsvNewFromBool(false) : 0;
  } else if (lex->tk==LEX_R_NULL) {
    JSP_ASSERT_MATCH(LEX_R_NULL);
    return JSP_SHOULD_EXECUTE ? jsvNewWithFlags(JSV_NULL) : 0;
  } else if (lex->tk==LEX_R_UNDEFINED) {
    JSP_ASSERT_MATCH(LEX_R_UNDEFINED);
    return 0;
  } else if (lex->tk==LEX_STR) {
    JsVar *a = 0;
    if (JSP_SHOULD_EXECUTE)
      a = jslGetTokenValueAsVar();
    JSP_ASSERT_MATCH(LEX_STR);
    return a;
#ifndef SAVE_ON_FLASH
  } else if (lex->tk==LEX_TEMPLATE_LITERAL) {
    return jspeTemplateLiteral();
#endif
  } else if (lex->tk==LEX_REGEX) {
    JsVar *a = 0;
#ifdef SAVE_ON_FLASH
    jsExceptionHere(JSET_SYNTAXERROR, "RegEx are not supported in this version of Espruino\n");
#else
    JsVar *regex = jslGetTokenValueAsVar();
    size_t regexEnd = 0, regexLen = 0;
    JsvStringIterator it;
    jsvStringIteratorNew(&it, regex, 0);
    while (jsvStringIteratorHasChar(&it)) {
      regexLen++;
      if (jsvStringIteratorGetCharAndNext(&it)=='/')
        regexEnd = regexLen;
    }
    jsvStringIteratorFree(&it);
    JsVar *flags = 0;
    if (regexEnd < regexLen)
      flags = jsvNewFromStringVar(regex, regexEnd, JSVAPPENDSTRINGVAR_MAXLENGTH);
    JsVar *regexSource = jsvNewFromStringVar(regex, 1, regexEnd-2);
    a = jswrap_regexp_constructor(regexSource, flags);
    jsvUnLock3(regex, flags, regexSource);
#endif
    JSP_ASSERT_MATCH(LEX_REGEX);
    return a;
  } else if (lex->tk=='{') {
    if (!jspCheckStackPosition()) return 0;
    return jspeFactorObject();
  } else if (lex->tk=='[') {
    if (!jspCheckStackPosition()) return 0;
    return jspeFactorArray();
  } else if (lex->tk==LEX_R_FUNCTION) {
    if (!jspCheckStackPosition()) return 0;
    JSP_ASSERT_MATCH(LEX_R_FUNCTION);
    return jspeFunctionDefinition(true);
#ifndef SAVE_ON_FLASH
  } else if (lex->tk==LEX_R_CLASS) {
    if (!jspCheckStackPosition()) return 0;
    JSP_ASSERT_MATCH(LEX_R_CLASS);
    return jspeClassDefinition(true);
  } else if (lex->tk==LEX_R_SUPER) {
    JSP_ASSERT_MATCH(LEX_R_SUPER);
    /* This is kind of nasty, since super appears to do
      three different things.

      * In the constructor it references the extended class's constructor
      * in a method it references the constructor's prototype.
      * in a static method it references the extended class's constructor (but this is different)
     */

    if (jsvIsObject(execInfo.thisVar)) {
      // 'this' is an object - must be calling a normal method
      JsVar *proto1 = jsvObjectGetChild(execInfo.thisVar, JSPARSE_INHERITS_VAR, 0); // if we're in a method, get __proto__ first
      JsVar *proto2 = jsvIsObject(proto1) ? jsvObjectGetChild(proto1, JSPARSE_INHERITS_VAR, 0) : 0; // still in method, get __proto__.__proto__
      jsvUnLock(proto1);
      if (!proto2) {
        jsExceptionHere(JSET_SYNTAXERROR, "Calling 'super' outside of class");
        return 0;
      }
      // If we're doing super() we want the constructor
      if (lex->tk=='(') {
        JsVar *constr = jsvObjectGetChild(proto2, JSPARSE_CONSTRUCTOR_VAR, 0);
        jsvUnLock(proto2);
        return constr;
      }
      // But if we're doing something else - eg 'super.' or 'super[' then it needs to reference the prototype
      return proto2;
    } else if (jsvIsFunction(execInfo.thisVar)) {
      // 'this' is a function - must be calling a static method
      JsVar *proto1 = jsvObjectGetChild(execInfo.thisVar, JSPARSE_PROTOTYPE_VAR, 0);
      JsVar *proto2 = jsvIsObject(proto1) ? jsvObjectGetChild(proto1, JSPARSE_INHERITS_VAR, 0) : 0;
      jsvUnLock(proto1);
      if (!proto2) {
        jsExceptionHere(JSET_SYNTAXERROR, "Calling 'super' outside of class");
        return 0;
      }
      JsVar *constr = jsvObjectGetChild(proto2, JSPARSE_CONSTRUCTOR_VAR, 0);
      jsvUnLock(proto2);
      return constr;
    }
    jsExceptionHere(JSET_SYNTAXERROR, "Calling 'super' outside of class");
    return 0;
#endif
  } else if (lex->tk==LEX_R_THIS) {
    JSP_ASSERT_MATCH(LEX_R_THIS);
    return jsvLockAgain( execInfo.thisVar ? execInfo.thisVar : execInfo.root );
  } else if (lex->tk==LEX_R_DELETE) {
    if (!jspCheckStackPosition()) return 0;
    return jspeFactorDelete();
  } else if (lex->tk==LEX_R_TYPEOF) {
    if (!jspCheckStackPosition()) return 0;
    return jspeFactorTypeOf();
  } else if (lex->tk==LEX_R_VOID) {
    if (!jspCheckStackPosition()) return 0;
    JSP_ASSERT_MATCH(LEX_R_VOID);
    jsvUnLock(jspeUnaryExpression());
    return 0;
  }
  JSP_MATCH(LEX_EOF);
  jsExceptionHere(JSET_SYNTAXERROR, "Unexpected end of Input\n");
  return 0;
}

NO_INLINE JsVar *__jspePostfixExpression(JsVar *a) {
  while (lex->tk==LEX_PLUSPLUS || lex->tk==LEX_MINUSMINUS) {
    int op = lex->tk;
    JSP_ASSERT_MATCH(op);
    if (JSP_SHOULD_EXECUTE) {
      JsVar *one = jsvNewFromInteger(1);
      JsVar *oldValue = jsvAsNumberAndUnLock(jsvSkipName(a)); // keep the old value (but convert to number)
      JsVar *res = jsvMathsOpSkipNames(oldValue, one, op==LEX_PLUSPLUS ? '+' : '-');
      jsvUnLock(one);

      // in-place add/subtract
      jsvReplaceWith(a, res);
      jsvUnLock(res);
      // but then use the old value
      jsvUnLock(a);
      a = oldValue;
    }
  }
  return a;
}

NO_INLINE JsVar *jspePostfixExpression() {
  JsVar *a;
  // TODO: should be in jspeUnaryExpression
  if (lex->tk==LEX_PLUSPLUS || lex->tk==LEX_MINUSMINUS) {
    // PREFIX expression
    int op = lex->tk;
    JSP_ASSERT_MATCH(op);
    a = jspePostfixExpression();
    if (JSP_SHOULD_EXECUTE) {
      JsVar *one = jsvNewFromInteger(1);
      JsVar *res = jsvMathsOpSkipNames(a, one, op==LEX_PLUSPLUS ? '+' : '-');
      jsvUnLock(one);
      // in-place add/subtract
      jsvReplaceWith(a, res);
      jsvUnLock(res);
    }
  } else
    a = jspeFactorFunctionCall();
  return __jspePostfixExpression(a);
}

NO_INLINE JsVar *jspeUnaryExpression() {
  if (lex->tk=='!' || lex->tk=='~' || lex->tk=='-' || lex->tk=='+') {
    short tk = lex->tk;
    JSP_ASSERT_MATCH(tk);
    if (!JSP_SHOULD_EXECUTE) {
      return jspeUnaryExpression();
    }
    if (tk=='!') { // logical not
      return jsvNewFromBool(!jsvGetBoolAndUnLock(jsvSkipNameAndUnLock(jspeUnaryExpression())));
    } else if (tk=='~') { // bitwise not
      return jsvNewFromInteger(~jsvGetIntegerAndUnLock(jsvSkipNameAndUnLock(jspeUnaryExpression())));
    } else if (tk=='-') { // unary minus
      return jsvNegateAndUnLock(jspeUnaryExpression()); // names already skipped
    }  else if (tk=='+') { // unary plus (convert to number)
      JsVar *v = jsvSkipNameAndUnLock(jspeUnaryExpression());
      JsVar *r = jsvAsNumber(v); // names already skipped
      jsvUnLock(v);
      return r;
    }
    assert(0);
    return 0;
  } else
    return jspePostfixExpression();
}


// Get the precedence of a BinaryExpression - or return 0 if not one
unsigned int jspeGetBinaryExpressionPrecedence(int op) {
  switch (op) {
  case LEX_NULLISH:
  case LEX_OROR: return 1; break;
  case LEX_ANDAND: return 2; break;
  case '|' : return 3; break;
  case '^' : return 4; break;
  case '&' : return 5; break;
  case LEX_EQUAL:
  case LEX_NEQUAL:
  case LEX_TYPEEQUAL:
  case LEX_NTYPEEQUAL: return 6;
  case LEX_LEQUAL:
  case LEX_GEQUAL:
  case '<':
  case '>':
  case LEX_R_INSTANCEOF: return 7;
  case LEX_R_IN: return (execInfo.execute&EXEC_FOR_INIT)?0:7;
  case LEX_LSHIFT:
  case LEX_RSHIFT:
  case LEX_RSHIFTUNSIGNED: return 8;
  case '+':
  case '-': return 9;
  case '*':
  case '/':
  case '%': return 10;
  default: return 0;
  }
}

NO_INLINE JsVar *__jspeBinaryExpression(JsVar *a, unsigned int lastPrecedence) {
  /* This one's a bit strange. Basically all the ops have their own precedence, it's not
   * like & and | share the same precedence. We don't want to recurse for each one,
   * so instead we do this.
   *
   * We deal with an expression in recursion ONLY if it's of higher precedence
   * than the current one, otherwise we stick in the while loop.
   */
  unsigned int precedence = jspeGetBinaryExpressionPrecedence(lex->tk);
  while (precedence && precedence>lastPrecedence) {
    int op = lex->tk;
    JSP_ASSERT_MATCH(op);

    // if we have short-circuit ops, then if we know the outcome
    // we don't bother to execute the other op. Even if not
    // we need to tell mathsOp it's an & or |
    if (op==LEX_ANDAND || op==LEX_OROR) {
      JsVar *av = jsvSkipNameAndUnLock(a);
      bool aValue = jsvGetBool(av);
      if ((!aValue && op==LEX_ANDAND) ||
          (aValue && op==LEX_OROR)) {
        // use first argument (A)
        a = av;
        JSP_SAVE_EXECUTE();
        jspSetNoExecute();
        jsvUnLock(__jspeBinaryExpression(jspeUnaryExpression(),precedence));
        JSP_RESTORE_EXECUTE();
      } else {
        // use second argument (B)
        jsvUnLock(av);
        a = __jspeBinaryExpression(jspeUnaryExpression(),precedence);
      }
    } else if (op==LEX_NULLISH){
<<<<<<< HEAD
      JsVar* value = jsvSkipName(a);
      if (jsvIsNullish(value)) {
        // use second argument (B)
        if (!jsvIsUndefined(value)) jsvUnLock(value);
        jsvUnLock(a);
=======
      JsVar* value = jsvSkipNameAndUnLock(a);
      if (jsvIsNull(value) || jsvIsUndefined(value)) {
        // use second argument (B)
        if(!jsvIsUndefined(value)) jsvUnLock(value);
>>>>>>> 0050cd83
        a = __jspeBinaryExpression(jspeUnaryExpression(),precedence);
      } else {
        a = value;
        // use first argument (A)
        JSP_SAVE_EXECUTE();
        jspSetNoExecute();
        jsvUnLock(__jspeBinaryExpression(jspeUnaryExpression(),precedence));
        JSP_RESTORE_EXECUTE();}
    } else { // else it's a more 'normal' logical expression - just use Maths
      JsVar *b = __jspeBinaryExpression(jspeUnaryExpression(),precedence);
      if (JSP_SHOULD_EXECUTE) {
        if (op==LEX_R_IN) {
          JsVar *av = jsvSkipName(a); // needle
          JsVar *bv = jsvSkipName(b); // haystack
          if (jsvHasChildren(bv)) { // search keys, NOT values
            av = jsvAsArrayIndexAndUnLock(av);
            JsVar *varFound = jspGetVarNamedField( bv, av, true);
            jsvUnLock2(a,varFound);
            a = jsvNewFromBool(varFound!=0);
          } else { // else maybe it's a fake object...
            const JswSymList *syms = jswGetSymbolListForObjectProto(bv);
            if (syms) {
              JsVar *varFound = 0;
              char nameBuf[JSLEX_MAX_TOKEN_LENGTH];
              if (jsvGetString(av, nameBuf, sizeof(nameBuf)) < sizeof(nameBuf))
                varFound = jswBinarySearch(syms, bv, nameBuf);
              bool found = varFound!=0;
              jsvUnLock2(a, varFound);
              if (!found && jsvIsArrayBuffer(bv)) {
                JsVarFloat f = jsvGetFloat(av); // if not a number this will be NaN, f==floor(f) fails
                if (f==floor(f) && f>=0 && f<jsvGetArrayBufferLength(bv))
                  found = true;
              }
              a = jsvNewFromBool(found);
            } else { // not built-in, just assume we can't do it
              jsExceptionHere(JSET_ERROR, "Cannot use 'in' operator to search a %t", bv);
              jsvUnLock(a);
              a = 0;
            }
          }
          jsvUnLock2(av, bv);
        } else if (op==LEX_R_INSTANCEOF) {
          bool inst = false;
          JsVar *av = jsvSkipName(a);
          JsVar *bv = jsvSkipName(b);
          if (!jsvIsFunction(bv)) {
            jsExceptionHere(JSET_ERROR, "Expecting a function on RHS in instanceof check, got %t", bv);
          } else {
            if (jsvIsObject(av) || jsvIsFunction(av)) {
              JsVar *bproto = jspGetNamedField(bv, JSPARSE_PROTOTYPE_VAR, false);
              JsVar *proto = jsvObjectGetChild(av, JSPARSE_INHERITS_VAR, 0);
              while (proto) {
                if (proto == bproto) inst=true;
                // search prototype chain
                JsVar *childProto = jsvObjectGetChild(proto, JSPARSE_INHERITS_VAR, 0);
                jsvUnLock(proto);
                proto = childProto;
              }
              if (jspIsConstructor(bv, "Object")) inst = true;
              jsvUnLock(bproto);
            }
            if (!inst) {
              const char *name = jswGetBasicObjectName(av);
              if (name) {
                inst = jspIsConstructor(bv, name);
              }
              // Hack for built-ins that should also be instances of Object
              if (!inst && (jsvIsArray(av) || jsvIsArrayBuffer(av)) &&
                  jspIsConstructor(bv, "Object"))
                inst = true;
            }
          }
          jsvUnLock3(av, bv, a);
          a = jsvNewFromBool(inst);
        } else {  // --------------------------------------------- NORMAL
          JsVar *res = jsvMathsOpSkipNames(a, b, op);
          jsvUnLock(a); a = res;
        }
      }
      jsvUnLock(b);
    }
    precedence = jspeGetBinaryExpressionPrecedence(lex->tk);
  }
  return a;
}

JsVar *jspeBinaryExpression() {
  return __jspeBinaryExpression(jspeUnaryExpression(),0);
}

NO_INLINE JsVar *__jspeConditionalExpression(JsVar *lhs) {
  if (lex->tk=='?') {
    JSP_ASSERT_MATCH('?');
    if (!JSP_SHOULD_EXECUTE) {
      // just let lhs pass through
      jsvUnLock(jspeAssignmentExpression());
      JSP_MATCH(':');
      jsvUnLock(jspeAssignmentExpression());
    } else {
      bool first = jsvGetBoolAndUnLock(jsvSkipName(lhs));
      jsvUnLock(lhs);
      if (first) {
        lhs = jsvSkipNameAndUnLock(jspeAssignmentExpression());
        JSP_MATCH(':');
        JSP_SAVE_EXECUTE();
        jspSetNoExecute();
        jsvUnLock(jspeAssignmentExpression());
        JSP_RESTORE_EXECUTE();
      } else {
        JSP_SAVE_EXECUTE();
        jspSetNoExecute();
        jsvUnLock(jspeAssignmentExpression());
        JSP_RESTORE_EXECUTE();
        JSP_MATCH(':');
        lhs = jsvSkipNameAndUnLock(jspeAssignmentExpression());
      }
    }
  }

  return lhs;
}

JsVar *jspeConditionalExpression() {
  return __jspeConditionalExpression(jspeBinaryExpression());
}

NO_INLINE JsVar *__jspeAssignmentExpression(JsVar *lhs) {
  if (lex->tk=='=' || lex->tk==LEX_PLUSEQUAL || lex->tk==LEX_MINUSEQUAL ||
      lex->tk==LEX_MULEQUAL || lex->tk==LEX_DIVEQUAL || lex->tk==LEX_MODEQUAL ||
      lex->tk==LEX_ANDEQUAL || lex->tk==LEX_OREQUAL ||
      lex->tk==LEX_XOREQUAL || lex->tk==LEX_RSHIFTEQUAL ||
      lex->tk==LEX_LSHIFTEQUAL || lex->tk==LEX_RSHIFTUNSIGNEDEQUAL) {
    JsVar *rhs;

    int op = lex->tk;
    JSP_ASSERT_MATCH(op);
    rhs = jspeAssignmentExpression();
    rhs = jsvSkipNameAndUnLock(rhs); // ensure we get rid of any references on the RHS

    if (JSP_SHOULD_EXECUTE && lhs) {
      if (op=='=') {
        jsvReplaceWithOrAddToRoot(lhs, rhs);
      } else {
        if (op==LEX_PLUSEQUAL) op='+';
        else if (op==LEX_MINUSEQUAL) op='-';
        else if (op==LEX_MULEQUAL) op='*';
        else if (op==LEX_DIVEQUAL) op='/';
        else if (op==LEX_MODEQUAL) op='%';
        else if (op==LEX_ANDEQUAL) op='&';
        else if (op==LEX_OREQUAL) op='|';
        else if (op==LEX_XOREQUAL) op='^';
        else if (op==LEX_RSHIFTEQUAL) op=LEX_RSHIFT;
        else if (op==LEX_LSHIFTEQUAL) op=LEX_LSHIFT;
        else if (op==LEX_RSHIFTUNSIGNEDEQUAL) op=LEX_RSHIFTUNSIGNED;
        if (op=='+' && jsvIsName(lhs)) {
          JsVar *currentValue = jsvSkipName(lhs);
          if (jsvIsBasicString(currentValue) && jsvGetRefs(currentValue)==1 && rhs!=currentValue) {
            /* A special case for string += where this is the only use of the string
             * and we're not appending to ourselves. In this case we can do a
             * simple append (rather than clone + append)*/
            JsVar *str = jsvAsString(rhs);
            jsvAppendStringVarComplete(currentValue, str);
            jsvUnLock(str);
            op = 0;
          }
          jsvUnLock(currentValue);
        }
        if (op) {
          /* Fallback which does a proper add */
          JsVar *res = jsvMathsOpSkipNames(lhs,rhs,op);
          jsvReplaceWith(lhs, res);
          jsvUnLock(res);
        }
      }
    }
    jsvUnLock(rhs);
  }
  return lhs;
}


JsVar *jspeAssignmentExpression() {
  return __jspeAssignmentExpression(jspeConditionalExpression());
}

// ',' is allowed to add multiple expressions, this is not allowed in jspeAssignmentExpression
NO_INLINE JsVar *jspeExpression() {
  while (!JSP_SHOULDNT_PARSE) {
    JsVar *a = jspeAssignmentExpression();
    if (lex->tk!=',') return a;
    // if we get a comma, we just forget this data and parse the next bit...
    jsvCheckReferenceError(a);
    jsvUnLock(a);
    JSP_ASSERT_MATCH(',');
  }
  return 0;
}

/** Parse a block `{ ... }` */
NO_INLINE void jspeSkipBlock() {
  // fast skip of blocks
  int brackets = 1;
  while (lex->tk && brackets) {
    if (lex->tk == '{') brackets++;
    else if (lex->tk == '}') {
      brackets--;
      if (!brackets) return;
    }
    JSP_ASSERT_MATCH(lex->tk);
  }
}

/// Called when a block starts, ensures that 'let/const' have the correct scoping
NO_INLINE JsVar * jspeBlockStart() {
#ifndef ESPR_NO_LET_SCOPING
  execInfo.blockCount++;
  JsVar *oldBlockScope = execInfo.blockScope;
  execInfo.blockScope = 0;
  return oldBlockScope;
#else
  return 0;
#endif
}

/// Called when a block ends, ensures that 'let/const' have the correct scoping. Pass in the return value of jspeBlockStart
NO_INLINE void jspeBlockEnd(JsVar *oldBlockScope) {
#ifndef ESPR_NO_LET_SCOPING
  // If we had a block scope defined, for LET/CONST, remove it
  if (execInfo.blockScope) {
    jspeiRemoveScope();
    jsvUnLock(execInfo.blockScope);
    execInfo.blockScope = 0;
  }
  execInfo.blockScope = oldBlockScope;
  execInfo.blockCount--;
#endif
}

/** Parse a block `{ ... }` but assume brackets are already parsed */
NO_INLINE void jspeBlockNoBrackets() {
  JsVar *oldBlockScope = jspeBlockStart();
  if (JSP_SHOULD_EXECUTE) {
    while (lex->tk && lex->tk!='}') {
      JsVar *a = jspeStatement();
      jsvCheckReferenceError(a);
      jsvUnLock(a);
      if (JSP_HAS_ERROR) {
        if (lex && !(execInfo.execute&EXEC_ERROR_LINE_REPORTED)) {
          execInfo.execute = (JsExecFlags)(execInfo.execute | EXEC_ERROR_LINE_REPORTED);
          JsVar *stackTrace = jsvObjectGetChild(execInfo.hiddenRoot, JSPARSE_STACKTRACE_VAR, JSV_STRING_0);
          if (stackTrace) {
            jsvAppendPrintf(stackTrace, "at ");
            jspAppendStackTrace(stackTrace);
            jsvUnLock(stackTrace);
          }
        }
      }
      if (JSP_SHOULDNT_PARSE)
        break;
      if (!JSP_SHOULD_EXECUTE) {
        jspeSkipBlock();
        break;
      }
    }
  } else {
    jspeSkipBlock();
  }
  jspeBlockEnd(oldBlockScope);
}

/** Parse a block `{ ... }` */
NO_INLINE void jspeBlock() {
  JSP_MATCH_WITH_RETURN('{',);
  jspeBlockNoBrackets();
  if (!JSP_SHOULDNT_PARSE) JSP_MATCH_WITH_RETURN('}',);
  return;
}

NO_INLINE JsVar *jspeBlockOrStatement() {
  if (lex->tk=='{') {
    jspeBlock();
    return 0;
  } else {
    JsVar *v = jspeStatement();
    if (lex->tk==';') JSP_ASSERT_MATCH(';');
    return v;
  }
}

/** Parse using current lexer until we hit the end of
 * input or there was some problem. */
NO_INLINE JsVar *jspParse() {
  JsVar *v = 0;
  while (!JSP_SHOULDNT_PARSE && lex->tk != LEX_EOF) {
    jsvUnLock(v);
    v = jspeBlockOrStatement();
    jsvCheckReferenceError(v);
  }
  return v;
}

NO_INLINE JsVar *jspeStatementVar() {
  JsVar *lastDefined = 0;
  /* variable creation. TODO - we need a better way of parsing the left
   * hand side. Maybe just have a flag called can_create_var that we
   * set and then we parse as if we're doing a normal equals.*/
  assert(lex->tk==LEX_R_VAR || lex->tk==LEX_R_LET || lex->tk==LEX_R_CONST);
#ifndef ESPR_NO_LET_SCOPING
  // LET and CONST are block scoped *except* when we're not in a block!
  bool isBlockScoped = (lex->tk==LEX_R_LET || lex->tk==LEX_R_CONST) && execInfo.blockCount;
#endif
  bool isConstant = lex->tk==LEX_R_CONST;


  jslGetNextToken();
  bool hasComma = true; // for first time in loop
  while (hasComma && lex->tk == LEX_ID && !jspIsInterrupted()) {
    JsVar *a = 0;
    if (JSP_SHOULD_EXECUTE) {
      char *name = jslGetTokenValueAsString();
#ifndef ESPR_NO_LET_SCOPING
      if (isBlockScoped) {
        if (!execInfo.blockScope) {
          execInfo.blockScope = jsvNewObject();
          jspeiAddScope(execInfo.blockScope);
        }
        a = jsvFindChildFromString(execInfo.blockScope, name, true);
      } else {
        a = jsvFindChildFromString(execInfo.baseScope, name, true);
      }
#else
      JsVar *scope = jspeiGetTopScope();
      a = jsvFindChildFromString(scope, name, true);
      jsvUnLock(scope);
#endif
      if (!a) { // out of memory
        jspSetError(false);
        return lastDefined;
      }
    }
    JSP_MATCH_WITH_CLEANUP_AND_RETURN(LEX_ID, jsvUnLock(a), lastDefined);
    // sort out initialiser
    if (lex->tk == '=') {
      JsVar *var;
      JSP_MATCH_WITH_CLEANUP_AND_RETURN('=', jsvUnLock(a), lastDefined);
      var = jsvSkipNameAndUnLock(jspeAssignmentExpression());
      if (JSP_SHOULD_EXECUTE)
        jsvReplaceWith(a, var);
      jsvUnLock(var);
    }
    if (isConstant)
      a->flags |= JSV_CONSTANT;
    jsvUnLock(lastDefined);
    lastDefined = a;
    hasComma = lex->tk == ',';
    if (hasComma) JSP_MATCH_WITH_RETURN(',', lastDefined);
  }
  return lastDefined;
}

NO_INLINE JsVar *jspeStatementIf() {
  bool cond;
  JsVar *var, *result = 0;
  JSP_ASSERT_MATCH(LEX_R_IF);
  JSP_MATCH('(');
  var = jspeExpression();
  if (JSP_SHOULDNT_PARSE) return var;
  JSP_MATCH(')');
  cond = JSP_SHOULD_EXECUTE && jsvGetBoolAndUnLock(jsvSkipName(var));
  jsvUnLock(var);

  JSP_SAVE_EXECUTE();
  if (!cond) jspSetNoExecute();
  JsExecFlags hasError = 0;
  JsVar *a = jspeBlockOrStatement();
  hasError |= execInfo.execute&EXEC_ERROR_MASK;
  if (!cond) {
    jsvUnLock(a);
    JSP_RESTORE_EXECUTE();
    execInfo.execute |= hasError;
  } else {
    result = a;
  }
  if (lex->tk==LEX_R_ELSE) {
    JSP_ASSERT_MATCH(LEX_R_ELSE);
    JSP_SAVE_EXECUTE();
    if (cond) jspSetNoExecute();
    JsVar *a = jspeBlockOrStatement();
    hasError |= execInfo.execute&EXEC_ERROR_MASK;
    if (cond) {
      jsvUnLock(a);
      JSP_RESTORE_EXECUTE();
      execInfo.execute |= hasError;
    } else {
      result = a;
    }
  }
  return result;
}

NO_INLINE JsVar *jspeStatementSwitch() {
  JSP_ASSERT_MATCH(LEX_R_SWITCH);
  JSP_MATCH('(');
  JsVar *switchOn = jspeExpression();
  JSP_SAVE_EXECUTE();
  bool execute = JSP_SHOULD_EXECUTE;
  JSP_MATCH_WITH_CLEANUP_AND_RETURN(')', jsvUnLock(switchOn), 0);
  // shortcut if not executing...
  if (!execute) { jsvUnLock(switchOn); jspeBlock(); return 0; }
  JSP_MATCH_WITH_CLEANUP_AND_RETURN('{', jsvUnLock(switchOn), 0);

  bool executeDefault = true;
  if (execute) execInfo.execute=EXEC_NO|EXEC_IN_SWITCH;
  while (lex->tk==LEX_R_CASE) {
    JSP_MATCH_WITH_CLEANUP_AND_RETURN(LEX_R_CASE, jsvUnLock(switchOn), 0);
    JsExecFlags oldFlags = execInfo.execute;
    if (execute) execInfo.execute=EXEC_YES|EXEC_IN_SWITCH;
    JsVar *test = jspeAssignmentExpression();
    execInfo.execute = oldFlags|EXEC_IN_SWITCH;;
    JSP_MATCH_WITH_CLEANUP_AND_RETURN(':', jsvUnLock2(switchOn, test), 0);
    bool cond = false;
    if (execute)
      cond = jsvGetBoolAndUnLock(jsvMathsOpSkipNames(switchOn, test, LEX_TYPEEQUAL));
    if (cond) executeDefault = false;
    jsvUnLock(test);
    if (cond && (execInfo.execute&EXEC_RUN_MASK)==EXEC_NO)
      execInfo.execute=EXEC_YES|EXEC_IN_SWITCH;
    while (!JSP_SHOULDNT_PARSE && lex->tk!=LEX_EOF && lex->tk!=LEX_R_CASE && lex->tk!=LEX_R_DEFAULT && lex->tk!='}')
      jsvUnLock(jspeBlockOrStatement());
    oldExecute |= execInfo.execute & (EXEC_ERROR_MASK|EXEC_RETURN); // copy across any errors/exceptions/returns
  }
  jsvUnLock(switchOn);
  if (execute && (execInfo.execute&EXEC_RUN_MASK)==EXEC_BREAK) {
    execInfo.execute=EXEC_YES|EXEC_IN_SWITCH;
  } else {
    executeDefault = true;
  }
  JSP_RESTORE_EXECUTE();

  if (lex->tk==LEX_R_DEFAULT) {
    JSP_ASSERT_MATCH(LEX_R_DEFAULT);
    JSP_MATCH(':');
    JSP_SAVE_EXECUTE();
    if (!executeDefault) jspSetNoExecute();
    else execInfo.execute |= EXEC_IN_SWITCH;
    while (!JSP_SHOULDNT_PARSE && lex->tk!=LEX_EOF && lex->tk!='}' && lex->tk!=LEX_R_CASE)
      jsvUnLock(jspeBlockOrStatement());
    oldExecute |= execInfo.execute & (EXEC_ERROR_MASK|EXEC_RETURN); // copy across any errors/exceptions/returns
    execInfo.execute = execInfo.execute & (JsExecFlags)~EXEC_BREAK;
    JSP_RESTORE_EXECUTE();
  }
  if (lex->tk==LEX_R_CASE) {
    jsExceptionHere(JSET_SYNTAXERROR, "Espruino doesn't support CASE after DEFAULT");
    return 0;
  }
  JSP_MATCH('}');
  return 0;
}

// Check whether we received a break/continue while parsing previously. Return true if we had a 'break;
static NO_INLINE bool jspeCheckBreakContinue() {
  if (execInfo.execute & EXEC_CONTINUE)
    execInfo.execute = (execInfo.execute & ~EXEC_RUN_MASK) | EXEC_YES;
  else if (execInfo.execute & EXEC_BREAK) {
    execInfo.execute = (execInfo.execute & ~EXEC_RUN_MASK) | EXEC_YES;
    return true;
  }
  return false;
}

NO_INLINE JsVar *jspeStatementDoOrWhile(bool isWhile) {
  JsVar *cond;
  bool loopCond = true; // true for do...while loops
  bool hasHadBreak = false;
  JslCharPos whileCondStart;
  // We do repetition by pulling out the string representing our statement
  // there's definitely some opportunity for optimisation here

  bool wasInLoop = (execInfo.execute&EXEC_IN_LOOP)!=0;
  JslCharPos whileBodyStart;
  if (isWhile) { // while loop
    JSP_ASSERT_MATCH(LEX_R_WHILE);
    jslCharPosFromLex(&whileCondStart);
    JSP_MATCH_WITH_CLEANUP_AND_RETURN('(',jslCharPosFree(&whileCondStart);,0);
    cond = jspeExpression();
    loopCond = JSP_SHOULD_EXECUTE && jsvGetBoolAndUnLock(jsvSkipName(cond));
    jsvUnLock(cond);
    jslCharPosFromLex(&whileBodyStart);
    JSP_MATCH_WITH_CLEANUP_AND_RETURN(')',jslCharPosFree(&whileBodyStart);jslCharPosFree(&whileCondStart);,0);
  } else {
    jslCharPosFromLex(&whileBodyStart);
    JSP_MATCH_WITH_CLEANUP_AND_RETURN(LEX_R_DO, jslCharPosFree(&whileBodyStart);,0);
  }
  JSP_SAVE_EXECUTE();
  // actually try and execute first bit of while loop (we'll do the rest in the actual loop later)
  if (!loopCond) jspSetNoExecute();
  execInfo.execute |= EXEC_IN_LOOP;
  jsvUnLock(jspeBlockOrStatement());
  if (!wasInLoop) execInfo.execute &= (JsExecFlags)~EXEC_IN_LOOP;

  hasHadBreak |= jspeCheckBreakContinue();
  if (!loopCond) JSP_RESTORE_EXECUTE();

  if (!isWhile) { // do..while loop
    JSP_MATCH_WITH_CLEANUP_AND_RETURN(LEX_R_WHILE,jslCharPosFree(&whileBodyStart);,0);
    jslCharPosFromLex(&whileCondStart);
    JSP_MATCH_WITH_CLEANUP_AND_RETURN('(',jslCharPosFree(&whileBodyStart);jslCharPosFree(&whileCondStart);,0);
    cond = jspeExpression();
    loopCond = JSP_SHOULD_EXECUTE && jsvGetBoolAndUnLock(jsvSkipName(cond));
    jsvUnLock(cond);
    JSP_MATCH_WITH_CLEANUP_AND_RETURN(')',jslCharPosFree(&whileBodyStart);jslCharPosFree(&whileCondStart);,0);
  }

  JslCharPos whileBodyEnd;
  jslCharPosNew(&whileBodyEnd, lex->sourceVar, lex->tokenStart);

  int loopCount = 0;
  while (!hasHadBreak && loopCond
#ifdef JSPARSE_MAX_LOOP_ITERATIONS
      && loopCount<JSPARSE_MAX_LOOP_ITERATIONS
#endif
  ) {
    if (isWhile || loopCount) { // don't check the start condition a second time if we're in a do..while loop
      jslSeekToP(&whileCondStart);
      cond = jspeExpression();
      loopCond = JSP_SHOULD_EXECUTE && jsvGetBoolAndUnLock(jsvSkipName(cond));
      jsvUnLock(cond);
    }
    if (loopCond) {
      jslSeekToP(&whileBodyStart);
      execInfo.execute |= EXEC_IN_LOOP;
      jspDebuggerLoopIfCtrlC();
      jsvUnLock(jspeBlockOrStatement());
      if (!wasInLoop) execInfo.execute &= (JsExecFlags)~EXEC_IN_LOOP;
      hasHadBreak |= jspeCheckBreakContinue();
    }
    loopCount++;
  }
  jslSeekToP(&whileBodyEnd);
  jslCharPosFree(&whileCondStart);
  jslCharPosFree(&whileBodyStart);
  jslCharPosFree(&whileBodyEnd);
#ifdef JSPARSE_MAX_LOOP_ITERATIONS
  if (loopCount > JSPARSE_MAX_LOOP_ITERATIONS) {
    jsExceptionHere(JSET_ERROR, "WHILE Loop exceeded the maximum number of iterations (" STRINGIFY(JSPARSE_MAX_LOOP_ITERATIONS) ")");
  }
#endif
  return 0;
}

NO_INLINE JsVar *jspGetBuiltinPrototype(JsVar *obj) {
  if (jsvIsArray(obj)) {
    JsVar *v = jspFindPrototypeFor("Array");
    if (v) return v;
  }
  if (jsvIsObject(obj) || jsvIsArray(obj)) {
    JsVar *v = jspFindPrototypeFor("Object");
    if (v==obj) { // don't return ourselves
      jsvUnLock(v);
      v = 0;
    }
    return v;
  }
  return 0;
}

NO_INLINE JsVar *jspeStatementFor() {
  JSP_ASSERT_MATCH(LEX_R_FOR);
  JSP_MATCH('(');
  bool wasInLoop = (execInfo.execute&EXEC_IN_LOOP)!=0;
  execInfo.execute |= EXEC_FOR_INIT;
  JsVar *oldBlockScope = jspeBlockStart();
  // initialisation
  JsVar *forStatement = 0;
  bool startsWithConst = lex->tk==LEX_R_CONST;
  // we could have 'for (;;)' - so don't munch up our semicolon if that's all we have
  if (lex->tk != ';')
    forStatement = jspeStatement();
  if (jspIsInterrupted()) {
    jsvUnLock(forStatement);
    jspeBlockEnd(oldBlockScope);
    return 0;
  }
  execInfo.execute &= (JsExecFlags)~EXEC_FOR_INIT;
#ifndef SAVE_ON_FLASH_EXTREME
  if (lex->tk == LEX_R_IN || lex->tk == LEX_R_OF) {
    bool isForOf = lex->tk == LEX_R_OF;
    // for (i in array)  or   for (i of array)
    // where i = forStatement
    if (JSP_SHOULD_EXECUTE && !jsvIsName(forStatement)) {
      jsvUnLock(forStatement);
      jsExceptionHere(JSET_ERROR, "for(a %s b) - 'a' must be a variable name, not %t", isForOf?"of":"in", forStatement);
      jspeBlockEnd(oldBlockScope);
      return 0;
    }

    JSP_ASSERT_MATCH(lex->tk); // skip over in/of
    JsVar *array = jsvSkipNameAndUnLock(jspeExpression());

    JslCharPos forBodyStart;
    jslCharPosFromLex(&forBodyStart);
    JSP_MATCH_WITH_CLEANUP_AND_RETURN(')', jsvUnLock2(forStatement, array);jslCharPosFree(&forBodyStart);jspeBlockEnd(oldBlockScope);, 0);

    // Simply scan over the loop the first time without executing to figure out where it ends
    // OPT: we could skip the first parse and actually execute the first time
    JSP_SAVE_EXECUTE();
    jspSetNoExecute();
    execInfo.execute |= EXEC_IN_LOOP;
    jsvUnLock(jspeBlockOrStatement());
    JslCharPos forBodyEnd;
    jslCharPosNew(&forBodyEnd, lex->sourceVar, lex->tokenStart);
    if (!wasInLoop) execInfo.execute &= (JsExecFlags)~EXEC_IN_LOOP;
    JSP_RESTORE_EXECUTE();
    // Now start executing properly
    if (JSP_SHOULD_EXECUTE) {
      if (jsvIsIterable(array)) {
        JsvIsInternalChecker checkerFunction = jsvGetInternalFunctionCheckerFor(array);
        JsVar *foundPrototype = 0;
        if (!isForOf) // for..in
          foundPrototype = jspGetBuiltinPrototype(array);

        JsvIterator it;
        jsvIteratorNew(&it, array, isForOf ?
            /* for of */ JSIF_EVERY_ARRAY_ELEMENT :
            /* for in */ JSIF_DEFINED_ARRAY_ElEMENTS);
        bool hasHadBreak = false;
        while (JSP_SHOULD_EXECUTE && jsvIteratorHasElement(&it) && !hasHadBreak) {
          JsVar *loopIndexVar = jsvIteratorGetKey(&it);
          bool ignore = false;
          if (checkerFunction && checkerFunction(loopIndexVar)) {
            ignore = true;
            if (jsvIsString(loopIndexVar) &&
                jsvIsStringEqual(loopIndexVar, JSPARSE_INHERITS_VAR))
              foundPrototype = jsvSkipName(loopIndexVar);
          }
          if (!ignore) {
            JsVar *iteratorValue;
            if (isForOf) { // for (... of ...)
              iteratorValue = jsvIteratorGetValue(&it);
            } else { // for (... in ...)
              iteratorValue = jsvIsName(loopIndexVar) ?
                  jsvCopyNameOnly(loopIndexVar, false/*no copy children*/, false/*not a name*/) :
                  loopIndexVar;
              assert(jsvGetRefs(iteratorValue)==0);
            }
            if (isForOf || iteratorValue) { // could be out of memory
              // Now write the value to our iterator
              assert(!jsvIsName(iteratorValue));
              if (startsWithConst) forStatement->flags &= ~JSV_CONSTANT; // for (const i in [1,2,3]) has to work
              jsvReplaceWithOrAddToRoot(forStatement, iteratorValue);
              if (startsWithConst) forStatement->flags |= JSV_CONSTANT;
              if (iteratorValue!=loopIndexVar) jsvUnLock(iteratorValue);

              jslSeekToP(&forBodyStart);
              execInfo.execute |= EXEC_IN_LOOP;
              jspDebuggerLoopIfCtrlC();
              jsvUnLock(jspeBlockOrStatement());
              if (!wasInLoop) execInfo.execute &= (JsExecFlags)~EXEC_IN_LOOP;

              hasHadBreak |= jspeCheckBreakContinue();
            }
          }
          jsvIteratorNext(&it);
          jsvUnLock(loopIndexVar);
          // if using for..in we'll skip down the prototype chain when we reach the end of the current one
          if (!jsvIteratorHasElement(&it) && !isForOf && foundPrototype) {
            jsvIteratorFree(&it);
            JsVar *iterable = foundPrototype;
            jsvIteratorNew(&it, iterable, JSIF_DEFINED_ARRAY_ElEMENTS);
            checkerFunction = jsvGetInternalFunctionCheckerFor(iterable);
            foundPrototype = jspGetBuiltinPrototype(iterable);
            jsvUnLock(iterable);
          }
        }
        assert(!foundPrototype);
        jsvIteratorFree(&it);
      } else if (!jsvIsUndefined(array)) {
        jsExceptionHere(JSET_ERROR, "FOR loop can only iterate over Arrays, Strings or Objects, not %t", array);
      }
    }
    jslSeekToP(&forBodyEnd);
    jslCharPosFree(&forBodyStart);
    jslCharPosFree(&forBodyEnd);

    jsvUnLock2(forStatement, array);
#else // SAVE_ON_FLASH_EXTREME
  if (false) {
#endif // SAVE_ON_FLASH_EXTREME
  } else { // ----------------------------------------------- NORMAL FOR LOOP
#ifdef JSPARSE_MAX_LOOP_ITERATIONS
    int loopCount = JSPARSE_MAX_LOOP_ITERATIONS;
#endif
    bool loopCond = true;
    bool hasHadBreak = false;

    jsvUnLock(forStatement);
    JslCharPos forCondStart;
    jslCharPosFromLex(&forCondStart);
    JSP_MATCH_WITH_CLEANUP_AND_RETURN(';',jslCharPosFree(&forCondStart);jspeBlockEnd(oldBlockScope);jspeBlockEnd(oldBlockScope);,0);

    if (lex->tk != ';') {
      JsVar *cond = jspeExpression(); // condition
      loopCond = JSP_SHOULD_EXECUTE && jsvGetBoolAndUnLock(jsvSkipName(cond));
      jsvUnLock(cond);
    }
    JslCharPos forIterStart;
    jslCharPosFromLex(&forIterStart);
    JSP_MATCH_WITH_CLEANUP_AND_RETURN(';',jslCharPosFree(&forCondStart);jslCharPosFree(&forIterStart);jspeBlockEnd(oldBlockScope);,0);
    if (lex->tk != ')')  { // we could have 'for (;;)'
      JSP_SAVE_EXECUTE();
      jspSetNoExecute();
      jsvUnLock(jspeExpression()); // iterator
      JSP_RESTORE_EXECUTE();
    }
    JslCharPos forBodyStart;
    jslSkipWhiteSpace();
    jslCharPosFromLex(&forBodyStart); // actual for body
    JSP_MATCH_WITH_CLEANUP_AND_RETURN(')',jslCharPosFree(&forCondStart);jslCharPosFree(&forIterStart);jslCharPosFree(&forBodyStart);jspeBlockEnd(oldBlockScope);,0);

    JSP_SAVE_EXECUTE();
    if (!loopCond) jspSetNoExecute();
    execInfo.execute |= EXEC_IN_LOOP;
    jsvUnLock(jspeBlockOrStatement());
    JslCharPos forBodyEnd;
    jslSkipWhiteSpace();
    jslCharPosNew(&forBodyEnd, lex->sourceVar, lex->tokenStart);
    if (!wasInLoop) execInfo.execute &= (JsExecFlags)~EXEC_IN_LOOP;
    if (loopCond || !JSP_SHOULD_EXECUTE) {
      hasHadBreak |= jspeCheckBreakContinue();
    }
    if (!loopCond) JSP_RESTORE_EXECUTE();
    if (loopCond) {
      jslSeekToP(&forIterStart);
      if (lex->tk != ')') jsvUnLock(jspeExpression());
    }
    while (!hasHadBreak && JSP_SHOULD_EXECUTE && loopCond
#ifdef JSPARSE_MAX_LOOP_ITERATIONS
        && loopCount-->0
#endif
    ) {
      jslSeekToP(&forCondStart);
      ;
      if (lex->tk == ';') {
        loopCond = true;
      } else {
        JsVar *cond = jspeExpression();
        loopCond = jsvGetBoolAndUnLock(jsvSkipName(cond));
        jsvUnLock(cond);
      }
      if (JSP_SHOULD_EXECUTE && loopCond) {
        jslSeekToP(&forBodyStart);
        execInfo.execute |= EXEC_IN_LOOP;
        jspDebuggerLoopIfCtrlC();
        jsvUnLock(jspeBlockOrStatement());
        if (!wasInLoop) execInfo.execute &= (JsExecFlags)~EXEC_IN_LOOP;
        hasHadBreak |= jspeCheckBreakContinue();
      }
      if (JSP_SHOULD_EXECUTE && loopCond && !hasHadBreak) {
        jslSeekToP(&forIterStart);
        if (lex->tk != ')') jsvUnLock(jspeExpression());
      }
    }
    jslSeekToP(&forBodyEnd);

    jslCharPosFree(&forCondStart);
    jslCharPosFree(&forIterStart);
    jslCharPosFree(&forBodyStart);
    jslCharPosFree(&forBodyEnd);

#ifdef JSPARSE_MAX_LOOP_ITERATIONS
    if (loopCount<=0) {
      jsExceptionHere(JSET_ERROR, "FOR Loop exceeded the maximum number of iterations ("STRINGIFY(JSPARSE_MAX_LOOP_ITERATIONS)")");
    }
#endif
  }
  jspeBlockEnd(oldBlockScope);
  return 0;
}

NO_INLINE JsVar *jspeStatementTry() {
  // execute the try block
  JSP_ASSERT_MATCH(LEX_R_TRY);
  bool shouldExecuteBefore = JSP_SHOULD_EXECUTE;
  jspeBlock();
  bool hadException = shouldExecuteBefore && ((execInfo.execute & EXEC_EXCEPTION)!=0);

  bool hadCatch = false;
  if (lex->tk == LEX_R_CATCH) {
    JSP_ASSERT_MATCH(LEX_R_CATCH);
    hadCatch = true;
    JSP_MATCH('(');
    JsVar *scope = 0;
    JsVar *exceptionVar = 0;
    if (hadException) {
      scope = jsvNewObject();
      if (scope)
        exceptionVar = jsvFindChildFromString(scope, jslGetTokenValueAsString(), true);
    }
    JSP_MATCH_WITH_CLEANUP_AND_RETURN(LEX_ID,jsvUnLock2(scope,exceptionVar),0);
    JSP_MATCH_WITH_CLEANUP_AND_RETURN(')',jsvUnLock2(scope,exceptionVar),0);
    if (exceptionVar) {
      // set the exception var up properly
      JsVar *exception = jspGetException();
      if (exception) {
        jsvSetValueOfName(exceptionVar, exception);
        jsvUnLock(exception);
      }
      // Now clear the exception flag (it's handled - we hope!)
      execInfo.execute = execInfo.execute & (JsExecFlags)~(EXEC_EXCEPTION|EXEC_ERROR_LINE_REPORTED);
      jsvUnLock(exceptionVar);
    }

    if (shouldExecuteBefore && !hadException) {
      JSP_SAVE_EXECUTE();
      jspSetNoExecute();
      jspeBlock();
      JSP_RESTORE_EXECUTE();
    } else {
      if (!scope || jspeiAddScope(scope)) {
        jspeBlock();
        if (scope) jspeiRemoveScope();
      }
    }
    jsvUnLock(scope);
  }
  if (lex->tk == LEX_R_FINALLY || (!hadCatch && ((execInfo.execute&(EXEC_ERROR|EXEC_INTERRUPTED))==0))) {
    JSP_MATCH(LEX_R_FINALLY);
    // clear the exception flag - but only momentarily!
    if (hadException) execInfo.execute = execInfo.execute & (JsExecFlags)~EXEC_EXCEPTION;
    jspeBlock();
    // put the flag back!
    if (hadException && !hadCatch) execInfo.execute = execInfo.execute | EXEC_EXCEPTION;
  }
  return 0;
}

NO_INLINE JsVar *jspeStatementReturn() {
  JsVar *result = 0;
  JSP_ASSERT_MATCH(LEX_R_RETURN);
  if (lex->tk != ';' && lex->tk != '}') {
    // we only want the value, so skip the name if there was one
    result = jsvSkipNameAndUnLock(jspeExpression());
  }
  if (JSP_SHOULD_EXECUTE) {
    JsVar *resultVar = jspeiFindInScopes(JSPARSE_RETURN_VAR);
    if (resultVar) {
      jsvReplaceWith(resultVar, result);
      jsvUnLock(resultVar);
      execInfo.execute |= EXEC_RETURN; // Stop anything else in this function executing
    } else {
      jsExceptionHere(JSET_SYNTAXERROR, "RETURN statement, but not in a function.\n");
    }
  }
  jsvUnLock(result);
  return 0;
}

NO_INLINE JsVar *jspeStatementThrow() {
  JsVar *result = 0;
  JSP_ASSERT_MATCH(LEX_R_THROW);
  result = jsvSkipNameAndUnLock(jspeExpression());
  if (JSP_SHOULD_EXECUTE) {
    jspSetException(result); // Stop anything else in this function executing
  }
  jsvUnLock(result);
  return 0;
}

NO_INLINE JsVar *jspeStatementFunctionDecl(bool isClass) {
  JsVar *funcName = 0;
  JsVar *funcVar;

#ifndef SAVE_ON_FLASH
  JSP_ASSERT_MATCH(isClass ? LEX_R_CLASS : LEX_R_FUNCTION);
#else
  JSP_ASSERT_MATCH(LEX_R_FUNCTION);
#endif

  bool actuallyCreateFunction = JSP_SHOULD_EXECUTE;
  if (actuallyCreateFunction) {
    funcName = jsvMakeIntoVariableName(jslGetTokenValueAsVar(), 0);
    if (!funcName) { // out of memory
      return 0;
    }
  }
  JSP_MATCH_WITH_CLEANUP_AND_RETURN(LEX_ID, jsvUnLock(funcName), 0);
#ifndef SAVE_ON_FLASH
  funcVar = isClass ? jspeClassDefinition(false) : jspeFunctionDefinition(false);
#else
  funcVar = jspeFunctionDefinition(false);
#endif
  if (actuallyCreateFunction) {
    // find a function with the same name (or make one)
    // OPT: can Find* use just a JsVar that is a 'name'?
#ifndef ESPR_NO_LET_SCOPING
    JsVar *existingName = jsvFindChildFromVar(execInfo.baseScope, funcName, true);
#else
    JsVar *scope = jspeiGetTopScope();
    JsVar *existingName = jsvFindChildFromVar(scope, funcName, true);
    jsvUnLock(scope);
#endif
    JsVar *existingFunc = jsvSkipName(existingName);
    if (jsvIsFunction(existingFunc)) {
      // 'proper' replace, that keeps the original function var and swaps the children
      funcVar = jsvSkipNameAndUnLock(funcVar);
      jswrap_function_replaceWith(existingFunc, funcVar);
    } else {
      jsvReplaceWith(existingName, funcVar);
    }
    jsvUnLock(funcName);
    funcName = existingName;
    jsvUnLock(existingFunc);
    // existingName is used - don't UnLock
  }
  jsvUnLock(funcVar);
  return funcName;
}

NO_INLINE JsVar *jspeStatement() {
#ifdef USE_DEBUGGER
  if (execInfo.execute&EXEC_DEBUGGER_NEXT_LINE &&
      lex->tk!=';' &&
      JSP_SHOULD_EXECUTE) {
    lex->tokenLastStart = lex->tokenStart;
    jsiDebuggerLoop();
  }
#endif
  if (lex->tk==LEX_ID ||
      lex->tk==LEX_INT ||
      lex->tk==LEX_FLOAT ||
      lex->tk==LEX_STR ||
      lex->tk==LEX_TEMPLATE_LITERAL ||
      lex->tk==LEX_REGEX ||
      lex->tk==LEX_R_NEW ||
      lex->tk==LEX_R_NULL ||
      lex->tk==LEX_R_UNDEFINED ||
      lex->tk==LEX_R_TRUE ||
      lex->tk==LEX_R_FALSE ||
      lex->tk==LEX_R_THIS ||
      lex->tk==LEX_R_DELETE ||
      lex->tk==LEX_R_TYPEOF ||
      lex->tk==LEX_R_VOID ||
      lex->tk==LEX_R_SUPER ||
      lex->tk==LEX_PLUSPLUS ||
      lex->tk==LEX_MINUSMINUS ||
      lex->tk=='!' ||
      lex->tk=='-' ||
      lex->tk=='+' ||
      lex->tk=='~' ||
      lex->tk=='[' ||
      lex->tk=='(') {
    /* Execute a simple statement that only contains basic arithmetic... */
    return jspeExpression();
  } else if (lex->tk=='{') {
    /* A block of code */
    if (!jspCheckStackPosition()) return 0;
    jspeBlock();
    return 0;
  } else if (lex->tk==';') {
    /* Empty statement - to allow things like ;;; */
    JSP_ASSERT_MATCH(';');
    return 0;
  } else if (lex->tk==LEX_R_VAR ||
            lex->tk==LEX_R_LET ||
            lex->tk==LEX_R_CONST) {
    return jspeStatementVar();
  } else if (lex->tk==LEX_R_IF) {
    return jspeStatementIf();
  } else if (lex->tk==LEX_R_DO) {
    return jspeStatementDoOrWhile(false);
  } else if (lex->tk==LEX_R_WHILE) {
    return jspeStatementDoOrWhile(true);
  } else if (lex->tk==LEX_R_FOR) {
    return jspeStatementFor();
  } else if (lex->tk==LEX_R_TRY) {
    return jspeStatementTry();
  } else if (lex->tk==LEX_R_RETURN) {
    return jspeStatementReturn();
  } else if (lex->tk==LEX_R_THROW) {
    return jspeStatementThrow();
  } else if (lex->tk==LEX_R_FUNCTION) {
    return jspeStatementFunctionDecl(false/* function */);
#ifndef SAVE_ON_FLASH
  } else if (lex->tk==LEX_R_CLASS) {
      return jspeStatementFunctionDecl(true/* class */);
#endif
  } else if (lex->tk==LEX_R_CONTINUE) {
    JSP_ASSERT_MATCH(LEX_R_CONTINUE);
    if (JSP_SHOULD_EXECUTE) {
      if (!(execInfo.execute & EXEC_IN_LOOP))
        jsExceptionHere(JSET_SYNTAXERROR, "CONTINUE statement outside of FOR or WHILE loop");
      else
        execInfo.execute = (execInfo.execute & (JsExecFlags)~EXEC_RUN_MASK) | EXEC_CONTINUE;
    }
  } else if (lex->tk==LEX_R_BREAK) {
    JSP_ASSERT_MATCH(LEX_R_BREAK);
    if (JSP_SHOULD_EXECUTE) {
      if (!(execInfo.execute & (EXEC_IN_LOOP|EXEC_IN_SWITCH)))
        jsExceptionHere(JSET_SYNTAXERROR, "BREAK statement outside of SWITCH, FOR or WHILE loop");
      else
        execInfo.execute = (execInfo.execute & (JsExecFlags)~EXEC_RUN_MASK) | EXEC_BREAK;
    }
  } else if (lex->tk==LEX_R_SWITCH) {
    return jspeStatementSwitch();
  } else if (lex->tk==LEX_R_DEBUGGER) {
    JSP_ASSERT_MATCH(LEX_R_DEBUGGER);
#ifdef USE_DEBUGGER
    if (JSP_SHOULD_EXECUTE)
      jsiDebuggerLoop();
#endif
  } else JSP_MATCH(LEX_EOF);
  return 0;
}

// -----------------------------------------------------------------------------
/// Create a new built-in object that jswrapper can use to check for built-in functions
JsVar *jspNewBuiltin(const char *instanceOf) {
  JsVar *objFunc = jswFindBuiltInFunction(0, instanceOf);
  if (!objFunc) return 0; // out of memory
  return objFunc;
}

/// Create a new Class of the given instance and return its prototype (as a name 'prototype')
NO_INLINE JsVar *jspNewPrototype(const char *instanceOf) {
  JsVar *objFuncName = jsvFindChildFromString(execInfo.root, instanceOf, true);
  if (!objFuncName) // out of memory
    return 0;

  JsVar *objFunc = jsvSkipName(objFuncName);
  if (!objFunc) {
    objFunc = jspNewBuiltin(instanceOf);
    if (!objFunc) { // out of memory
      jsvUnLock(objFuncName);
      return 0;
    }

    // set up name
    jsvSetValueOfName(objFuncName, objFunc);
  }

  JsVar *prototypeName = jsvFindChildFromString(objFunc, JSPARSE_PROTOTYPE_VAR, true);
  jspEnsureIsPrototype(objFunc, prototypeName); // make sure it's an object
  jsvUnLock2(objFunc, objFuncName);

  return prototypeName;
}

/** Create a new object of the given instance and add it to root with name 'name'.
 * If name!=0, added to root with name, and the name is returned
 * If name==0, not added to root and Object itself returned */
NO_INLINE JsVar *jspNewObject(const char *name, const char *instanceOf) {
  JsVar *prototypeName = jspNewPrototype(instanceOf);

  JsVar *obj = jsvNewObject();
  if (!obj) { // out of memory
    jsvUnLock(prototypeName);
    return 0;
  }
  if (name) {
    // If it's a device, set the device number up as the Object data
    // See jsiGetDeviceFromClass
    IOEventFlags device = jshFromDeviceString(name);
    if (device!=EV_NONE) {
      obj->varData.str[0] = 'D';
      obj->varData.str[1] = 'E';
      obj->varData.str[2] = 'V';
      obj->varData.str[3] = (char)device;
    }

  }
  // add __proto__
  JsVar *prototypeVar = jsvSkipName(prototypeName);
  jsvUnLock3(jsvAddNamedChild(obj, prototypeVar, JSPARSE_INHERITS_VAR), prototypeVar, prototypeName);prototypeName=0;

  if (name) {
    JsVar *objName = jsvFindChildFromString(execInfo.root, name, true);
    if (objName) jsvSetValueOfName(objName, obj);
    jsvUnLock(obj);
    if (!objName) { // out of memory
      return 0;
    }
    return objName;
  } else
    return obj;
}

/** Returns true if the constructor function given is the same as that
 * of the object with the given name. */
bool jspIsConstructor(JsVar *constructor, const char *constructorName) {
  JsVar *objFunc = jsvObjectGetChild(execInfo.root, constructorName, 0);
  if (!objFunc) return false;
  bool isConstructor = objFunc == constructor;
  jsvUnLock(objFunc);
  return isConstructor;
}

/** Get the prototype of the given object, or return 0 if not found, or not an object */
JsVar *jspGetPrototype(JsVar *object) {
  if (!jsvIsObject(object)) return 0;
  JsVar *proto = jsvObjectGetChild(object, JSPARSE_INHERITS_VAR, 0);
  if (jsvIsObject(proto))
    return proto;
  jsvUnLock(proto);
  return 0;
}

/** Get the constructor of the given object, or return 0 if not found, or not a function */
JsVar *jspGetConstructor(JsVar *object) {
  JsVar *proto = jspGetPrototype(object);
  if (proto) {
    JsVar *constr = jsvObjectGetChild(proto, JSPARSE_CONSTRUCTOR_VAR, 0);
    if (jsvIsFunction(constr)) {
      jsvUnLock(proto);
      return constr;
    }
    jsvUnLock2(constr, proto);
  }
  return 0;
}

// -----------------------------------------------------------------------------

void jspSoftInit() {
  execInfo.root = jsvFindOrCreateRoot();
  // Root now has a lock and a ref
  execInfo.hiddenRoot = jsvObjectGetChild(execInfo.root, JS_HIDDEN_CHAR_STR, JSV_OBJECT);
  execInfo.execute = EXEC_YES;
  execInfo.scopesVar = 0;
#ifndef ESPR_NO_LET_SCOPING
  execInfo.baseScope = execInfo.root;
  execInfo.blockScope = 0;
  execInfo.blockCount = 0;
#endif
}

void jspSoftKill() {
#ifndef ESPR_NO_LET_SCOPING
  assert(execInfo.baseScope==execInfo.root);
  assert(execInfo.blockScope==0);
  assert(execInfo.blockCount==0);
#endif
  jsvUnLock(execInfo.scopesVar);
  execInfo.scopesVar = 0;
  jsvUnLock(execInfo.hiddenRoot);
  execInfo.hiddenRoot = 0;
  jsvUnLock(execInfo.root);
  execInfo.root = 0;
  // Root is now left with just a ref
}

void jspInit() {
  jspSoftInit();
}

void jspKill() {
  jspSoftKill();
  // Unreffing this should completely kill everything attached to root
  JsVar *r = jsvFindOrCreateRoot();
  jsvUnRef(r);
  jsvUnLock(r);
}

/** Evaluate the given variable as an expression (in current scope) */
JsVar *jspEvaluateExpressionVar(JsVar *str) {
  JsLex lex;

  assert(jsvIsString(str));
  JsLex *oldLex = jslSetLex(&lex);
  jslInit(str);
#ifndef ESPR_NO_LINE_NUMBERS
  lex.lineNumberOffset = oldLex->lineNumberOffset;
#endif

  // actually do the parsing
  JsVar *v = jspeExpression();
  jslKill();
  jslSetLex(oldLex);

  return jsvSkipNameAndUnLock(v);
}

/** Execute code form a variable and return the result. If lineNumberOffset
 * is nonzero it's added to the line numbers that get reported for errors/debug */
JsVar *jspEvaluateVar(JsVar *str, JsVar *scope, uint16_t lineNumberOffset) {
  JsLex lex;

  assert(jsvIsString(str));
  JsLex *oldLex = jslSetLex(&lex);
  jslInit(str);
#ifndef ESPR_NO_LINE_NUMBERS
  lex.lineNumberOffset = lineNumberOffset;
#endif


  JsExecInfo oldExecInfo = execInfo;
  execInfo.execute = EXEC_YES;
  if (scope) {
    // if we're adding a scope, make sure it's the *only* scope
    execInfo.scopesVar = 0;
    if (scope!=execInfo.root) {
      jspeiAddScope(scope); // it's searched by default anyway
#ifndef ESPR_NO_LET_SCOPING
      execInfo.baseScope = scope; // this gets replaces after with execInfo = oldExecInfo
#endif
    }
  }

  // actually do the parsing
  JsVar *v = jspParse();
  // clean up
  if (scope) jspeiClearScopes();
  jslKill();
  jslSetLex(oldLex);

  // restore state and execInfo (keep error flags & ctrl-c)
  oldExecInfo.execute |= execInfo.execute & EXEC_PERSIST;
  execInfo = oldExecInfo;

  // It may have returned a reference, but we just want the value...
  return jsvSkipNameAndUnLock(v);
}

JsVar *jspEvaluate(const char *str, bool stringIsStatic) {

  /* using a memory area is more efficient, but the interpreter
   * may use substrings from it for function code. This means that
   * if the string goes away, everything gets corrupted - hence
   * the option here.
   */
  JsVar *evCode;
  if (stringIsStatic)
    evCode = jsvNewNativeString((char*)str, strlen(str));
  else
    evCode = jsvNewFromString(str);
  if (!evCode) return 0;

  JsVar *v = 0;
  if (!jsvIsMemoryFull())
    v = jspEvaluateVar(evCode, 0, 0);
  jsvUnLock(evCode);

  return v;
}

JsVar *jspExecuteJSFunction(const char *jsCode, JsVar *thisArg, int argCount, JsVar **argPtr) {
  JsVar *fn = jspEvaluate(jsCode,true);
  JsVar *result = jspExecuteFunction(fn,thisArg,argCount,argPtr);
  jsvUnLock(fn);
  return result;
}

JsVar *jspExecuteFunction(JsVar *func, JsVar *thisArg, int argCount, JsVar **argPtr) {
  JsExecInfo oldExecInfo = execInfo;
  execInfo.scopesVar = 0;
  execInfo.execute = EXEC_YES;
  execInfo.thisVar = 0;
  JsVar *result = jspeFunctionCall(func, 0, thisArg, false, argCount, argPtr);
  // clean up
  jspeiClearScopes();
  // restore state and execInfo (keep error flags & ctrl-c)
  oldExecInfo.execute |= execInfo.execute&EXEC_PERSIST;
  jspeiClearScopes();
  execInfo = oldExecInfo;

  return result;
}


/// Evaluate a JavaScript module and return its exports
JsVar *jspEvaluateModule(JsVar *moduleContents) {
  assert(jsvIsString(moduleContents) || jsvIsFunction(moduleContents));
  if (jsvIsFunction(moduleContents)) {
    moduleContents = jsvObjectGetChild(moduleContents,JSPARSE_FUNCTION_CODE_NAME,0);
    if (!jsvIsString(moduleContents)) {
      jsvUnLock(moduleContents);
      return 0;
    }
  } else
    jsvLockAgain(moduleContents);
  JsVar *scope = jsvNewObject();
  JsVar *scopeExports = jsvNewObject();
  if (!scope || !scopeExports) { // out of mem
    jsvUnLock3(scope, scopeExports, moduleContents);
    return 0;
  }
  JsVar *exportsName = jsvAddNamedChild(scope, scopeExports, "exports");
  jsvUnLock2(scopeExports, jsvAddNamedChild(scope, scope, "module"));

  JsExecFlags oldExecute = execInfo.execute;
  JsVar *oldThisVar = execInfo.thisVar;
  execInfo.thisVar = scopeExports; // set 'this' variable to exports
  jsvUnLock(jspEvaluateVar(moduleContents, scope, 0));
  execInfo.thisVar = oldThisVar;
  execInfo.execute = oldExecute; // make sure we fully restore state after parsing a module

  jsvUnLock2(moduleContents, scope);
  return jsvSkipNameAndUnLock(exportsName);
}

/** Get the owner of the current prototype. We assume that it's
 * the first item in the array, because that's what we will
 * have added when we created it. It's safe to call this on
 * non-prototypes and non-objects.  */
JsVar *jspGetPrototypeOwner(JsVar *proto) {
  if (jsvIsObject(proto) || jsvIsArray(proto)) {
    return jsvSkipNameAndUnLock(jsvObjectGetChild(proto, JSPARSE_CONSTRUCTOR_VAR, 0));
  }
  return 0;
}<|MERGE_RESOLUTION|>--- conflicted
+++ resolved
@@ -1948,18 +1948,11 @@
         a = __jspeBinaryExpression(jspeUnaryExpression(),precedence);
       }
     } else if (op==LEX_NULLISH){
-<<<<<<< HEAD
       JsVar* value = jsvSkipName(a);
       if (jsvIsNullish(value)) {
         // use second argument (B)
         if (!jsvIsUndefined(value)) jsvUnLock(value);
         jsvUnLock(a);
-=======
-      JsVar* value = jsvSkipNameAndUnLock(a);
-      if (jsvIsNull(value) || jsvIsUndefined(value)) {
-        // use second argument (B)
-        if(!jsvIsUndefined(value)) jsvUnLock(value);
->>>>>>> 0050cd83
         a = __jspeBinaryExpression(jspeUnaryExpression(),precedence);
       } else {
         a = value;
