/*
 * This file is part of Espruino, a JavaScript interpreter for Microcontrollers
 *
 * Copyright (C) 2013 Gordon Williams <gw@pur3.co.uk>
 *
 * This Source Code Form is subject to the terms of the Mozilla Public
 * License, v. 2.0. If a copy of the MPL was not distributed with this
 * file, You can obtain one at http://mozilla.org/MPL/2.0/.
 *
 * ----------------------------------------------------------------------------
 * Misc utils and cheapskate stdlib implementation
 * ----------------------------------------------------------------------------
 */
#include "jsutils.h"
#include "jslex.h"
#include "jshardware.h"
#include "jsinteractive.h"
#include "jswrapper.h"
#include "jswrap_error.h"
#include "jswrap_json.h"

/** Error flags for things that we don't really want to report on the console,
 * but which are good to know about */
volatile JsErrorFlags jsErrorFlags;


bool isWhitespace(char ch) {
    return (ch==0x09) || // \t - tab
           (ch==0x0B) || // vertical tab
           (ch==0x0C) || // form feed
           (ch==0x20) || // space
           (ch=='\n') ||
           (ch=='\r');
}

bool isNumeric(char ch) {
    return (ch>='0') && (ch<='9');
}

bool isHexadecimal(char ch) {
    return ((ch>='0') && (ch<='9')) ||
           ((ch>='a') && (ch<='f')) ||
           ((ch>='A') && (ch<='F'));
}
bool isAlpha(char ch) {
    return ((ch>='a') && (ch<='z')) || ((ch>='A') && (ch<='Z')) || ch=='_';
}


bool isIDString(const char *s) {
  if (!isAlpha(*s))
    return false;
  while (*s) {
    if (!(isAlpha(*s) || isNumeric(*s)))
      return false;
    s++;
  }
  return true;
}

/** escape a character - if it is required. This may return a reference to a static array,
so you can't store the value it returns in a variable and call it again.
If jsonStyle=true, only string escapes supported by JSON are used */
const char *escapeCharacter(char ch, bool jsonStyle) {
  if (ch=='\b') return "\\b"; // 8
  if (ch=='\t') return "\\t"; // 9
  if (ch=='\n') return "\\n"; // A
  if (ch=='\v' && !jsonStyle) return "\\v"; // B
  if (ch=='\f') return "\\f"; // C
  if (ch=='\r') return "\\r"; // D
  if (ch=='\\') return "\\\\";
  if (ch=='"') return "\\\"";
  static char buf[7];
  unsigned char uch = (unsigned char)ch;
  if (uch<8 && !jsonStyle) {
    // encode less than 8 as \#
    buf[0]='\\';
    buf[1] = (char)('0'+uch);
    buf[2] = 0;
    return buf;
  } else if (uch<32 || uch>=127) {
    /** just encode as hex - it's more understandable
     * and doesn't have the issue of "\16"+"1" != "\161" */
    buf[0]='\\';
    int o=2;
    if (jsonStyle) {
      buf[1]='u';
      buf[o++] = '0';
      buf[o++] = '0';
    } else {
      buf[1]='x';
    }
    int n = (uch>>4)&15;
    buf[o++] = (char)((n<10)?('0'+n):('A'+n-10));
    n=uch&15;
    buf[o++] = (char)((n<10)?('0'+n):('A'+n-10));
    buf[o++] = 0;
    return buf;
  }
  buf[1] = 0;
  buf[0] = ch;
  return buf;
}

/** Parse radix prefixes, or return 0 */
NO_INLINE int getRadix(const char **s, bool *hasError) {
  int radix = 10;
  if (**s == '0') {
    radix = 8;
    (*s)++;
    // OctalIntegerLiteral: 0o01, 0O01
    if (**s == 'o' || **s == 'O') {
      radix = 8;
      (*s)++;
      // HexIntegerLiteral: 0x01, 0X01
    } else if (**s == 'x' || **s == 'X') {
      radix = 16;
      (*s)++;
      // BinaryIntegerLiteral: 0b01, 0B01
    } else if (**s == 'b' || **s == 'B') {
      radix = 2;
      (*s)++;
    } else {
      // check for '.' or digits 8 or 9 - if so it's decimal
      const char *p;
      for (p=*s;*p;p++)
        if (*p=='.' || *p=='8' || *p=='9')
           radix = 10;
        else if (*p<'0' || *p>'9') break;
    }
  }
  return radix;
}

// Convert a character to the hexadecimal equivalent (or -1)
int chtod(char ch) {
  if (ch >= '0' && ch <= '9')
    return ch - '0';
  else if (ch >= 'a' && ch <= 'z')
    return 10 + ch - 'a';
  else if (ch >= 'A' && ch <= 'Z')
    return 10 + ch - 'A';
  else return -1;
}

/// Convert 2 characters to the hexadecimal equivalent (or -1)
int hexToByte(char hi, char lo) {
  int a = chtod(hi);
  int b = chtod(lo);
  if (a<0 || b<0) return -1;
  return (a<<4)|b;
}

/* convert a number in the given radix to an int */
long long stringToIntWithRadix(const char *s,
               int forceRadix, //!< if radix=0, autodetect. if radix
               bool *hasError, //!< If nonzero, set to whether there was an error or not
               const char **endOfInteger //!<  If nonzero, this is set to the point at which the integer finished in the string
               ) {
  // skip whitespace (strange parseInt behaviour)
  while (isWhitespace(*s)) s++;

  bool isNegated = false;
  long long v = 0;
  if (*s == '-') {
    isNegated = true;
    s++;
  } else if (*s == '+') {
    s++;
  }

  const char *numberStart = s;
  if (endOfInteger) (*endOfInteger)=s;


  int radix = forceRadix ? forceRadix : getRadix(&s, hasError);
  if (!radix) return 0;

  while (*s) {
    int digit = chtod(*s);
    if (digit<0 || digit>=radix)
      break;
    v = v*radix + digit;
    s++;
  }

  if (hasError)
    *hasError = s==numberStart; // we had an error if we didn't manage to parse any chars at all
  if (endOfInteger) (*endOfInteger)=s;

  if (isNegated) return -v;
  return v;
}

/**
 * Convert hex, binary, octal or decimal string into an int.
 */
long long stringToInt(const char *s) {
  return stringToIntWithRadix(s,0,NULL,NULL);
}

#ifndef USE_FLASH_MEMORY

// JsError, jsWarn, jsExceptionHere implementations that expect the format string to be in normal
// RAM where is can be accessed normally.

NO_INLINE void jsError(const char *fmt, ...) {
  jsiConsoleRemoveInputLine();
  jsiConsolePrint("ERROR: ");
  va_list argp;
  va_start(argp, fmt);
  vcbprintf((vcbprintf_callback)jsiConsolePrintString,0, fmt, argp);
  va_end(argp);
  jsiConsolePrint("\n");
}

NO_INLINE void jsWarn(const char *fmt, ...) {
  jsiConsoleRemoveInputLine();
  jsiConsolePrint("WARNING: ");
  va_list argp;
  va_start(argp, fmt);
  vcbprintf((vcbprintf_callback)jsiConsolePrintString,0, fmt, argp);
  va_end(argp);
  jsiConsolePrint("\n");
}

NO_INLINE void jsExceptionHere(JsExceptionType type, const char *fmt, ...) {
  // If we already had an exception, forget this
  if (jspHasError()) return;

  jsiConsoleRemoveInputLine();

  JsVar *var = jsvNewFromEmptyString();
  if (!var) {
    jspSetError(false);
    return; // out of memory
  }

  JsvStringIterator it;
  jsvStringIteratorNew(&it, var, 0);
  jsvStringIteratorGotoEnd(&it);

  vcbprintf_callback cb = (vcbprintf_callback)jsvStringIteratorPrintfCallback;

  va_list argp;
  va_start(argp, fmt);
  vcbprintf(cb,&it, fmt, argp);
  va_end(argp);

  jsvStringIteratorFree(&it);

  if (type != JSET_STRING) {
    JsVar *obj = 0;
    if (type == JSET_ERROR) obj = jswrap_error_constructor(var);
    else if (type == JSET_SYNTAXERROR) obj = jswrap_syntaxerror_constructor(var);
    else if (type == JSET_TYPEERROR) obj = jswrap_typeerror_constructor(var);
    else if (type == JSET_INTERNALERROR) obj = jswrap_internalerror_constructor(var);
    else if (type == JSET_REFERENCEERROR) obj = jswrap_referenceerror_constructor(var);
    jsvUnLock(var);
    var = obj;
  }

  jspSetException(var);
  jsvUnLock(var);
}

#else

// JsError, jsWarn, jsExceptionHere implementations that expect the format string to be in FLASH
// and first copy it into RAM in order to prevent issues with byte access, this is necessary on
// platforms, like the esp8266, where data flash can only be accessed using word-aligned reads.

NO_INLINE void jsError_flash(const char *fmt, ...) {
  size_t len = flash_strlen(fmt);
  char buff[len+1];
  flash_strncpy(buff, fmt, len+1);

  jsiConsoleRemoveInputLine();
  jsiConsolePrint("ERROR: ");
  va_list argp;
  va_start(argp, fmt);
  vcbprintf((vcbprintf_callback)jsiConsolePrintString,0, buff, argp);
  va_end(argp);
  jsiConsolePrint("\n");
}

NO_INLINE void jsWarn_flash(const char *fmt, ...) {
  size_t len = flash_strlen(fmt);
  char buff[len+1];
  flash_strncpy(buff, fmt, len+1);

  jsiConsoleRemoveInputLine();
  jsiConsolePrint("WARNING: ");
  va_list argp;
  va_start(argp, fmt);
  vcbprintf((vcbprintf_callback)jsiConsolePrintString,0, buff, argp);
  va_end(argp);
  jsiConsolePrint("\n");
}

NO_INLINE void jsExceptionHere_flash(JsExceptionType type, const char *ffmt, ...) {
  size_t len = flash_strlen(ffmt);
  char fmt[len+1];
  flash_strncpy(fmt, ffmt, len+1);

  // If we already had an exception, forget this
  if (jspHasError()) return;

  jsiConsoleRemoveInputLine();

  JsVar *var = jsvNewFromEmptyString();
  if (!var) {
    jspSetError(false);
    return; // out of memory
  }

  JsvStringIterator it;
  jsvStringIteratorNew(&it, var, 0);
  jsvStringIteratorGotoEnd(&it);

  vcbprintf_callback cb = (vcbprintf_callback)jsvStringIteratorPrintfCallback;

  va_list argp;
  va_start(argp, ffmt);
  vcbprintf(cb,&it, fmt, argp);
  va_end(argp);

  jsvStringIteratorFree(&it);

  if (type != JSET_STRING) {
    JsVar *obj = 0;
    if (type == JSET_ERROR) obj = jswrap_error_constructor(var);
    else if (type == JSET_SYNTAXERROR) obj = jswrap_syntaxerror_constructor(var);
    else if (type == JSET_TYPEERROR) obj = jswrap_typeerror_constructor(var);
    else if (type == JSET_INTERNALERROR) obj = jswrap_internalerror_constructor(var);
    else if (type == JSET_REFERENCEERROR) obj = jswrap_referenceerror_constructor(var);
    jsvUnLock(var);
    var = obj;
  }

  jspSetException(var);
  jsvUnLock(var);
}

#endif

NO_INLINE void jsAssertFail(const char *file, int line, const char *expr) {
  static bool inAssertFail = false;
  bool wasInAssertFail = inAssertFail;
  inAssertFail = true;
  jsiConsoleRemoveInputLine();
  if (expr) {
#ifndef USE_FLASH_MEMORY
    jsiConsolePrintf("ASSERT(%s) FAILED AT ", expr);
#else
    jsiConsolePrintString("ASSERT(");
    // string is in flash and requires word access, thus copy it onto the stack
    size_t len = flash_strlen(expr);
    char buff[len+1];
    flash_strncpy(buff, expr, len+1);
    jsiConsolePrintString(buff);
    jsiConsolePrintString(") FAILED AT ");
#endif
  } else {
    jsiConsolePrint("ASSERT FAILED AT ");
  }
  jsiConsolePrintf("%s:%d\n",file,line);
  if (!wasInAssertFail) {
    jsvTrace(jsvFindOrCreateRoot(), 2);
  }
#if defined(ARM)
  jsiConsolePrint("REBOOTING.\n");
  jshTransmitFlush();
  NVIC_SystemReset();
#elif defined(ESP8266)
  // typically the Espruino console is over telnet, in which case nothing we do here will ever
  // show up, so we instead jump through some hoops to print to UART
  int os_printf_plus(const char *format, ...)  __attribute__((format(printf, 1, 2)));
  os_printf_plus("ASSERT FAILED AT %s:%d\n", file,line);
  jsiConsolePrint("---console end---\n");
  int c, console = jsiGetConsoleDevice();
  while ((c=jshGetCharToTransmit(console)) >= 0)
    os_printf_plus("%c", c);
  os_printf_plus("CRASHING.\n");
  *(int*)0xdead = 0xbeef;
  extern void jswrap_ESP8266_reboot(void);
  jswrap_ESP8266_reboot();
  while(1) ;
#elif defined(LINUX)
  jsiConsolePrint("EXITING.\n");
  exit(1);
#else
  jsiConsolePrint("HALTING.\n");
  while (1);
#endif
  inAssertFail = false;
}

#ifdef USE_FLASH_MEMORY
// Helpers to deal with constant strings stored in flash that have to be accessed using word-aligned
// and word-sized reads

// Get the length of a string in flash
size_t flash_strlen(const char *str) {
  size_t len = 0;
  uint32_t *s = (uint32_t *)str;

  while (1) {
    uint32_t w = *s++;
    if ((w & 0xff) == 0) break;
    len++; w >>= 8;
    if ((w & 0xff) == 0) break;
    len++; w >>= 8;
    if ((w & 0xff) == 0) break;
    len++; w >>= 8;
    if ((w & 0xff) == 0) break;
    len++;
  }
  return len;
}

// Copy a string from flash
char *flash_strncpy(char *dst, const char *src, size_t c) {
  char *d = dst;
  uint32_t *s = (uint32_t *)src;
  size_t slen = flash_strlen(src);
  size_t len = slen > c ? c : slen;

  // copy full words from source string
  while (len >= 4) {
    uint32_t w = *s++;
    *d++ = w & 0xff; w >>= 8;
    *d++ = w & 0xff; w >>= 8;
    *d++ = w & 0xff; w >>= 8;
    *d++ = w & 0xff;
    len -= 4;
  }
  // copy any remaining bytes
  if (len > 0) {
    uint32_t w = *s++;
    while (len-- > 0) {
      *d++ = w & 0xff; w >>= 8;
    }
  }
  // terminating null
  if (slen < c) *d = 0;
  return dst;
}

// Compare a string in memory with a string in flash
int flash_strcmp(const char *mem, const char *flash) {
  while (1) {
    char m = *mem++;
    char c = READ_FLASH_UINT8(flash++);
    if (m == 0) return c != 0 ? -1 : 0;
    if (c == 0) return 1;
    if (c > m) return -1;
    if (m > c) return 1;
  }
}

// memcopy a string from flash
unsigned char *flash_memcpy(unsigned char *dst, const unsigned char *src, size_t c) {
  unsigned char *d = dst;
  uint32_t *s = (uint32_t *)src;
  size_t len = c;

  // copy full words from source string
  while (len >= 4) {
    uint32_t w = *s++;
    *d++ = w & 0xff; w >>= 8;
    *d++ = w & 0xff; w >>= 8;
    *d++ = w & 0xff; w >>= 8;
    *d++ = w & 0xff;
    len -= 4;
  }
  // copy any remaining bytes
  if (len > 0) {
    uint32_t w = *s++;
    while (len-- > 0) {
      *d++ = w & 0xff; w >>= 8;
    }
  }
  return dst;
}

#endif


/** Convert a string to a JS float variable where the string is of a specific radix. */
JsVarFloat stringToFloatWithRadix(
    const char *s, //!< The string to be converted to a float
  	int forceRadix, //!< The radix of the string data, or 0 to guess
  	const char **endOfFloat //!<  If nonzero, this is set to the point at which the float finished in the string
  ) {
  // skip whitespace (strange parseFloat behaviour)
  while (isWhitespace(*s)) s++;

  bool isNegated = false;
  if (*s == '-') {
    isNegated = true;
    s++;
  } else if (*s == '+') {
    s++;
  }

  const char *numberStart = s;
  if (endOfFloat) (*endOfFloat)=s;

  int radix = forceRadix ? forceRadix : getRadix(&s, 0);
  if (!radix) return NAN;


  JsVarFloat v = 0;
  JsVarFloat mul = 0.1;

  // handle integer part
  while (*s) {
    int digit = chtod(*s);
    if (digit<0 || digit>=radix)
      break;
    v = (v*radix) + digit;
    s++;
  }

  if (radix == 10) {
    // handle decimal point
    if (*s == '.') {
      s++; // skip .

      while (*s) {
        if (*s >= '0' && *s <= '9')
          v += mul*(*s - '0');
        else break;
        mul /= 10;
        s++;
      }
    }

    // handle exponentials
    if (*s == 'e' || *s == 'E') {
      s++;  // skip E
      bool isENegated = false;
      if (*s == '-' || *s == '+') {
        isENegated = *s=='-';
        s++;
      }
      int e = 0;
      while (*s) {
        if (*s >= '0' && *s <= '9')
          e = (e*10) + (*s - '0');
        else break;
        s++;
      }
      if (isENegated) e=-e;
      // TODO: faster INTEGER pow? Normal pow has floating point inaccuracies
      while (e>0) {
        v*=10;
        e--;
      }
      while (e<0) {
        v/=10;
        e++;
      }
    }
  }

  if (endOfFloat) (*endOfFloat)=s;
  // check that we managed to parse something at least
  if (numberStart==s || // nothing
      (numberStart[0]=='.' && s==&numberStart[1]) // just a '.'
      ) return NAN;

  if (isNegated) return -v;
  return v;
}


/** convert a string to a floating point JS variable. */
JsVarFloat stringToFloat(const char *s) {
  return stringToFloatWithRadix(s, 0, NULL); // don't force the radix to anything in particular
}


char itoch(int val) {
  if (val<10) return (char)('0'+val);
  return (char)('a'+val-10);
}

void itostr_extra(JsVarInt vals,char *str,bool signedVal, unsigned int base) {
  JsVarIntUnsigned val;
  // handle negative numbers
  if (signedVal && vals<0) {
    *(str++)='-';
    val = (JsVarIntUnsigned)(-vals);
  } else {
    val = (JsVarIntUnsigned)vals;
  }
  // work out how many digits
  JsVarIntUnsigned tmp = val;
  int digits = 1;
  while (tmp>=base) {
    digits++;
    tmp /= base;
  }
  // for each digit...
  int i;
  for (i=digits-1;i>=0;i--) {
    str[i] = itoch((int)(val % base));
    val /= base;
  }
  str[digits] = 0;
}

void ftoa_bounded_extra(JsVarFloat val,char *str, size_t len, int radix, int fractionalDigits) {
  assert(len>9); // in case if strcpy
  const JsVarFloat stopAtError = 0.0000001;
  if (isnan(val)) strcpy(str,"NaN");
  else if (!isfinite(val)) {
    if (val<0) strcpy(str,"-Infinity");
    else strcpy(str,"Infinity");
  } else {
    if (val<0) {
      if (--len <= 0) { *str=0; return; } // bounds check
      *(str++) = '-';
      val = -val;
    }

#ifndef USE_NO_FLOATS
    // check for exponents
    int exponent = 0;
    if (radix == 10 && val>0.0) {
      // use repeated mul/div for ease, but to
      // improve accuracy we multiply by 1e5 first
      if (val >= 1E21) {
        while (val>100000) {
          val /= 100000;
          exponent += 5;
        }
        while (val>10) {
          val /= 10;
          exponent ++;
        }
      } else if (val < 1E-6) {
        while (val<1E-5) {
          val *= 100000;
          exponent -= 5;
        }
        while (val<1) {
          val *= 10;
          exponent --;
        }
      }
    }
 #endif


    // what if we're really close to an integer? Just use that...
    if (((JsVarInt)(val+stopAtError)) == (1+(JsVarInt)val))
      val = (JsVarFloat)(1+(JsVarInt)val);

    JsVarFloat d = 1;
    while (d*radix <= val) d*=radix;
    while (d >= 1) {
      int v = (int)(val / d);
      val -= v*d;
      if (--len <= 0) { *str=0; return; } // bounds check
      *(str++) = itoch(v);
      d /= radix;
    }
#ifndef USE_NO_FLOATS
    if (((fractionalDigits<0) && val>0) || fractionalDigits>0) {
      bool hasPt = false;
      val*=radix;
      while (((fractionalDigits<0) && (fractionalDigits>-12) && (val > stopAtError)) || (fractionalDigits > 0)) {
        int v = (int)(val+((fractionalDigits==1) ? 0.5 : 0.00000001) );
        val = (val-v)*radix;
	if (v==radix) v=radix-1;
        if (!hasPt) {	
	  hasPt = true;
          if (--len <= 0) { *str=0; return; } // bounds check
          *(str++)='.';
        }
        if (--len <= 0) { *str=0; return; } // bounds check
        *(str++)=itoch(v);
        fractionalDigits--;
      }
    }
    // write exponent if enough buffer length left (> 5)
    if (exponent && len > 5) {
      *str++ = 'e';
      if (exponent>0) *str++ = '+';
      itostr(exponent, str, 10);
      return;
    }
#endif

    *(str++)=0;
  }
}

void ftoa_bounded(JsVarFloat val,char *str, size_t len) {
  ftoa_bounded_extra(val, str, len, 10, -1);
}


/// Wrap a value so it is always between 0 and size (eg. wrapAround(angle, 360))
JsVarFloat wrapAround(JsVarFloat val, JsVarFloat size) {
  if (size<0.0) return 0.0;
  val = val / size;
  val = val - (int)val;
  return val * size;
}

/**
 * Espruino-special printf with a callback.
 *
 * The supported format specifiers are:
 * * `%d` = int
 * * `%0#d` or `%0#x` = int padded to length # with 0s
 * * `%x` = int as hex
 * * `%L` = JsVarInt
 * * `%Lx`= JsVarInt as hex
 * * `%f` = JsVarFloat
 * * `%s` = string (char *)
 * * `%c` = char
 * * `%v` = JsVar * (doesn't have to be a string - it'll be converted)
 * * `%q` = JsVar * (in quotes, and escaped)
 * * `%Q` = JsVar * (in quotes, and escaped the JSON subset of escape chars)
 * * `%j` = Variable printed as JSON
 * * `%t` = Type of variable
 * * `%p` = Pin
 *
 * Anything else will assert
 */
void vcbprintf(
    vcbprintf_callback user_callback, //!< Unknown
    void *user_data,                  //!< Unknown
    const char *fmt,                  //!< The format specified
    va_list argp                      //!< List of parameter values
  ) {
  char buf[32];
  while (*fmt) {
    if (*fmt == '%') {
      fmt++;
      char fmtChar = *fmt++;
      switch (fmtChar) {
      case ' ':
      case '0':
      case '1':
      case '2':
      case '3':
      case '4':
      case '5':
      case '6':
      case '7':
      case '8':
      case '9':
      {
        const char *pad = " ";
        if (fmtChar=='0') {
          pad = "0";
          fmtChar = *fmt++;
        }
        int digits = fmtChar - '0';
         // of the form '%02d'
        int v = va_arg(argp, int);
        if (*fmt=='x') itostr_extra(v, buf, false, 16);
        else { assert('d' == *fmt); itostr(v, buf, 10); }
        fmt++; // skip over 'd'
        int len = (int)strlen(buf);
        while (len < digits) {
          user_callback(pad,user_data);
          len++;
        }
        user_callback(buf,user_data);
        break;
      }
      case 'd': itostr(va_arg(argp, int), buf, 10); user_callback(buf,user_data); break;
      case 'x': itostr_extra(va_arg(argp, int), buf, false, 16); user_callback(buf,user_data); break;
      case 'L': {
        unsigned int rad = 10;
        bool signedVal = true;
        if (*fmt=='x') { rad=16; fmt++; signedVal = false; }
        itostr_extra(va_arg(argp, JsVarInt), buf, signedVal, rad); user_callback(buf,user_data);
      } break;
      case 'f': ftoa_bounded(va_arg(argp, JsVarFloat), buf, sizeof(buf)); user_callback(buf,user_data);  break;
      case 's': user_callback(va_arg(argp, char *), user_data); break;
      case 'c': buf[0]=(char)va_arg(argp, int/*char*/);buf[1]=0; user_callback(buf, user_data); break;
      case 'q':
      case 'Q':
      case 'v': {
        bool quoted = fmtChar!='v';
        bool isJSONStyle = fmtChar=='Q';
        if (quoted) user_callback("\"",user_data);
        JsVar *v = jsvAsString(va_arg(argp, JsVar*));
        buf[1] = 0;
        if (jsvIsString(v)) {
          JsvStringIterator it;
          jsvStringIteratorNew(&it, v, 0);
          // OPT: this could be faster than it is (sending whole blocks at once)
          while (jsvStringIteratorHasChar(&it)) {
            buf[0] = jsvStringIteratorGetCharAndNext(&it);
            if (quoted) {
              user_callback(escapeCharacter(buf[0], isJSONStyle), user_data);
            } else {
              user_callback(buf,user_data);
            }
          }
          jsvStringIteratorFree(&it);
          jsvUnLock(v);
        }
        if (quoted) user_callback("\"",user_data);
      } break;
      case 'j': {
        JsVar *v = va_arg(argp, JsVar*);
        jsfGetJSONWithCallback(v, NULL, JSON_SOME_NEWLINES | JSON_PRETTY | JSON_SHOW_DEVICES | JSON_ALLOW_TOJSON, 0, user_callback, user_data);
        break;
      }
      case 't': {
        JsVar *v = va_arg(argp, JsVar*);
        const char *n = jsvIsNull(v)?"null":jswGetBasicObjectName(v);
        if (!n) n = jsvGetTypeOf(v);
        user_callback(n, user_data);
        break;
      }
      case 'p': jshGetPinString(buf, (Pin)va_arg(argp, int/*Pin*/)); user_callback(buf, user_data); break;
      default: assert(0); return; // eep
      }
    } else {
      buf[0] = *(fmt++);
      buf[1] = 0;
      user_callback(&buf[0], user_data);
    }
  }
}


void cbprintf(vcbprintf_callback user_callback, void *user_data, const char *fmt, ...) {
  va_list argp;
  va_start(argp, fmt);
  vcbprintf(user_callback,user_data, fmt, argp);
  va_end(argp);
}

typedef struct {
  char *outPtr;
  size_t idx;
  size_t len;
} espruino_snprintf_data;

void espruino_snprintf_cb(const char *str, void *userdata) {
  espruino_snprintf_data *d = (espruino_snprintf_data*)userdata;

  while (*str) {
    if (d->idx < d->len) d->outPtr[d->idx] = *str;
    d->idx++;
    str++;
  }
}

/// a snprintf replacement so mbedtls doesn't try and pull in the whole stdlib to cat two strings together
int espruino_snprintf_va( char * s, size_t n, const char * fmt, va_list argp ) {
  espruino_snprintf_data d;
  d.outPtr = s;
  d.idx = 0;
  d.len = n;

  vcbprintf(espruino_snprintf_cb,&d, fmt, argp);

  if (d.idx < d.len) d.outPtr[d.idx] = 0;
  else d.outPtr[d.len-1] = 0;

  return (int)d.idx;
}

<<<<<<< HEAD
#if defined(ARM)&&!defined(USE_OS)
=======
/// a snprintf replacement so mbedtls doesn't try and pull in the whole stdlib to cat two strings together
int espruino_snprintf( char * s, size_t n, const char * fmt, ... ) {
  va_list argp;
  va_start(argp, fmt);
  int l = espruino_snprintf_va(s,n,fmt,argp);
  va_end(argp);
  return l;
}



#ifdef ARM
>>>>>>> 3dc32b6b
extern uint32_t LINKER_END_VAR; // should be 'void', but 'int' avoids warnings
#endif

/** get the amount of free stack we have, in bytes */
size_t jsuGetFreeStack() {
#if defined(ARM)&&!defined(USE_OS)
  void *frame = __builtin_frame_address(0);
  size_t stackPos = (size_t)((char*)frame);
  size_t stackEnd = (size_t)((char*)&LINKER_END_VAR);
  if (stackPos < stackEnd) return 0; // should never happen, but just in case of overflow!
  return  stackPos - stackEnd;
#elif defined(LINUX)
  // On linux, we set STACK_BASE from `main`.
  char ptr; // this is on the stack
  extern void *STACK_BASE;
  uint32_t count =  (uint32_t)((size_t)STACK_BASE - (size_t)&ptr);
  const uint32_t max_stack = 1000000; // give it 1 megabyte of stack
  if (count>max_stack) return 0;
  return max_stack - count;
#elif defined(ESP32)
  char ptr; // this is on the stack

  //RTOS task stacks work the opposite way to what you may expect.
  //Early entries are in higher memory locations.
  //Later entries are in lower memory locations.

  
  uint32_t stackPos   = (uint32_t)&ptr;
  uint32_t stackStart = (uint32_t)espruino_stackHighPtr - ESP_STACK_SIZE;

  if (stackPos < stackStart) return 0; // should never happen, but just in case of overflow!
  
  return stackPos - stackStart;
#else
  // stack depth seems pretty platform-specific :( Default to a value that disables it
  return 1000000; // no stack depth check on this platform
#endif
}

unsigned int rand_m_w = 0xDEADBEEF;    /* must not be zero */
unsigned int rand_m_z = 0xCAFEBABE;    /* must not be zero */

int rand() {
  rand_m_z = 36969 * (rand_m_z & 65535) + (rand_m_z >> 16);
  rand_m_w = 18000 * (rand_m_w & 65535) + (rand_m_w >> 16);
  return (int)RAND_MAX & (int)((rand_m_z << 16) + rand_m_w);  /* 32-bit result */
}

void srand(unsigned int seed) {
  rand_m_w = (seed&0xFFFF) | (seed<<16);
  rand_m_z = (seed&0xFFFF0000) | (seed>>16);
}<|MERGE_RESOLUTION|>--- conflicted
+++ resolved
@@ -874,9 +874,6 @@
   return (int)d.idx;
 }
 
-<<<<<<< HEAD
-#if defined(ARM)&&!defined(USE_OS)
-=======
 /// a snprintf replacement so mbedtls doesn't try and pull in the whole stdlib to cat two strings together
 int espruino_snprintf( char * s, size_t n, const char * fmt, ... ) {
   va_list argp;
@@ -886,10 +883,7 @@
   return l;
 }
 
-
-
-#ifdef ARM
->>>>>>> 3dc32b6b
+#if defined(ARM)&&!defined(USE_OS)
 extern uint32_t LINKER_END_VAR; // should be 'void', but 'int' avoids warnings
 #endif
 
