/*
 * This file is part of Espruino, a JavaScript interpreter for Microcontrollers
 *
 * Copyright (C) 2013 Gordon Williams <gw@pur3.co.uk>
 *
 * This Source Code Form is subject to the terms of the Mozilla Public
 * License, v. 2.0. If a copy of the MPL was not distributed with this
 * file, You can obtain one at http://mozilla.org/MPL/2.0/.
 *
 * ----------------------------------------------------------------------------
 * Misc utils and cheapskate stdlib implementation
 * ----------------------------------------------------------------------------
 */
#include "jsutils.h"
#include "jslex.h"
#include "jshardware.h"
#include "jsinteractive.h"
#include "jswrapper.h"
#include "jswrap_error.h"
#include "jswrap_json.h"

#ifdef FLASH_STR
// debugging...
#define os_printf os_printf_plus
extern void os_printf_plus(char *fmt, ...);
#endif

/** Error flags for things that we don't really want to report on the console,
 * but which are good to know about */
JsErrorFlags jsErrorFlags;

bool isIDString(const char *s) {
  if (!isAlpha(*s))
    return false;
  while (*s) {
    if (!(isAlpha(*s) || isNumeric(*s)))
      return false;
    s++;
  }
  return true;
}

/** escape a character - if it is required. This may return a reference to a static array,
so you can't store the value it returns in a variable and call it again. */
const char *escapeCharacter(char ch) {
  if (ch=='\b') return "\\b";
  if (ch=='\f') return "\\f";
  if (ch=='\n') return "\\n";
  if (ch=='\a') return "\\a";
  if (ch=='\r') return "\\r";
  if (ch=='\t') return "\\t";
  if (ch=='\\') return "\\\\";
  if (ch=='"') return "\\\"";
  static char buf[5];
  if (ch<32) {
    /** just encode as hex - it's more understandable
     * and doesn't have the issue of "\16"+"1" != "\161" */
    buf[0]='\\';
    buf[1]='x';
    int n = (ch>>4)&15;
    buf[2] = (char)((n<10)?('0'+n):('A'+n-10));
    n=ch&15;
    buf[3] = (char)((n<10)?('0'+n):('A'+n-10));
    buf[4] = 0;
    return buf;
  }
  buf[1] = 0;
  buf[0] = ch;
  return buf;
}

/** Parse radix prefixes, or return 0 */
static NO_INLINE int getRadix(const char **s, int forceRadix, bool *hasError) {
  int radix = 10;

  if (forceRadix > 36) {
    if (hasError) *hasError = true;
    return 0;
  }

  if (**s == '0') {
    radix = 8;
    (*s)++;

    // OctalIntegerLiteral: 0o01, 0O01
    if (**s == 'o' || **s == 'O') {
      radix = 8;
      if (forceRadix && forceRadix!=8 && forceRadix<25) return 0;
      (*s)++;

      // HexIntegerLiteral: 0x01, 0X01
    } else if (**s == 'x' || **s == 'X') {
      radix = 16;
      if (forceRadix && forceRadix!=16 && forceRadix<34) return 0;
      (*s)++;

      // BinaryIntegerLiteral: 0b01, 0B01
    } else if (**s == 'b' || **s == 'B') {
      radix = 2;
      if (forceRadix && forceRadix!=2 && forceRadix<12)
        return 0;
      else
        (*s)++;
    } else if (!forceRadix) {
      // check for digits 8 or 9 - if so it's decimal
      const char *p;
      for (p=*s;*p;p++)
        if (*p<'0' || *p>'9') break;
        else if (*p>='8')
          radix = 10;
    }
  }
  if (forceRadix>0 && forceRadix<=36)
    radix = forceRadix;

  return radix;
}

// Convert a character to the hexadecimal equivalent (or -1)
int chtod(char ch) {
  if (ch >= '0' && ch <= '9')
    return ch - '0';
  else if (ch >= 'a' && ch <= 'z')
    return 10 + ch - 'a';
  else if (ch >= 'A' && ch <= 'Z')
    return 10 + ch - 'A';
  else return -1;
}

/* convert a number in the given radix to an int. if radix=0, autodetect */
long long stringToIntWithRadix(const char *s, int forceRadix, bool *hasError) {
  // skip whitespace (strange parseInt behaviour)
  while (isWhitespace(*s)) s++;

  bool isNegated = false;
  long long v = 0;
  if (*s == '-') {
    isNegated = true;
    s++;
  } else if (*s == '+') {
    s++;
  }

  const char *numberStart = s;

  int radix = getRadix(&s, forceRadix, hasError);
  if (!radix) return 0;

  while (*s) {
    int digit = chtod(*s);
    if (digit<0 || digit>=radix)
      break;
    v = v*radix + digit;
    s++;
  }

  if (hasError)
    *hasError = s==numberStart; // we had an error if we didn't manage to parse any chars at all

  if (isNegated) return -v;
  return v;
}

/**
 * Convert hex, binary, octal or decimal string into an int.
 */
long long stringToInt(const char *s) {
  return stringToIntWithRadix(s,0,0);
}


#ifndef FLASH_STR
NO_INLINE void jsError(const char *fmt, ...) {
  jsiConsoleRemoveInputLine();
  jsiConsolePrint("ERROR: ");
  va_list argp;
  va_start(argp, fmt);
  vcbprintf((vcbprintf_callback)jsiConsolePrintString,0, fmt, argp);
  va_end(argp);
  jsiConsolePrint("\n");
}
#else
NO_INLINE void jsError_int(const char *fmt, ...) {
<<<<<<< HEAD
  os_printf("jsError_int %p\n", fmt);
=======
>>>>>>> 662306b3
  size_t len = flash_strlen(fmt);
  char buff[len+1];
  flash_strncpy(buff, fmt, len+1);

  jsiConsoleRemoveInputLine();
  jsiConsolePrint("ERROR: ");
  va_list argp;
  va_start(argp, fmt);
  vcbprintf((vcbprintf_callback)jsiConsolePrintString,0, buff, argp);
  va_end(argp);
  jsiConsolePrint("\n");
}
#endif

NO_INLINE void jsExceptionHere(JsExceptionType type, const char *fmt, ...) {
  // If we already had an exception, forget this
  if (jspHasError()) return;

  jsiConsoleRemoveInputLine();

  JsVar *var = jsvNewFromEmptyString();
  if (!var) {
    jspSetError(false);
    return; // out of memory
  }

  JsvStringIterator it;
  jsvStringIteratorNew(&it, var, 0);
  jsvStringIteratorGotoEnd(&it);

  vcbprintf_callback cb = (vcbprintf_callback)jsvStringIteratorPrintfCallback;

  va_list argp;
  va_start(argp, fmt);
  vcbprintf(cb,&it, fmt, argp);
  va_end(argp);

  jsvStringIteratorFree(&it);

  if (type != JSET_STRING) {
    JsVar *obj = 0;
    if (type == JSET_ERROR) obj = jswrap_error_constructor(var);
    else if (type == JSET_SYNTAXERROR) obj = jswrap_syntaxerror_constructor(var);
    else if (type == JSET_TYPEERROR) obj = jswrap_typeerror_constructor(var);
    else if (type == JSET_INTERNALERROR) obj = jswrap_internalerror_constructor(var);
    else if (type == JSET_REFERENCEERROR) obj = jswrap_referenceerror_constructor(var);
    jsvUnLock(var);
    var = obj;
  }

  jspSetException(var);
  jsvUnLock(var);
}



#ifndef FLASH_STR
NO_INLINE void jsWarn(const char *fmt, ...) {
  jsiConsoleRemoveInputLine();
  jsiConsolePrint("WARNING: ");
  va_list argp;
  va_start(argp, fmt);
  vcbprintf((vcbprintf_callback)jsiConsolePrintString,0, fmt, argp);
  va_end(argp);
  jsiConsolePrint("\n");
}
#else
NO_INLINE void jsWarn_int(const char *fmt, ...) {
<<<<<<< HEAD
  os_printf("jsWarn_int %p\n", fmt);
=======
>>>>>>> 662306b3
  size_t len = flash_strlen(fmt);
  char buff[len+1];
  flash_strncpy(buff, fmt, len+1);

  jsiConsoleRemoveInputLine();
  jsiConsolePrint("WARNING: ");
  va_list argp;
  va_start(argp, fmt);
  vcbprintf((vcbprintf_callback)jsiConsolePrintString,0, buff, argp);
  va_end(argp);
  jsiConsolePrint("\n");
}
#endif

NO_INLINE void jsWarnAt(const char *message, struct JsLex *lex, size_t tokenPos) {
  jsiConsoleRemoveInputLine();
  jsiConsolePrint("WARNING: ");
  jsiConsolePrintString(message);
  if (lex) {
    jsiConsolePrint(" at ");
    jsiConsolePrintPosition(lex, tokenPos);
  } else
    jsiConsolePrint("\n");
}

NO_INLINE void jsAssertFail(const char *file, int line, const char *expr) {
  static bool inAssertFail = false;
  bool wasInAssertFail = inAssertFail;
  inAssertFail = true;
  jsiConsoleRemoveInputLine();
  if (expr) {
#ifndef FLASH_STR
    jsiConsolePrintf("ASSERT(%s) FAILED AT ", expr);
#else
<<<<<<< HEAD
    os_printf("jsAssertFail %s:%ld\n", file, line);
=======
>>>>>>> 662306b3
    jsiConsolePrintString("ASSERT(");
    // string is in flash and requires word access, thus copy it onto the stack
    size_t len = flash_strlen(expr);
    char buff[len+1];
    flash_strncpy(buff, expr, len+1);
    jsiConsolePrintString(buff);
    jsiConsolePrintString(") FAILED AT ");
#endif
  } else {
    jsiConsolePrint("ASSERT FAILED AT ");
  }
<<<<<<< HEAD
  jsiConsolePrintf_int("%s:%d\n",file,line);
=======
  jsiConsolePrintf("%s:%d\n",file,line);
>>>>>>> 662306b3
  if (!wasInAssertFail) {
    jsvTrace(jsvFindOrCreateRoot(), 2);
  }
#ifdef FAKE_STDLIB
#ifdef ARM
  jsiConsolePrint("REBOOTING.\n");
  jshTransmitFlush();
  NVIC_SystemReset();
#else
  jsiConsolePrint("HALTING.\n");
  while (1);
#endif
#else
  exit(1);
#endif
  inAssertFail = false;
}

#ifdef FLASH_STR
// Helpers to deal with constant strings stored in flash that have to be accessed using word-aligned
// and word-sized reads

// Get the length of a string in flash
size_t flash_strlen(const char *str) {
<<<<<<< HEAD
  //os_printf("flash_strlen %p", str);
=======
>>>>>>> 662306b3
  size_t len = 0;
  uint32_t *s = (uint32_t *)str;

  while (1) {
    uint32_t w = *s++;
<<<<<<< HEAD
    //os_printf(" %08lx", w);
    if ((w & 0xff) == 0) break;
    len++; w >>= 8;
    //os_printf(" %02lx-%02lx", w, w&0xff);
=======
    if ((w & 0xff) == 0) break;
    len++; w >>= 8;
>>>>>>> 662306b3
    if ((w & 0xff) == 0) break;
    len++; w >>= 8;
    if ((w & 0xff) == 0) break;
    len++; w >>= 8;
    if ((w & 0xff) == 0) break;
    len++;
  }
<<<<<<< HEAD
  //os_printf(" -> %ld\n", len);
=======
>>>>>>> 662306b3
  return len;
}

// Copy a string from flash
char *flash_strncpy(char *dst, const char *src, size_t c) {
  char *d = dst;
  uint32_t *s = (uint32_t *)src;
  size_t slen = flash_strlen(src);
  size_t len = slen > c ? c : slen;
  // copy full words from source string
  while (len >= 4) {
    uint32_t w = *s++;
    *d++ = w & 0xff; w >>= 8;
    *d++ = w & 0xff; w >>= 8;
    *d++ = w & 0xff; w >>= 8;
    *d++ = w & 0xff;
    len -= 4;
  }
  // copy any remaining bytes
  if (len > 0) {
    uint32_t w = *s++;
    while (len-- > 0) {
      *d++ = w & 0xff; w >>= 8;
    }
  }
  // terminating null
  if (slen < c) *d = 0;
  return dst;
}
#endif

#ifdef FAKE_STDLIB
char * strncat(char *dst, const char *src, size_t c) {
  char *dstx = dst;
  while (*dstx) { dstx++; c--; }
  while (*src && c>1) {
    *(dstx++) = *(src++);
    c--;
  }
  if (c>0) *dstx = 0;
  return dst;
}
char *strncpy(char *dst, const char *src, size_t c) {
  char *dstx = dst;
  while (*src && c) {
    *(dstx++) = *(src++);
    c--;
  }
  if (c>0) *dstx = 0;
  return dst;
}
size_t strlen(const char *s) {
  size_t l=0;
  while (*(s++)) l++;
  return l;
}
int strcmp(const char *a, const char *b) {
  while (*a && *b) {
    if (*a != *b)
      return *a - *b; // correct?
          a++;b++;
  }
  return *a - *b;
}
void *memcpy(void *dst, const void *src, size_t size) {
  size_t i;
  for (i=0;i<size;i++)
    ((char*)dst)[i] = ((char*)src)[i];
  return dst;
}

void *memset(void *dst, int c, size_t size) {
  char *d = (char*)dst;
  while (size--) *(d++) = (char)c;
  return dst;
}

unsigned int rand_m_w = 0xDEADBEEF;    /* must not be zero */
unsigned int rand_m_z = 0xCAFEBABE;    /* must not be zero */

int rand() {
  rand_m_z = 36969 * (rand_m_z & 65535) + (rand_m_z >> 16);
  rand_m_w = 18000 * (rand_m_w & 65535) + (rand_m_w >> 16);
  return RAND_MAX & (int)((rand_m_z << 16) + rand_m_w);  /* 32-bit result */
}

void srand(unsigned int seed) {
  rand_m_w = (seed&0xFFFF) | (seed<<16);
  rand_m_z = (seed&0xFFFF0000) | (seed>>16);
}
#endif


/**
 * Convert a string to a JS float variable where the string is of a specific radix.
 * \return A JS float variable.
 */
JsVarFloat stringToFloatWithRadix(
    const char *s, //!< The string to be converted to a float.
	int forceRadix //!< The radix of the string data.
  ) {
  // skip whitespace (strange parseFloat behaviour)
  while (isWhitespace(*s)) s++;

  bool isNegated = false;
  if (*s == '-') {
    isNegated = true;
    s++;
  } else if (*s == '+') {
    s++;
  }

  const char *numberStart = s;

  int radix = getRadix(&s, forceRadix, 0);
  if (!radix) return NAN;


  JsVarFloat v = 0;
  JsVarFloat mul = 0.1;

  // handle integer part
  while (*s) {
    int digit = chtod(*s);
    if (digit<0 || digit>=radix)
      break;
    v = (v*radix) + digit;
    s++;
  }

  if (radix == 10) {
    // handle decimal point
    if (*s == '.') {
      s++; // skip .

      while (*s) {
        if (*s >= '0' && *s <= '9')
          v += mul*(*s - '0');
        else break;
        mul /= 10;
        s++;
      }
    }

    // handle exponentials
    if (*s == 'e' || *s == 'E') {
      s++;  // skip E
      bool isENegated = false;
      if (*s == '-' || *s == '+') {
        isENegated = *s=='-';
        s++;
      }
      int e = 0;
      while (*s) {
        if (*s >= '0' && *s <= '9')
          e = (e*10) + (*s - '0');
        else break;
        s++;
      }
      if (isENegated) e=-e;
      // TODO: faster INTEGER pow? Normal pow has floating point inaccuracies
      while (e>0) {
        v*=10;
        e--;
      }
      while (e<0) {
        v/=10;
        e++;
      }
    }
  }
  // check that we managed to parse something at least
  if (numberStart==s || (numberStart[0]=='.' && numberStart[1]==0)) return NAN;

  if (isNegated) return -v;
  return v;
}


/**
 * convert a string to a floating point JS variable.
 * \return a JS float variable.
 */
JsVarFloat stringToFloat(
    const char *s //!< The string to convert to a float.
  ) {
  return stringToFloatWithRadix(s,10);
}


char itoch(int val) {
  if (val<10) return (char)('0'+val);
  return (char)('a'+val-10);
}

void itostr_extra(JsVarInt vals,char *str,bool signedVal, unsigned int base) {
  JsVarIntUnsigned val;
  // handle negative numbers
  if (signedVal && vals<0) {
    *(str++)='-';
    val = (JsVarIntUnsigned)(-vals);
  } else {
    val = (JsVarIntUnsigned)vals;
  }
  // work out how many digits
  JsVarIntUnsigned tmp = val;
  int digits = 1;
  while (tmp>=base) {
    digits++;
    tmp /= base;
  }
  // for each digit...
  int i;
  for (i=digits-1;i>=0;i--) {
    str[i] = itoch((int)(val % base));
    val /= base;
  }
  str[digits] = 0;
}

void ftoa_bounded_extra(JsVarFloat val,char *str, size_t len, int radix, int fractionalDigits) {
  const JsVarFloat stopAtError = 0.0000001;
  if (isnan(val)) strncpy(str,"NaN",len);
  else if (!isfinite(val)) {
    if (val<0) strncpy(str,"-Infinity",len);
    else strncpy(str,"Infinity",len);
  } else {
    if (val<0) {
      if (--len <= 0) { *str=0; return; } // bounds check
      *(str++) = '-';
      val = -val;
    }

    // what if we're really close to an integer? Just use that...
    if (((JsVarInt)(val+stopAtError)) == (1+(JsVarInt)val))
      val = (JsVarFloat)(1+(JsVarInt)val);

    JsVarFloat d = 1;
    while (d*radix <= val) d*=radix;
    while (d >= 1) {
      int v = (int)(val / d);
      val -= v*d;
      if (--len <= 0) { *str=0; return; } // bounds check
      *(str++) = itoch(v);
      d /= radix;
    }
#ifndef USE_NO_FLOATS
    if (((fractionalDigits<0) && val>0) || fractionalDigits>0) {
      if (--len <= 0) { *str=0; return; } // bounds check
      *(str++)='.';
      val*=radix;
      while (((fractionalDigits<0) && (fractionalDigits>-12) && (val > stopAtError)) || (fractionalDigits > 0)) {
        int v = (int)(val+((fractionalDigits==1) ? 0.4 : 0.00000001) );
        val = (val-v)*radix;
        if (--len <= 0) { *str=0; return; } // bounds check
        if (v==radix) v=radix-1;
        *(str++)=itoch(v);
        fractionalDigits--;
      }
    }
#endif

    *(str++)=0;
  }
}

void ftoa_bounded(JsVarFloat val,char *str, size_t len) {
  ftoa_bounded_extra(val, str, len, 10, -1);
}


/// Wrap a value so it is always between 0 and size (eg. wrapAround(angle, 360))
JsVarFloat wrapAround(JsVarFloat val, JsVarFloat size) {
  val = val / size;
  val = val - (int)val;
  return val * size;
}

/**
 * Espruino-special printf with a callback.
 *
 * The supported format specifiers are:
 * * `%d` = int
 * * `%0#d` = int padded to length # with 0s
 * * `%x` = int as hex
 * * `%L` = JsVarInt
 * * `%Lx` = JsVarInt as hex
 * * `%f` = JsVarFloat
 * * `%s` = string (char *)
 * * `%c` = char
 * * `%v` = JsVar * (doesn't have to be a string - it'll be converted)
 * * `%q` = JsVar * (in quotes, and escaped)
 * * `%j` = Variable printed as JSON
 * * `%t` = Type of variable
 * * `%p` = Pin
 *
 * Anything else will assert
 */
void vcbprintf(
    vcbprintf_callback user_callback, //!< Unknown
    void *user_data,                  //!< Unknown
    const char *fmt,                  //!< The format specified
    va_list argp                      //!< List of parameter values
  ) {
  char buf[32];
  while (*fmt) {
    if (*fmt == '%') {
      fmt++;
      char fmtChar = *fmt++;
      switch (fmtChar) {
      case '0': {
        int digits = (*fmt++) - '0';
        assert('d' == *fmt); // of the form '%02d'
        fmt++; // skip over 'd'
        itostr(va_arg(argp, int), buf, 10);
        int len = (int)strlen(buf);
        while (len < digits) {
          user_callback("0",user_data);
          len++;
        }
        user_callback(buf,user_data);
        break;
      }
      case 'd': itostr(va_arg(argp, int), buf, 10); user_callback(buf,user_data); break;
      case 'x': itostr_extra(va_arg(argp, int), buf, false, 16); user_callback(buf,user_data); break;
      case 'L': {
        unsigned int rad = 10;
        bool signedVal = true;
        if (*fmt=='x') { rad=16; fmt++; signedVal = false; }
        itostr_extra(va_arg(argp, JsVarInt), buf, signedVal, rad); user_callback(buf,user_data);
      } break;
      case 'f': ftoa_bounded(va_arg(argp, JsVarFloat), buf, sizeof(buf)); user_callback(buf,user_data);  break;
      case 's': user_callback(va_arg(argp, char *), user_data); break;
      case 'c': buf[0]=(char)va_arg(argp, int/*char*/);buf[1]=0; user_callback(buf, user_data); break;
      case 'q':
      case 'v': {
        bool quoted = fmtChar=='q';
        if (quoted) user_callback("\"",user_data);
        JsVar *v = jsvAsString(va_arg(argp, JsVar*), false/*no unlock*/);
        buf[1] = 0;
        if (jsvIsString(v)) {
          JsvStringIterator it;
          jsvStringIteratorNew(&it, v, 0);
          // OPT: this could be faster than it is (sending whole blocks at once)
          while (jsvStringIteratorHasChar(&it)) {
            buf[0] = jsvStringIteratorGetChar(&it);
            if (quoted) {
              user_callback(escapeCharacter(buf[0]), user_data);
            } else {
              user_callback(buf,user_data);
            }
            jsvStringIteratorNext(&it);
          }
          jsvStringIteratorFree(&it);
          jsvUnLock(v);
        }
        if (quoted) user_callback("\"",user_data);
      } break;
      case 'j': {
        JsVar *v = jsvAsString(va_arg(argp, JsVar*), false/*no unlock*/);
        jsfGetJSONWithCallback(v, JSON_NEWLINES | JSON_PRETTY | JSON_SHOW_DEVICES, user_callback, user_data);
        break;
      }
      case 't': {
        JsVar *v = va_arg(argp, JsVar*);
        const char *n = jsvIsNull(v)?"null":jswGetBasicObjectName(v);
        if (!n) n = jsvGetTypeOf(v);
        user_callback(n, user_data);
        break;
      }
      case 'p': jshGetPinString(buf, (Pin)va_arg(argp, int/*Pin*/)); user_callback(buf, user_data); break;
      default: assert(0); return; // eep
      }
    } else {
      buf[0] = *(fmt++);
      buf[1] = 0;
      user_callback(&buf[0], user_data);
    }
  }
}


void cbprintf(vcbprintf_callback user_callback, void *user_data, const char *fmt, ...) {
  va_list argp;
  va_start(argp, fmt);
  vcbprintf(user_callback,user_data, fmt, argp);
  va_end(argp);
}

typedef struct {
  char *outPtr;
  size_t idx;
  size_t len;
} espruino_snprintf_data;

void espruino_snprintf_cb(const char *str, void *userdata) {
  espruino_snprintf_data *d = (espruino_snprintf_data*)userdata;

  while (*str) {
    if (d->idx < d->len) d->outPtr[d->idx] = *str;
    d->idx++;
    str++;
  }
}

/// a snprintf replacement so mbedtls doesn't try and pull in the whole stdlib to cat two strings together
int espruino_snprintf( char * s, size_t n, const char * fmt, ... ) {
  espruino_snprintf_data d;
  d.outPtr = s;
  d.idx = 0;
  d.len = n;

  va_list argp;
  va_start(argp, fmt);
  vcbprintf(espruino_snprintf_cb,&d, fmt, argp);
  va_end(argp);

  if (d.idx < d.len) d.outPtr[d.idx] = 0;
  else d.outPtr[d.len-1] = 0;

  return (int)d.idx;
}

#ifdef ARM
extern int LINKER_END_VAR;
#endif

/** get the amount of free stack we have, in bytes */
size_t jsuGetFreeStack() {
#ifdef ARM
  void *frame = __builtin_frame_address(0);
  return (size_t)((char*)&LINKER_END_VAR) - (size_t)((char*)frame);
#else
  return 100000000; // lots.
#endif
}
<|MERGE_RESOLUTION|>--- conflicted
+++ resolved
@@ -181,10 +181,6 @@
 }
 #else
 NO_INLINE void jsError_int(const char *fmt, ...) {
-<<<<<<< HEAD
-  os_printf("jsError_int %p\n", fmt);
-=======
->>>>>>> 662306b3
   size_t len = flash_strlen(fmt);
   char buff[len+1];
   flash_strncpy(buff, fmt, len+1);
@@ -253,10 +249,6 @@
 }
 #else
 NO_INLINE void jsWarn_int(const char *fmt, ...) {
-<<<<<<< HEAD
-  os_printf("jsWarn_int %p\n", fmt);
-=======
->>>>>>> 662306b3
   size_t len = flash_strlen(fmt);
   char buff[len+1];
   flash_strncpy(buff, fmt, len+1);
@@ -291,10 +283,6 @@
 #ifndef FLASH_STR
     jsiConsolePrintf("ASSERT(%s) FAILED AT ", expr);
 #else
-<<<<<<< HEAD
-    os_printf("jsAssertFail %s:%ld\n", file, line);
-=======
->>>>>>> 662306b3
     jsiConsolePrintString("ASSERT(");
     // string is in flash and requires word access, thus copy it onto the stack
     size_t len = flash_strlen(expr);
@@ -306,11 +294,7 @@
   } else {
     jsiConsolePrint("ASSERT FAILED AT ");
   }
-<<<<<<< HEAD
-  jsiConsolePrintf_int("%s:%d\n",file,line);
-=======
   jsiConsolePrintf("%s:%d\n",file,line);
->>>>>>> 662306b3
   if (!wasInAssertFail) {
     jsvTrace(jsvFindOrCreateRoot(), 2);
   }
@@ -335,24 +319,13 @@
 
 // Get the length of a string in flash
 size_t flash_strlen(const char *str) {
-<<<<<<< HEAD
-  //os_printf("flash_strlen %p", str);
-=======
->>>>>>> 662306b3
   size_t len = 0;
   uint32_t *s = (uint32_t *)str;
 
   while (1) {
     uint32_t w = *s++;
-<<<<<<< HEAD
-    //os_printf(" %08lx", w);
     if ((w & 0xff) == 0) break;
     len++; w >>= 8;
-    //os_printf(" %02lx-%02lx", w, w&0xff);
-=======
-    if ((w & 0xff) == 0) break;
-    len++; w >>= 8;
->>>>>>> 662306b3
     if ((w & 0xff) == 0) break;
     len++; w >>= 8;
     if ((w & 0xff) == 0) break;
@@ -360,10 +333,6 @@
     if ((w & 0xff) == 0) break;
     len++;
   }
-<<<<<<< HEAD
-  //os_printf(" -> %ld\n", len);
-=======
->>>>>>> 662306b3
   return len;
 }
 
