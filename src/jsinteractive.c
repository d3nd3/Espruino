--- conflicted
+++ resolved
@@ -958,16 +958,10 @@
 
 // Add a new line to the command history
 void jsiHistoryAddLine(JsVar *newLine) {
-<<<<<<< HEAD
-  return;
-  if (!newLine || jsvGetStringLength(newLine)==0) return;
-  JsVar *history = jsvObjectGetChild(execInfo.hiddenRoot, JSI_HISTORY_NAME, JSV_ARRAY);
-=======
   if (!newLine) return;
   size_t len = jsvGetStringLength(newLine);
   if (len==0 || len>500) return; // don't store history for lines of text over 500 chars
   JsVar *history = jsiGetHistory();
->>>>>>> 8bdc46ec
   if (!history) return; // out of memory
   // if it was already in history, remove it - we'll put it back in front
   JsVar *alreadyInHistory = jsvGetIndexOf(history, newLine, false/*not exact*/);
