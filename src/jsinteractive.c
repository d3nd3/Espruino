--- conflicted
+++ resolved
@@ -2037,12 +2037,8 @@
   JsvObjectIterator it;
   // Go through all intervals and decrement time
   jsvObjectIteratorNew(&it, timerArrayPtr);
-<<<<<<< HEAD
   while (jsvObjectIteratorHasValue(&it)) {
     bool hasDeletedTimer = false;
-=======
-  while (jsvObjectIteratorHasValue(&it) && !(jsiStatus & JSIS_TIMERS_CHANGED)) {
->>>>>>> 3f5c48c1
     JsVar *timerPtr = jsvObjectIteratorGetValue(&it);
     JsSysTime timerTime = (JsSysTime)jsvGetLongIntegerAndUnLock(jsvObjectGetChild(timerPtr, "time", 0));
     JsSysTime timeUntilNext = timerTime - timePassed;
