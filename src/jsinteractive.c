--- conflicted
+++ resolved
@@ -36,15 +36,6 @@
 extern void jshSoftInit(void);    // re-inits wifi after a soft-reset
 #endif
 
-<<<<<<< HEAD
-#ifdef FLASH_STR // debugging...
-#define os_printf os_printf_plus
-extern void os_printf_plus(char *fmt, ...);
-#endif
-
-
-=======
->>>>>>> 7390e23a
 // ----------------------------------------------------------------------------
 typedef enum {
   IS_NONE,
