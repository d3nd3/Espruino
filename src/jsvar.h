--- conflicted
+++ resolved
@@ -120,27 +120,15 @@
  *
  * Both INT and STRING can also be names:
  *
-<<<<<<< HEAD
  * | Byte  | Name    | STRING | STR_EXT  | NAME_STR | NAME_INT | INT  | DOUBLE | OBJ/FUNC/ARRAY | ARRAYBUFFER |
  * |-------|---------|--------|----------|----------|----------|------|--------|----------------|-------------|
- * | 0 - 1 | Flags   | Flags  | Flags    |  Flags   | Flags    | Flags| Flags  | Flags          | Flags       |
- * | 2 - 9 | varData | data   | data     |  data    | data     | data | data   | nativePtr      | size/format |
- * | 10-11 | next    | -      | data     |  next    | next     | -    | -      | -              | -           |
- * | 12-13 | prev    | -      | data     |  prev    | prev     | -    | -      | -              | -           |
- * | 14-15 | refs    | refs   | data     |  refs    | refs     | refs | refs   | refs           | refs        |
- * | 16-17 | first   | -      | data     |  child   | child    |  -   |  -     | first          | stringPtr   |
- * | 18-19 | last    | nextPtr| nextPtr  |  nextPtr |  -       |  -   |  -     | last           | -           |
-=======
- * | Byte  | Name    | STRING | STR_EXT  |  INT  | DOUBLE | OBJ/FUNC/ARRAY |
- * |-------|---------|--------|----------|-------|--------|----------------|
- * | 0 - 7 | varData | data   | data     | data  | data   | nativePtr      |
- * | 8 - 9 | next    | next   | data     | next  | next   | -              |
- * | 10-11 | prev    | prev   | data     | prev  | prev   | -              |
- * | 12-13 | refs    | refs   | data     | refs  | refs   | refs           |
- * | 14-15 | first   | child  | data     | child |  -     | first          |
- * | 16-17 | last    | nextPtr| nextPtr  |  -    |  -     | last           |
- * | 18-19 | Flags   | Flags  | Flags    | Flags | Flags  | Flags          |
->>>>>>> 892daa64
+ * | 0 - 7 | varData | data   | data     |  data    | data     | data | data   | nativePtr      | size/format |
+ * | 8 - 9 | next    | -      | data     |  next    | next     | -    | -      | -              | -           |
+ * | 10-11 | prev    | -      | data     |  prev    | prev     | -    | -      | -              | -           |
+ * | 12-13 | refs    | refs   | data     |  refs    | refs     | refs | refs   | refs           | refs        |
+ * | 14-15 | first   | -      | data     |  child   | child    |  -   |  -     | first          | stringPtr   |
+ * | 16-17 | last    | nextPtr| nextPtr  |  nextPtr |  -       |  -   |  -     | last           | -           |
+ * | 18-19 | Flags   | Flags  | Flags    |  Flags   | Flags    | Flags| Flags  | Flags          | Flags       |
  */
 
 
@@ -167,11 +155,7 @@
 JsVar *jsvNewWithFlags(JsVarFlags flags); ///< Create a new variable with the given flags
 JsVar *jsvNewFromString(const char *str); ///< Create a new string
 JsVar *jsvNewStringOfLength(unsigned int byteLength); ///< Create a new string of the given length - full of 0s
-<<<<<<< HEAD
 static inline JsVar *jsvNewFromEmptyString() { JsVar *v = jsvNewWithFlags(JSV_STRING_0); return v; } ;///< Create a new empty string
-=======
-static inline JsVar *jsvNewFromEmptyString() { JsVar *v = jsvNewWithFlags(JSV_STRING); return v; } ;///< Create a new empty string
->>>>>>> 892daa64
 static inline JsVar *jsvNewNull() { return jsvNewWithFlags(JSV_NULL); } ;///< Create a new null variable
 /** Create a new variable from a substring. argument must be a string. stridx = start char or str, maxLength = max number of characters (can be JSVAPPENDSTRINGVAR_MAXLENGTH)  */
 JsVar *jsvNewFromStringVar(const JsVar *str, size_t stridx, size_t maxLength);
