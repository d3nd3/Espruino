/*
 * This file is part of Espruino, a JavaScript interpreter for Microcontrollers
 *
 * Copyright (C) 2016 Gordon Williams <gw@pur3.co.uk>
 *
 * This Source Code Form is subject to the terms of the Mozilla Public
 * License, v. 2.0. If a copy of the MPL was not distributed with this
 * file, You can obtain one at http://mozilla.org/MPL/2.0/.
 *
 * ----------------------------------------------------------------------------
 * This file is designed to be parsed during the build process
 *
 * ES6 Promise implementation
 * ----------------------------------------------------------------------------
 */
#include "jswrap_promise.h"
#include "jsparse.h"
#include "jsinteractive.h"
#include "jswrapper.h"

#define JS_PROMISE_THEN_NAME JS_HIDDEN_CHAR_STR"thn"
#define JS_PROMISE_CATCH_NAME JS_HIDDEN_CHAR_STR"cat"
#define JS_PROMISE_COUNT_NAME JS_HIDDEN_CHAR_STR"cnt"
#define JS_PROMISE_RESULT_NAME JS_HIDDEN_CHAR_STR"res"


/*

var p = new Promise( function(resolve) { resolve(1); });
p.then( function(value) {
        console.log("A"+value);  // 1
        return value + 1;
}).then( function(value) {
        console.log(value);  // 2
        return new Promise( function( resolve ) { resolve( 4 ); } );
}).then( function( value ) {
        console.log( value ); // 4
} );
p.then(function(value) {
        console.log("B"+value); // 1
});

produces:

A1
2
4

Should produce

A1
B1
2
4

Basically .then should return a new promise, rather than returning the same one.

_jswrap_promise_resolve should then execute every promise in the list.

 */

/*JSON{
  "type" : "class",
  "class" : "Promise",
  "ifndef" : "SAVE_ON_FLASH"
}
This is the built-in class for ES6 Promises
*/

void _jswrap_promise_queueresolve(JsVar *promise, JsVar *data);
void _jswrap_promise_add(JsVar *parent, JsVar *callback, const char *name);

void _jswrap_promise_resolve(JsVar *promise, JsVar *data) {
  JsVar *fn = jsvObjectGetChild(promise, JS_PROMISE_THEN_NAME, 0);
  if (jsvIsArray(fn)) {
    JsVar *v = jsvSkipNameAndUnLock(jsvArrayPopFirst(fn));
    jsvUnLock(fn);
    fn = v;
  } else {
    jsvObjectSetChild(promise, JS_PROMISE_THEN_NAME, 0);
  }
  JsVar *res = jspExecuteFunction(fn, promise, 1, &data);
  if (res) {
    JsVar *constr = jspGetConstructor(res);
    if (constr && constr->varData.native.ptr==jswrap_promise_constructor) {
      // if we were given a promise, loop its 'then' in here
      JsVar *fn = jsvNewNativeFunction((void (*)(void))_jswrap_promise_queueresolve, JSWAT_VOID|JSWAT_THIS_ARG|(JSWAT_JSVAR<<JSWAT_BITS));
      if (fn) {
        jsvObjectSetChild(fn, JSPARSE_FUNCTION_THIS_NAME, promise);
        _jswrap_promise_add(res, fn, JS_PROMISE_THEN_NAME);
        jsvUnLock(fn);
      }
    } else {
      _jswrap_promise_queueresolve(promise, res);
    }
    jsvUnLock(constr);
    jsvUnLock(res);
  }
  jsvUnLock(fn);
}
void _jswrap_promise_queueresolve(JsVar *promise, JsVar *data) {
  JsVar *fn = jsvNewNativeFunction((void (*)(void))_jswrap_promise_resolve, JSWAT_VOID|JSWAT_THIS_ARG|(JSWAT_JSVAR<<JSWAT_BITS));
  if (!fn) return;
  jsvObjectSetChild(fn, JSPARSE_FUNCTION_THIS_NAME, promise);
  jsiQueueEvents(promise, fn, &data, 1);
  jsvUnLock(fn);
}

void _jswrap_promise_reject(JsVar *promise, JsVar *data) {
  JsVar *fn = jsvObjectGetChild(promise, JS_PROMISE_CATCH_NAME, 0);
  jsiExecuteEventCallback(promise, fn, 1, &data);
  jsvUnLock(fn);
}
void _jswrap_promise_queuereject(JsVar *promise, JsVar *data) {
  JsVar *fn = jsvNewNativeFunction((void (*)(void))_jswrap_promise_reject, JSWAT_VOID|JSWAT_THIS_ARG|(JSWAT_JSVAR<<JSWAT_BITS));
  if (!fn) return;
  jsvObjectSetChild(fn, JSPARSE_FUNCTION_THIS_NAME, promise);
  jsiQueueEvents(promise, fn, &data, 1);
  jsvUnLock(fn);
}

void jswrap_promise_all_resolve(JsVar *promise, JsVar *data) {
  JsVarInt i = jsvGetIntegerAndUnLock(jsvObjectGetChild(promise, JS_PROMISE_COUNT_NAME, 0));
  JsVar *arr = jsvObjectGetChild(promise, JS_PROMISE_RESULT_NAME, 0);
  if (arr) {
    // we may have already rejected...
    if (jsvArrayPush(arr, data) == i) {
      _jswrap_promise_queueresolve(promise, arr);
    }
    jsvUnLock(arr);
  }
}
void jswrap_promise_all_reject(JsVar *promise, JsVar *data) {
  JsVar *arr = jsvObjectGetChild(promise, JS_PROMISE_RESULT_NAME, 0);
  if (arr) {
    // if not rejected before
    jsvUnLock(arr);
    jsvObjectSetChildAndUnLock(promise, JS_PROMISE_RESULT_NAME, 0);
    _jswrap_promise_queuereject(promise, data);
  }
}

/*JSON{
  "type" : "constructor",
  "class" : "Promise",
  "name" : "Promise",
  "ifndef" : "SAVE_ON_FLASH",
  "generate" : "jswrap_promise_constructor",
  "params" : [
    ["executor","JsVar","A function of the form `function (resolve, reject)`"]
  ],
  "return" : ["JsVar","A Promise"]
}
Create a new Promise. The executor function is executed immediately (before the constructor even returns)
and
 */
JsVar *jswrap_promise_constructor(JsVar *executor) {
  JsVar *obj = jspNewObject(0, "Promise");
  if (obj) {
    // create resolve and reject
    JsVar *args[2] = {
        jsvNewNativeFunction((void (*)(void))_jswrap_promise_queueresolve, JSWAT_VOID|JSWAT_THIS_ARG|(JSWAT_JSVAR<<JSWAT_BITS)),
        jsvNewNativeFunction((void (*)(void))_jswrap_promise_queuereject, JSWAT_VOID|JSWAT_THIS_ARG|(JSWAT_JSVAR<<JSWAT_BITS))
    };
    // bind 'this' to functions
    if (args[0]) jsvObjectSetChild(args[0], JSPARSE_FUNCTION_THIS_NAME, obj);
    if (args[1]) jsvObjectSetChild(args[1], JSPARSE_FUNCTION_THIS_NAME, obj);
    // call the executor
    jsvUnLock(jspeFunctionCall(executor, 0, obj, false, 2, args));
    jsvUnLockMany(2, args);
  }
  return obj;
}

/*JSON{
  "type" : "staticmethod",
  "class" : "Promise",
  "name" : "all",
  "ifndef" : "SAVE_ON_FLASH",
  "generate" : "jswrap_promise_all",
  "params" : [
    ["promises","JsVar","An array of promises"]
  ],
  "return" : ["JsVar","A new Promise"]
}
Return a new promise that is resolved when all promises in the supplied
array are resolved.
*/
JsVar *jswrap_promise_all(JsVar *arr) {
  if (!jsvIsIterable(arr)) {
    jsExceptionHere(JSET_TYPEERROR, "Expecting something iterable, got %t", arr);
    return 0;
  }
  JsVar *promise = jspNewObject(0, "Promise");
  if (!promise) return 0;
  JsVar *resolve = jsvNewNativeFunction((void (*)(void))jswrap_promise_all_resolve, JSWAT_VOID|JSWAT_THIS_ARG|(JSWAT_JSVAR<<JSWAT_BITS));
  JsVar *reject = jsvNewNativeFunction((void (*)(void))jswrap_promise_all_reject, JSWAT_VOID|JSWAT_THIS_ARG|(JSWAT_JSVAR<<JSWAT_BITS));
  if (resolve && reject) {
    jsvObjectSetChild(resolve, JSPARSE_FUNCTION_THIS_NAME, promise);
    jsvObjectSetChild(reject, JSPARSE_FUNCTION_THIS_NAME, promise);
    int promises = 0;
    JsvObjectIterator it;
    jsvObjectIteratorNew(&it, arr);
    while (jsvObjectIteratorHasValue(&it)) {
      JsVar *p = jsvObjectIteratorGetValue(&it);
      jsvUnLock(jswrap_promise_then(p, resolve, reject));
      jsvUnLock(p);
      promises++;
      jsvObjectIteratorNext(&it);
    }
    jsvObjectIteratorFree(&it);

    jsvObjectSetChildAndUnLock(promise, JS_PROMISE_COUNT_NAME, jsvNewFromInteger(promises));
    jsvObjectSetChildAndUnLock(promise, JS_PROMISE_RESULT_NAME, jsvNewEmptyArray());
  }
  jsvUnLock2(resolve, reject);
  return promise;
}


/*JSON{
  "type" : "staticmethod",
  "class" : "Promise",
  "name" : "resolve",
  "ifndef" : "SAVE_ON_FLASH",
  "generate" : "jswrap_promise_resolve",
  "params" : [
    ["promises","JsVar","Data to pass to the `.then` handler"]
  ],
  "return" : ["JsVar","A new Promise"]
}
Return a new promise that is already resolved (at idle it'll
call `.then`)
*/
JsVar *jswrap_promise_resolve(JsVar *data) {
  JsVar *promise = jspNewObject(0, "Promise");
  if (!promise) return 0;
  _jswrap_promise_queueresolve(promise, data);
  return promise;
}

/*JSON{
  "type" : "staticmethod",
  "class" : "Promise",
  "name" : "reject",
  "ifndef" : "SAVE_ON_FLASH",
  "generate" : "jswrap_promise_reject",
  "params" : [
    ["promises","JsVar","Data to pass to the `.catch` handler"]
  ],
  "return" : ["JsVar","A new Promise"]
}
Return a new promise that is already rejected (at idle it'll
call `.catch`)
*/
JsVar *jswrap_promise_reject(JsVar *data) {
  JsVar *promise = jspNewObject(0, "Promise");
  if (!promise) return 0;
  _jswrap_promise_queuereject(promise, data);
  return promise;
}

void _jswrap_promise_add(JsVar *parent, JsVar *callback, const char *name) {
  if (!jsvIsFunction(callback)) {
    jsExceptionHere(JSET_TYPEERROR, "Callback must be a function, got %t", callback);
    return;
  }
  JsVar *c = jsvObjectGetChild(parent, name, 0);
  if (!c) {
    jsvObjectSetChild(parent, name, callback);
  } else {
    if (jsvIsArray(c)) {
      jsvArrayPush(c, callback);
    } else {
      JsVar *fns[2] = {c,callback};
      JsVar *arr = jsvNewArray(fns, 2);
      jsvObjectSetChild(parent, name, arr);
      jsvUnLock(arr);
    }
    jsvUnLock(c);
  }
}

/*JSON{
  "type" : "method",
  "class" : "Promise",
  "name" : "then",
  "ifndef" : "SAVE_ON_FLASH",
  "generate" : "jswrap_promise_then",
  "params" : [
<<<<<<< HEAD
    ["onFulfilled","JsVar","A callback that is called when this promise is resolved"],
    ["onRejected","JsVar","A callback that is called when this promise is rejected"]
=======
    ["resolve","JsVar","A callback that is called when this promise is resolved"],
    ["reject","JsVar","A callback that is called when this promise is rejected (or nothing)"]
>>>>>>> 6a9ead24
  ],
  "return" : ["JsVar","The original Promise"]
}
 */
<<<<<<< HEAD
JsVar *jswrap_promise_then(JsVar *parent, JsVar *onFulfilled, JsVar *onRejected) {
  _jswrap_promise_add(parent, onFulfilled, JS_PROMISE_THEN_NAME);
  if (onRejected)
    _jswrap_promise_add(parent, onRejected, JS_PROMISE_CATCH_NAME);
=======
JsVar *jswrap_promise_then(JsVar *parent, JsVar *resolve, JsVar *reject) {
  _jswrap_promise_add(parent, resolve, JS_PROMISE_THEN_NAME);
  if (reject)
    _jswrap_promise_add(parent, reject, JS_PROMISE_CATCH_NAME);
>>>>>>> 6a9ead24
  return jsvLockAgain(parent);
}

/*JSON{
  "type" : "method",
  "class" : "Promise",
  "name" : "catch",
  "ifndef" : "SAVE_ON_FLASH",
  "generate" : "jswrap_promise_catch",
  "params" : [
    ["onRejected","JsVar","A callback that is called when this promise is rejected"]
  ],
  "return" : ["JsVar","The original Promise"]
}
 */
JsVar *jswrap_promise_catch(JsVar *parent, JsVar *onRejected) {
  _jswrap_promise_add(parent, onRejected, JS_PROMISE_CATCH_NAME);
  return jsvLockAgain(parent);
}<|MERGE_RESOLUTION|>--- conflicted
+++ resolved
@@ -288,28 +288,16 @@
   "ifndef" : "SAVE_ON_FLASH",
   "generate" : "jswrap_promise_then",
   "params" : [
-<<<<<<< HEAD
     ["onFulfilled","JsVar","A callback that is called when this promise is resolved"],
-    ["onRejected","JsVar","A callback that is called when this promise is rejected"]
-=======
-    ["resolve","JsVar","A callback that is called when this promise is resolved"],
-    ["reject","JsVar","A callback that is called when this promise is rejected (or nothing)"]
->>>>>>> 6a9ead24
+    ["onRejected","JsVar","A callback that is called when this promise is rejected (or nothing)"]
   ],
   "return" : ["JsVar","The original Promise"]
 }
  */
-<<<<<<< HEAD
 JsVar *jswrap_promise_then(JsVar *parent, JsVar *onFulfilled, JsVar *onRejected) {
   _jswrap_promise_add(parent, onFulfilled, JS_PROMISE_THEN_NAME);
   if (onRejected)
     _jswrap_promise_add(parent, onRejected, JS_PROMISE_CATCH_NAME);
-=======
-JsVar *jswrap_promise_then(JsVar *parent, JsVar *resolve, JsVar *reject) {
-  _jswrap_promise_add(parent, resolve, JS_PROMISE_THEN_NAME);
-  if (reject)
-    _jswrap_promise_add(parent, reject, JS_PROMISE_CATCH_NAME);
->>>>>>> 6a9ead24
   return jsvLockAgain(parent);
 }
 
