--- conflicted
+++ resolved
@@ -22,8 +22,6 @@
 #include "jswrap_object.h" // for jswrap_object_toString
 #include "jswrap_arraybuffer.h" // for jsvNewTypedArray
 
-<<<<<<< HEAD
-=======
 #ifdef DEBUG
   /** When freeing, clear the references (nextChild/etc) in the JsVar.
    * This means we can assert at the end of jsvFreePtr to make sure
@@ -51,7 +49,6 @@
 volatile JsVarRef jsVarFirstEmpty; ///< reference of first unused variable (variables are in a linked list)
 volatile bool isMemoryBusy; ///< Are we doing garbage collection or similar, so can't access memory?
 
->>>>>>> 8b24aabc
 // ----------------------------------------------------------------------------
 // ----------------------------------------------------------------------------
 
@@ -137,9 +134,6 @@
 }
 #endif
 
-
-<<<<<<< HEAD
-=======
 // For debugging/testing ONLY - maximum # of vars we are allowed to use
 void jsvSetMaxVarsUsed(unsigned int size) {
 #ifdef RESIZABLE_JSVARS
@@ -333,7 +327,6 @@
   }
 }
 
->>>>>>> 8b24aabc
 bool jsvHasCharacterData(const JsVar *v) {
   return jsvIsString(v) || jsvIsStringExt(v);
 }
@@ -384,10 +377,7 @@
     return 0;
   }
   if (jsVarFirstEmpty!=0) {
-<<<<<<< HEAD
     assert(_jsvGetAddressOf(jsVarFirstEmpty)->flags == JSV_UNUSED);
-=======
->>>>>>> 8b24aabc
     jshInterruptOff(); // to allow this to be used from an IRQ
     JsVar *v = jsvGetAddressOf(jsVarFirstEmpty); // jsvResetVariable will lock
     jsVarFirstEmpty = jsvGetNextSibling(v); // move our reference to the next in the fr
@@ -486,13 +476,8 @@
       JsVarRef i = (JsVarRef)(jsvGetRef(var)+count);
       // do it in reverse, so the free list ends up in kind of the right order
       while (count--) {
-<<<<<<< HEAD
-        JsVar *p = _jsvGetAddressOf(i--);
-        p->flags = JSV_UNUSED; // just so the assert in jsvFreePtrInternal doesn't get fed up
-=======
         JsVar *p = jsvGetAddressOf(i--);
         p->flags = JSV_UNUSED; // set locks to 0 so the assert in jsvFreePtrInternal doesn't get fed up
->>>>>>> 8b24aabc
         jsvFreePtrInternal(p);
       }
     } else if (jsvIsBasicString(var)) {
@@ -648,17 +633,14 @@
 }
 
 JsVar *jsvNewFlatStringOfLength(unsigned int byteLength) {
-<<<<<<< HEAD
 #ifdef VAR_CACHE
   return 0;
 #else
-=======
   if (isMemoryBusy) {
     jsErrorFlags |= JSERR_MEMORY_BUSY;
     return 0;
   }
   isMemoryBusy = true;
->>>>>>> 8b24aabc
   // Work out how many blocks we need. One for the header, plus some for the characters
   size_t blocks = 1 + ((byteLength+sizeof(JsVar)-1) / sizeof(JsVar));
   // Now try and find them
@@ -667,11 +649,6 @@
 #ifdef RESIZABLE_JSVARS
   JsVar *lastVar = 0;
 #endif
-<<<<<<< HEAD
-  for (i=1;i<=jsvGetMemoryTotal();i++)  {
-    JsVar *var = _jsvGetAddressOf(i);
-=======
-
   jsVarFirstEmpty = 0;
   JsVar firstVar; // temporary var to simplify code in the loop below
   jsvSetNextSibling(&firstVar, 0);
@@ -682,7 +659,6 @@
   JsVar *flatString = 0;
   for (i=1;i<=jsVarsSize;i++)  {
     JsVar *var = jsvGetAddressOf(i);
->>>>>>> 8b24aabc
     if ((var->flags&JSV_VARTYPEMASK) == JSV_UNUSED) {
 #ifdef RESIZABLE_JSVARS
       /** With RESIZABLE_JSVARS (Linux), we have chunks of variables that may
@@ -693,11 +669,7 @@
 #endif
       blockCount++;
       if (blockCount>=blocks) { // Wohoo! We found enough blocks
-<<<<<<< HEAD
-        var = _jsvGetAddressOf((JsVarRef)(unsigned int)((unsigned)i+1-blocks)); // the first block
-=======
         flatString = jsvGetAddressOf((JsVarRef)(unsigned int)((unsigned)i+1-blocks)); // the first block
->>>>>>> 8b24aabc
         // Set up the header block (including one lock)
         jsvResetVariable(flatString, JSV_FLAT_STRING);
         flatString->varData.integer = (JsVarInt)byteLength;
@@ -721,11 +693,6 @@
         i = (JsVarRef)(i+jsvGetFlatStringBlocks(var));
     }
   }
-<<<<<<< HEAD
-  // can't make it - return undefined
-  return 0;
-#endif
-=======
   /* continue where we left off, and keep re-linking the
    * free variable list */
   for (;i<=jsVarsSize;i++)  {
@@ -743,7 +710,7 @@
   isMemoryBusy = false;
   // Return whatever we had (0 if we couldn't manage it)
   return flatString;
->>>>>>> 8b24aabc
+#endif
 }
 
 JsVar *jsvNewFromString(const char *str) {
@@ -3143,9 +3110,6 @@
   _jsvTrace(var,indent,var,0);
   jsiConsolePrintf("\n");
 }
-
-<<<<<<< HEAD
-=======
 
 /** Recursively mark the variable */
 static void jsvGarbageCollectMarkUsed(JsVar *var) {
@@ -3289,8 +3253,6 @@
   return freedSomething;
 }
 
-
->>>>>>> 8b24aabc
 /** Remove whitespace to the right of a string - on MULTIPLE LINES */
 JsVar *jsvStringTrimRight(JsVar *srcString) {
   JsvStringIterator src, dst;
