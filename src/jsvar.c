/*
 * This file is part of Espruino, a JavaScript interpreter for Microcontrollers
 *
 * Copyright (C) 2013 Gordon Williams <gw@pur3.co.uk>
 *
 * This Source Code Form is subject to the terms of the Mozilla Public
 * License, v. 2.0. If a copy of the MPL was not distributed with this
 * file, You can obtain one at http://mozilla.org/MPL/2.0/.
 *
 * ----------------------------------------------------------------------------
 * Variables
 * ----------------------------------------------------------------------------
 */
#include "jsvar.h"
#include "jslex.h"
#include "jsparse.h"
#include "jswrap_json.h"
#include "jsinteractive.h"
#include "jswrapper.h"
#include "jswrap_math.h" // for jswrap_math_mod
#include "jswrap_object.h" // for jswrap_object_toString
#include "jswrap_arraybuffer.h" // for jsvNewTypedArray
#include "jswrap_dataview.h" // for jsvNewDataViewWithData
#if defined(ESPR_JIT) && defined(LINUX)
#include <sys/mman.h>
#endif

#ifdef DEBUG
  /** When freeing, clear the references (nextChild/etc) in the JsVar.
   * This means we can assert at the end of jsvFreePtr to make sure
   * everything really is free. */
  #define CLEAR_MEMORY_ON_FREE
#endif

/** Basically, JsVars are stored in one big array, so save the need for
 * lots of memory allocation. On Linux, the arrays are in blocks, so that
 * more blocks can be allocated. We can't use realloc on one big block as
 * this may change the address of vars that are already locked!
 *
 */

#ifdef RESIZABLE_JSVARS
JsVar **jsVarBlocks = 0;
unsigned int jsVarsSize = 0;
#define JSVAR_BLOCK_SIZE 4096
#define JSVAR_BLOCK_SHIFT 12
#else
#ifdef JSVAR_MALLOC
unsigned int jsVarsSize = 0;
JsVar *jsVars = NULL;
#else
JsVar jsVars[JSVAR_CACHE_SIZE] __attribute__((aligned(4)));
const unsigned int jsVarsSize = JSVAR_CACHE_SIZE;
#endif
#endif

typedef enum {
  MEM_NOT_BUSY,
  MEMBUSY_SYSTEM,
  MEMBUSY_GC
} PACKED_FLAGS MemBusyType;

volatile bool touchedFreeList = false;
volatile JsVarRef jsVarFirstEmpty; ///< reference of first unused variable (variables are in a linked list)
volatile MemBusyType isMemoryBusy; ///< Are we doing garbage collection or similar, so can't access memory?

// ----------------------------------------------------------------------------
// ----------------------------------------------------------------------------

JsVarRef jsvGetFirstChild(const JsVar *v) { return v->varData.ref.firstChild; }
JsVarRefSigned jsvGetFirstChildSigned(const JsVar *v) {
  if (v->varData.ref.firstChild > JSVARREF_MAX)
    return ((JsVarRefSigned)v->varData.ref.firstChild) + JSVARREF_MIN*2;
  return (JsVarRefSigned)v->varData.ref.firstChild;
}
JsVarRef jsvGetLastChild(const JsVar *v) { return v->varData.ref.lastChild; }
JsVarRef jsvGetNextSibling(const JsVar *v) { return v->varData.ref.nextSibling; }
JsVarRef jsvGetPrevSibling(const JsVar *v) { return v->varData.ref.prevSibling; }
void jsvSetFirstChild(JsVar *v, JsVarRef r) { v->varData.ref.firstChild = r; }
void jsvSetLastChild(JsVar *v, JsVarRef r) { v->varData.ref.lastChild = r; }
void jsvSetNextSibling(JsVar *v, JsVarRef r) { v->varData.ref.nextSibling = r; }
void jsvSetPrevSibling(JsVar *v, JsVarRef r) { v->varData.ref.prevSibling = r; }

JsVarRefCounter jsvGetRefs(JsVar *v) { return v->varData.ref.refs; }
void jsvSetRefs(JsVar *v, JsVarRefCounter refs) { v->varData.ref.refs = refs; }
unsigned char jsvGetLocks(JsVar *v) { return (unsigned char)((v->flags>>JSV_LOCK_SHIFT) & JSV_LOCK_MAX); }

// These defines take 'f' as 'v->flags&JSV_VARTYPEMASK
#define JSV_IS_ROOT(f) (f)==JSV_ROOT
#define JSV_IS_NULL(f) (f)==JSV_NULL
#define JSV_IS_BOOL(f) ((f)==JSV_BOOLEAN || (f)==JSV_NAME_INT_BOOL)

#ifndef ESPR_EMBED
#define JSV_IS_PIN(f) (f)==JSV_PIN
#else
#define JSV_IS_PIN(f) false
#endif

#define JSV_IS_INT(f) ((f)==JSV_INTEGER || JSV_IS_PIN(f) || (f)==JSV_NAME_INT || (f)==JSV_NAME_INT_INT || (f)==JSV_NAME_INT_BOOL)
#define JSV_IS_NUMERIC(f) ((f)>=_JSV_NUMERIC_START && (f)<=_JSV_NUMERIC_END)
#define JSV_IS_STRING(f) ((f)>=_JSV_STRING_START && (f)<=_JSV_STRING_END)
#define JSV_IS_STRING_EXT(f) ((f)>=JSV_STRING_EXT_0 && (f)<=JSV_STRING_EXT_MAX)
#define JSV_IS_FLAT_STRING(f) (f)==JSV_FLAT_STRING
#define JSV_IS_NATIVE_STRING(f) (f)==JSV_NATIVE_STRING
#define JSV_IS_ARRAY(f) (f)==JSV_ARRAY
#define JSV_IS_OBJECT(f) ((f)==JSV_OBJECT || (f)==JSV_ROOT)
#define JSV_IS_FUNCTION(f) ((f)==JSV_FUNCTION || (f)==JSV_FUNCTION_RETURN || (f)==JSV_NATIVE_FUNCTION)
#define JSV_IS_ARRAYBUFFER(f) (f)==JSV_ARRAYBUFFER
#define JSV_IS_NAME(f) ((f)>=_JSV_NAME_START && (f)<=_JSV_NAME_END)
#define JSV_IS_NAME_WITH_VALUE(f) ((f)>=_JSV_NAME_WITH_VALUE_START && (f)<=_JSV_NAME_WITH_VALUE_END)
#ifdef ESPR_NO_GET_SET
#define JSV_IS_GETTER_OR_SETTER(f) false
#else
#define JSV_IS_GETTER_OR_SETTER(f) (f)==JSV_GET_SET
#endif
#ifdef SPIFLASH_BASE
#define JSV_IS_FLASH_STRING(f) (f)==JSV_FLASH_STRING
#else
#define JSV_IS_FLASH_STRING(f) false
#endif
#define JSV_IS_NONAPPENDABLE_STRING(f) (JSV_IS_FLAT_STRING(f) || JSV_IS_NATIVE_STRING(f) || JSV_IS_FLASH_STRING(f))

bool jsvIsRoot(const JsVar *v) { if (!v) return false; char f = v->flags&JSV_VARTYPEMASK; return JSV_IS_ROOT(f); }
bool jsvIsPin(const JsVar *v) { if (!v) return false; char f = v->flags&JSV_VARTYPEMASK; return JSV_IS_PIN(f); }
bool jsvIsSimpleInt(const JsVar *v) { return v && (v->flags&JSV_VARTYPEMASK)==JSV_INTEGER; } // is just a very basic integer value
bool jsvIsInt(const JsVar *v) { if (!v) return false; char f = v->flags&JSV_VARTYPEMASK; return JSV_IS_INT(f); }
bool jsvIsFloat(const JsVar *v) { return v && (v->flags&JSV_VARTYPEMASK)==JSV_FLOAT; }
bool jsvIsBoolean(const JsVar *v) { if (!v) return false; char f = v->flags&JSV_VARTYPEMASK; return JSV_IS_BOOL(f); }
bool jsvIsString(const JsVar *v) { if (!v) return false; char f = v->flags&JSV_VARTYPEMASK; return JSV_IS_STRING(f); } ///< String, or a NAME too
bool jsvIsBasicString(const JsVar *v) { if (!v) return false; char f = v->flags&JSV_VARTYPEMASK; return f>=JSV_STRING_0 && f<=JSV_STRING_MAX; } ///< Just a string (NOT a name/flatstr/nativestr or flashstr)
bool jsvIsStringExt(const JsVar *v) { if (!v) return false; char f = v->flags&JSV_VARTYPEMASK; return JSV_IS_STRING_EXT(f); } ///< The extra bits dumped onto the end of a string to store more data
bool jsvIsFlatString(const JsVar *v) { if (!v) return false; char f = v->flags&JSV_VARTYPEMASK; return JSV_IS_FLAT_STRING(f); }
bool jsvIsNativeString(const JsVar *v) { if (!v) return false; char f = v->flags&JSV_VARTYPEMASK; return JSV_IS_NATIVE_STRING(f); }
bool jsvIsFlashString(const JsVar *v) { if (!v) return false; char f = v->flags&JSV_VARTYPEMASK; return JSV_IS_FLASH_STRING(f); }
bool jsvIsConstant(const JsVar *v) { return v && (v->flags&JSV_CONSTANT)==JSV_CONSTANT; }
bool jsvIsNumeric(const JsVar *v) { if (!v) return false; char f = v->flags&JSV_VARTYPEMASK;  return f>=_JSV_NUMERIC_START && f<=_JSV_NUMERIC_END; }
bool jsvIsFunction(const JsVar *v) { if (!v) return false; char f = v->flags&JSV_VARTYPEMASK;  return JSV_IS_FUNCTION(f); }
bool jsvIsFunctionReturn(const JsVar *v) { return v && ((v->flags&JSV_VARTYPEMASK)==JSV_FUNCTION_RETURN); } ///< Is this a function with an implicit 'return' at the start?
bool jsvIsFunctionParameter(const JsVar *v) { return v && (v->flags&JSV_NATIVE) && jsvIsString(v); }
bool jsvIsObject(const JsVar *v) { if (!v) return false; char f = v->flags&JSV_VARTYPEMASK; return JSV_IS_OBJECT(f); }
bool jsvIsArray(const JsVar *v) { return v && JSV_IS_ARRAY(v->flags&JSV_VARTYPEMASK); }
bool jsvIsArrayBuffer(const JsVar *v) { return v && JSV_IS_ARRAYBUFFER(v->flags&JSV_VARTYPEMASK); }
bool jsvIsArrayBufferName(const JsVar *v) { return v && (v->flags&(JSV_VARTYPEMASK))==JSV_ARRAYBUFFERNAME; }
bool jsvIsNativeFunction(const JsVar *v) { return v && (v->flags&(JSV_VARTYPEMASK))==JSV_NATIVE_FUNCTION; }
bool jsvIsUndefined(const JsVar *v) { return v==0; }
bool jsvIsNull(const JsVar *v) { return v && JSV_IS_NULL(v->flags&JSV_VARTYPEMASK); }
bool jsvIsNullish(const JsVar *v) { return !v || JSV_IS_NULL(v->flags&JSV_VARTYPEMASK); } // jsvIsUndefined(v) || jsvIsNull(v);
bool jsvIsBasic(const JsVar *v) { if (!v) return false; char f = v->flags&JSV_VARTYPEMASK;  return JSV_IS_NUMERIC(f) || JSV_IS_STRING(f); } ///< Is this *not* an array/object/etc
bool jsvIsName(const JsVar *v) { if (!v) return false; char f = v->flags&JSV_VARTYPEMASK;  return JSV_IS_NAME(f); } ///< NAMEs are what's used to name a variable (it is not the data itself)
bool jsvIsBasicName(const JsVar *v) { if (!v) return false; char f = v->flags&JSV_VARTYPEMASK;  return f>=JSV_NAME_STRING_0 && f<=JSV_NAME_STRING_MAX; } ///< Simple NAME that links to a variable via firstChild
/// Names with values have firstChild set to a value - AND NOT A REFERENCE
bool jsvIsNameWithValue(const JsVar *v) { if (!v) return false; char f = v->flags&JSV_VARTYPEMASK;  return JSV_IS_NAME_WITH_VALUE(f); }
bool jsvIsNameInt(const JsVar *v) { if (!v) return false; char f = v->flags&JSV_VARTYPEMASK;  return f==JSV_NAME_INT_INT || (f>=JSV_NAME_STRING_INT_0 && f<=JSV_NAME_STRING_INT_MAX); } ///< Is this a NAME pointing to an Integer value
bool jsvIsNameIntInt(const JsVar *v) { return v && (v->flags&JSV_VARTYPEMASK)==JSV_NAME_INT_INT; }
bool jsvIsNameIntBool(const JsVar *v) { return v && (v->flags&JSV_VARTYPEMASK)==JSV_NAME_INT_BOOL; }
/// What happens when we access a variable that doesn't exist. We get a NAME where the next + previous siblings point to the object that may one day contain them
bool jsvIsNewChild(const JsVar *v) { return jsvIsName(v) && jsvGetNextSibling(v) && jsvGetNextSibling(v)==jsvGetPrevSibling(v); }
/// Returns true if v is a getter/setter
bool jsvIsGetterOrSetter(const JsVar *v) { if (!v) return false; char f = v->flags&JSV_VARTYPEMASK; return JSV_IS_GETTER_OR_SETTER(f); }
/// Are var.varData.ref.* (excl pad) used for data (so we expect them not to be empty)
bool jsvIsRefUsedForData(const JsVar *v) {
  // Used for assert - no need to optimise
  return jsvIsStringExt(v) || (jsvIsString(v)&&!jsvIsName(v)) ||  jsvIsFloat(v) ||
         jsvIsNativeFunction(v) || jsvIsArrayBuffer(v) || jsvIsArrayBufferName(v);
}

/// Can the given variable be converted into an integer without loss of precision
bool jsvIsIntegerish(const JsVar *v) {  
  //return jsvIsInt(v) || jsvIsPin(v) || jsvIsBoolean(v) || jsvIsNull(v); 
  if (!v) return false;
  char f = v->flags&JSV_VARTYPEMASK;
  return JSV_IS_INT(f) || JSV_IS_PIN(f) || JSV_IS_BOOL(f) || JSV_IS_NULL(f);
}

bool jsvIsIterable(const JsVar *v) {
  //return jsvIsArray(v) || jsvIsObject(v) || jsvIsFunction(v) || jsvIsString(v) || jsvIsArrayBuffer(v);
  if (!v) return false;
  char f = v->flags&JSV_VARTYPEMASK;
  return
      JSV_IS_ARRAY(f) || JSV_IS_OBJECT(f) || JSV_IS_FUNCTION(f) ||
      JSV_IS_STRING(f) || JSV_IS_ARRAYBUFFER(f);
}

// ----------------------------------------------------------------------------
// ----------------------------------------------------------------------------

bool jsvHasCharacterData(const JsVar *v) {
  if (!v) return false;
  char f = v->flags&JSV_VARTYPEMASK;
  return JSV_IS_STRING(f) || JSV_IS_STRING_EXT(f);
}

bool jsvHasStringExt(const JsVar *v) {
  if (!v) return false;
    char f = v->flags&JSV_VARTYPEMASK;
  return (JSV_IS_STRING(f) || JSV_IS_STRING_EXT(f)) && !JSV_IS_NONAPPENDABLE_STRING(f);
}

bool jsvHasChildren(const JsVar *v) {
  if (!v) return false;
  char f = v->flags&JSV_VARTYPEMASK;
  return JSV_IS_FUNCTION(f) || JSV_IS_OBJECT(f) || JSV_IS_ARRAY(f) ||
         JSV_IS_ROOT(f) || JSV_IS_GETTER_OR_SETTER(f);
}

/// Is this variable a type that uses firstChild to point to a single Variable (ie. it doesn't have multiple children)
bool jsvHasSingleChild(const JsVar *v) {
  if (!v) return false;
  char f = v->flags&JSV_VARTYPEMASK;
  return JSV_IS_ARRAYBUFFER(f) ||
      (JSV_IS_NAME(f) && !JSV_IS_NAME_WITH_VALUE(f));
}

// ----------------------------------------------------------------------------
// ----------------------------------------------------------------------------


/** Return a pointer - UNSAFE for null refs.
 * This is effectively a Lock without locking! */
static ALWAYS_INLINE JsVar *jsvGetAddressOf(JsVarRef ref) {
  assert(ref);
#ifdef RESIZABLE_JSVARS
  assert(ref <= jsVarsSize);
  JsVarRef t = ref-1;
  return &jsVarBlocks[t>>JSVAR_BLOCK_SHIFT][t&(JSVAR_BLOCK_SIZE-1)];
#elif defined(JSVAR_MALLOC)
  assert(ref <= jsVarsSize);
  return &jsVars[ref-1];
#else
  assert(ref <= JSVAR_CACHE_SIZE);
  return &jsVars[ref-1];
#endif
}

JsVar *_jsvGetAddressOf(JsVarRef ref) {
  return jsvGetAddressOf(ref);
}

// For debugging/testing ONLY - maximum # of vars we are allowed to use
void jsvSetMaxVarsUsed(unsigned int size) {
#ifdef RESIZABLE_JSVARS
  assert(size < JSVAR_BLOCK_SIZE); // remember - this is only for DEBUGGING - as such it doesn't use multiple blocks
  jsVarsSize = size;
#else
#ifdef JSVAR_MALLOC
  assert(size < JSVAR_CACHE_SIZE);
  jsVarsSize = size;
#else
  assert(0);
#endif
#endif

}

// maps the empty variables in...
void jsvCreateEmptyVarList() {
  assert(!isMemoryBusy);
  isMemoryBusy = MEMBUSY_SYSTEM;
  jsVarFirstEmpty = 0;
  JsVar firstVar; // temporary var to simplify code in the loop below
  jsvSetNextSibling(&firstVar, 0);
  JsVar *lastEmpty = &firstVar;

  JsVarRef i;
  for (i=1;i<=jsVarsSize;i++) {
    JsVar *var = jsvGetAddressOf(i);
    if ((var->flags&JSV_VARTYPEMASK) == JSV_UNUSED) {
      jsvSetNextSibling(lastEmpty, i);
      lastEmpty = var;
    } else if (jsvIsFlatString(var)) {
      // skip over used blocks for flat strings
      i = (JsVarRef)(i+jsvGetFlatStringBlocks(var));
    }
  }
  jsvSetNextSibling(lastEmpty, 0);
  jsVarFirstEmpty = jsvGetNextSibling(&firstVar);
  isMemoryBusy = MEM_NOT_BUSY;
}

/* Removes the empty variable counter, cleaving clear runs of 0s
 where no data resides. This helps if compressing the variables
 for storage. */
void jsvClearEmptyVarList() {
  assert(!isMemoryBusy);
  isMemoryBusy = MEMBUSY_SYSTEM;
  jsVarFirstEmpty = 0;
  JsVarRef i;
  for (i=1;i<=jsVarsSize;i++) {
    JsVar *var = jsvGetAddressOf(i);
    if ((var->flags&JSV_VARTYPEMASK) == JSV_UNUSED) {
      // completely zero it (JSV_UNUSED==0, so it still stays the same)
      memset((void*)var,0,sizeof(JsVar));
    } else if (jsvIsFlatString(var)) {
      // skip over used blocks for flat strings
      i = (JsVarRef)(i+jsvGetFlatStringBlocks(var));
    }
  }
  isMemoryBusy = MEM_NOT_BUSY;
}

void jsvSoftInit() {
  jsvCreateEmptyVarList();
}

void jsvSoftKill() {
  jsvClearEmptyVarList();
}

/** This links all JsVars together, so we can have our nice
 * linked list of free JsVars. It returns the ref of the first
 * item - that we should set jsVarFirstEmpty to (if it is 0) */
static JsVarRef jsvInitJsVars(JsVarRef start, unsigned int count) {
  JsVarRef i;
  for (i=start;i<start+count;i++) {
    JsVar *v = jsvGetAddressOf(i);
    v->flags = JSV_UNUSED;
    // v->locks = 0; // locks is 0 anyway because it is stored in flags
    jsvSetNextSibling(v, (JsVarRef)(i+1)); // link to next
  }
  jsvSetNextSibling(jsvGetAddressOf((JsVarRef)(start+count-1)), (JsVarRef)0); // set the final one to 0
  return start;
}

void jsvInit(unsigned int size) {
#ifdef RESIZABLE_JSVARS
  assert(size==0);
  jsVarsSize = JSVAR_BLOCK_SIZE;
  jsVarBlocks = malloc(sizeof(JsVar*)); // just 1
#if defined(ESPR_JIT) && defined(LINUX)
  jsVarBlocks[0] = (JsVar *)mmap(NULL, sizeof(JsVar) * JSVAR_BLOCK_SIZE, PROT_EXEC | PROT_READ | PROT_WRITE,
      MAP_PRIVATE | MAP_ANONYMOUS, 0, 0);
#else
  jsVarBlocks[0] = malloc(sizeof(JsVar) * JSVAR_BLOCK_SIZE);
#endif
#elif defined(JSVAR_MALLOC)
  jsVarsSize = JSVAR_CACHE_SIZE;
  if (size) jsVarsSize = size;
#if defined(ESPR_JIT) && defined(LINUX)
  if (!jsVars)
    jsVars = (JsVar *)mmap(NULL, sizeof(JsVar) * jsVarsSize, PROT_EXEC | PROT_READ | PROT_WRITE,
        MAP_PRIVATE | MAP_ANONYMOUS, 0, 0);
#else
  if(!jsVars) jsVars = (JsVar *)malloc(sizeof(JsVar) * jsVarsSize);
#endif
#else
  assert(size==0);
#endif

  jsVarFirstEmpty = jsvInitJsVars(1/*first*/, jsVarsSize);
  jsvSoftInit();
}

void jsvKill() {
#ifdef RESIZABLE_JSVARS
  unsigned int i;
  for (i=0;i<jsVarsSize>>JSVAR_BLOCK_SHIFT;i++) {
#if defined(ESPR_JIT) && defined(LINUX)
    munmap(jsVarBlocks[i], sizeof(JsVar) * JSVAR_BLOCK_SIZE);
#else
    free(jsVarBlocks[i]);
#endif
  }
  free(jsVarBlocks);
  jsVarBlocks = 0;
  jsVarsSize = 0;
#elif defined(JSVAR_MALLOC)
  free(jsVars);
  jsVars = NULL;
  jsVarsSize = 0;
#endif
}

#ifndef EMBED
/** Find or create the ROOT variable item - used mainly
 * if recovering from a saved state. */
JsVar *jsvFindOrCreateRoot() {
  JsVarRef i;
  for (i=1;i<=jsVarsSize;i++)
    if (jsvIsRoot(jsvGetAddressOf(i)))
      return jsvLock(i);

  return jsvRef(jsvNewWithFlags(JSV_ROOT));
}
#endif

/// Get number of memory records (JsVars) used
unsigned int jsvGetMemoryUsage() {
  unsigned int usage = 0;
  for (unsigned int i=1;i<=jsVarsSize;i++) {
    JsVar *v = jsvGetAddressOf((JsVarRef)i);
    if ((v->flags&JSV_VARTYPEMASK) != JSV_UNUSED) {
      usage++;
      if (jsvIsFlatString(v)) {
        unsigned int b = (unsigned int)jsvGetFlatStringBlocks(v);
        i+=b;
        usage+=b;
      }
    }
  }
  return usage;
}

/// Get total amount of memory records
unsigned int jsvGetMemoryTotal() {
  return jsVarsSize;
}

/// Try and allocate more memory - only works if RESIZABLE_JSVARS is defined
void jsvSetMemoryTotal(unsigned int jsNewVarCount) {
#ifdef RESIZABLE_JSVARS
  assert(!isMemoryBusy);
  if (jsNewVarCount <= jsVarsSize) return; // never allow us to have less!
  isMemoryBusy = MEMBUSY_SYSTEM;
  // When resizing, we just allocate a bunch more
  unsigned int oldSize = jsVarsSize;
  unsigned int oldBlockCount = jsVarsSize >> JSVAR_BLOCK_SHIFT;
  unsigned int newBlockCount = (jsNewVarCount+JSVAR_BLOCK_SIZE-1) >> JSVAR_BLOCK_SHIFT;
  jsVarsSize = newBlockCount << JSVAR_BLOCK_SHIFT;
  // resize block table
  jsVarBlocks = realloc(jsVarBlocks, sizeof(JsVar*)*newBlockCount);
  // allocate more blocks
  unsigned int i;
  for (i=oldBlockCount;i<newBlockCount;i++)
    jsVarBlocks[i] = malloc(sizeof(JsVar) * JSVAR_BLOCK_SIZE);
  /** and now reset all the newly allocated vars. We know jsVarFirstEmpty
   * is 0 (because jsiFreeMoreMemory returned 0) so we can just assign it.  */
  assert(!jsVarFirstEmpty);
  jsVarFirstEmpty = jsvInitJsVars(oldSize+1, jsVarsSize-oldSize);
  // jsiConsolePrintf("Resized memory from %d blocks to %d\n", oldBlockCount, newBlockCount);
  touchedFreeList = true;
  isMemoryBusy = MEM_NOT_BUSY;
#else
  NOT_USED(jsNewVarCount);
  assert(0);
#endif
}

/// Scan memory to find any JsVar that references a specific memory range, and if so update what it points to to point to the new address
void jsvUpdateMemoryAddress(size_t oldAddr, size_t length, size_t newAddr) {
  for (unsigned int i=1;i<=jsVarsSize;i++) {
    JsVar *v = jsvGetAddressOf((JsVarRef)i);
    if (jsvIsNativeString(v) || jsvIsFlashString(v)) {
      size_t p = (size_t)v->varData.nativeStr.ptr;
      if (p>=oldAddr && p<oldAddr+length)
        v->varData.nativeStr.ptr = (char*)(p+newAddr-oldAddr);
    } else if (jsvIsFlatString(v)) {
      i += (unsigned int)jsvGetFlatStringBlocks(v);
    }
  }
}

bool jsvMoreFreeVariablesThan(unsigned int vars) {
  if (!vars) return false;
  JsVarRef r = jsVarFirstEmpty;
  while (r) {
    if (!vars--) return true;
    r = jsvGetNextSibling(jsvGetAddressOf(r));
  }
  return false;
}

/// Get whether memory is full or not
bool jsvIsMemoryFull() {
  return !jsVarFirstEmpty;
}

// Show what is still allocated, for debugging memory problems
void jsvShowAllocated() {
  JsVarRef i;
  for (i=1;i<=jsVarsSize;i++) {
    if ((jsvGetAddressOf(i)->flags&JSV_VARTYPEMASK) != JSV_UNUSED) {
      jsiConsolePrintf("USED VAR #%d:",i);
      jsvTrace(jsvGetAddressOf(i), 2);
    }
  }
}

/** Return the is the number of characters this one JsVar can contain, NOT string length (eg, a chain of JsVars)
 * This will return an invalid length when applied to Flat Strings */
size_t jsvGetMaxCharactersInVar(const JsVar *v) {
  // see jsvCopy - we need to know about this in there too
  if (jsvIsStringExt(v)) return JSVAR_DATA_STRING_MAX_LEN;
  assert(jsvHasCharacterData(v));
  if (jsvIsName(v)) return JSVAR_DATA_STRING_NAME_LEN;
  if (jsvIsFlatString(v) || jsvIsFlashString(v) || jsvIsNativeString(v)) return jsvGetCharactersInVar(v);
  return JSVAR_DATA_STRING_LEN;
}

/// This is the number of characters a JsVar can contain, NOT string length
size_t jsvGetCharactersInVar(const JsVar *v) {
  unsigned int f = v->flags&JSV_VARTYPEMASK;
  if (f == JSV_FLAT_STRING)
    return (size_t)v->varData.integer;
  if ((f == JSV_NATIVE_STRING)
#ifdef SPIFLASH_BASE
  || (f == JSV_FLASH_STRING)
#endif
      )
    return (size_t)v->varData.nativeStr.len;

  if (f < JSV_NAME_STRING_INT_0) jsiConsolePrintf("F %d\n", f);
  assert(f >= JSV_NAME_STRING_INT_0);
  assert((JSV_NAME_STRING_INT_0 < JSV_NAME_STRING_0) &&
         (JSV_NAME_STRING_0 < JSV_STRING_0) &&
         (JSV_STRING_0 < JSV_STRING_EXT_0)); // this relies on ordering
  if (f<=JSV_NAME_STRING_MAX) {
    if (f<=JSV_NAME_STRING_INT_MAX)
      return f-JSV_NAME_STRING_INT_0;
    else
      return f-JSV_NAME_STRING_0;
  } else {
    if (f<=JSV_STRING_MAX) return f-JSV_STRING_0;
    assert(f <= JSV_STRING_EXT_MAX);
    return f - JSV_STRING_EXT_0;
  }
}

/// This is the number of characters a JsVar can contain, NOT string length
void jsvSetCharactersInVar(JsVar *v, size_t chars) {
  unsigned int f = v->flags&JSV_VARTYPEMASK;
  assert(!(jsvIsFlatString(v) || jsvIsNativeString(v) || jsvIsFlashString(v)));

  JsVarFlags m = (JsVarFlags)(v->flags&~JSV_VARTYPEMASK);
  assert(f >= JSV_NAME_STRING_INT_0);
  assert((JSV_NAME_STRING_INT_0 < JSV_NAME_STRING_0) &&
         (JSV_NAME_STRING_0 < JSV_STRING_0) &&
         (JSV_STRING_0 < JSV_STRING_EXT_0)); // this relies on ordering
  if (f<=JSV_NAME_STRING_MAX) {
    assert(chars <= JSVAR_DATA_STRING_NAME_LEN);
    if (f<=JSV_NAME_STRING_INT_MAX)
      v->flags = (JsVarFlags)(m | (JSV_NAME_STRING_INT_0+chars));
    else
      v->flags = (JsVarFlags)(m | (JSV_NAME_STRING_0+chars));
  } else {
    if (f<=JSV_STRING_MAX) {
      assert(chars <= JSVAR_DATA_STRING_LEN);
      v->flags = (JsVarFlags)(m | (JSV_STRING_0+chars));
    } else {
      assert(chars <= JSVAR_DATA_STRING_MAX_LEN);
      assert(f <= JSV_STRING_EXT_MAX);
      v->flags = (JsVarFlags)(m | (JSV_STRING_EXT_0+chars));
    }
  }
}

void jsvResetVariable(JsVar *v, JsVarFlags flags) {
  assert((v->flags&JSV_VARTYPEMASK) == JSV_UNUSED);
  // make sure we clear all data...
  /* Force a proper zeroing of all data. We don't use
   * memset because that'd create a function call. This
   * should just generate a bunch of STR instructions */
  // FIXME: this does not generate STR instructions - it's just a tight loop with STRB. We should be able to do better?
  unsigned int i;
  if ((sizeof(JsVar)&3) == 0) {
    for (i=0;i<sizeof(JsVar)/sizeof(uint32_t);i++)
      ((uint32_t*)v)[i] = 0;
  } else { // just fall back to bytes and hope it's smart enough
    for (i=0;i<sizeof(JsVar);i++)
      ((uint8_t*)v)[i] = 0;
  }
  // set flags
  assert(!(flags & JSV_LOCK_MASK));
  v->flags = flags | JSV_LOCK_ONE;
}

JsVar *jsvNewWithFlags(JsVarFlags flags) {
  if (isMemoryBusy) {
    jsErrorFlags |= JSERR_MEMORY_BUSY;
    return 0;
  }
  JsVar *v = 0;
  jshInterruptOff(); // to allow this to be used from an IRQ
  if (jsVarFirstEmpty!=0) {
    v = jsvGetAddressOf(jsVarFirstEmpty); // jsvResetVariable will lock
    jsVarFirstEmpty = jsvGetNextSibling(v); // move our reference to the next in the free list
    touchedFreeList = true;
  }
  jshInterruptOn();
  if (v) {
    assert(v->flags == JSV_UNUSED);
    // Cope with IRQs/multi-threading when getting a new free variable
 /*   JsVarRef empty;
    JsVarRef next;
    JsVar *v;
    do {
      empty = jsVarFirstEmpty;
      v = jsvGetAddressOf(empty); // jsvResetVariable will lock
      next = jsvGetNextSibling(v); // move our reference to the next in the free list
      touchedFreeList = true;
    } while (!__sync_bool_compare_and_swap(&jsVarFirstEmpty, empty, next));
    assert(v->flags == JSV_UNUSED);*/
    jsvResetVariable(v, flags); // setup variable, and add one lock
    // return pointer
    return v;
  }
  jsErrorFlags |= JSERR_LOW_MEMORY;
  /* If we're calling from an IRQ, do NOT try and do fancy
   * stuff to free memory */
  if (jshIsInInterrupt()) {
    return 0;
  }
  /* we don't have memory - second last hope - run garbage collector */
  if (jsvGarbageCollect()) {
    return jsvNewWithFlags(flags); // if it freed something, continue
  }
  /* we don't have memory - last hope - ask jsInteractive to try and free some it
   may have kicking around */
  if (jsiFreeMoreMemory()) {
    return jsvNewWithFlags(flags);
  }
  /* We couldn't claim any more memory by Garbage collecting... */
#ifdef RESIZABLE_JSVARS
  jsvSetMemoryTotal(jsVarsSize*2);
  return jsvNewWithFlags(flags);
#else
  // On a micro, we're screwed.
  jsErrorFlags |= JSERR_MEMORY;
  jspSetInterrupted(true);
  return 0;
#endif
}

static void jsvFreePtrInternal(JsVar *var) {
  assert(jsvGetLocks(var)==0);
  var->flags = JSV_UNUSED;
  // add this to our free list
  jshInterruptOff(); // to allow this to be used from an IRQ
  jsvSetNextSibling(var, jsVarFirstEmpty);
  jsVarFirstEmpty = jsvGetRef(var);
  touchedFreeList = true;
  jshInterruptOn();
}

void jsvFreePtrStringExt(JsVar* var) {
  JsVarRef ref = jsvGetLastChild(var);
  if (!ref) return;
  JsVar* ext = jsvGetAddressOf(ref);
  while (true) {
    ext->flags = JSV_UNUSED;
    ref = jsvGetLastChild(ext);
    if (!ref) break;
    jsvSetNextSibling(ext, ref);
    ext = jsvGetAddressOf(ref);
  }
  jshInterruptOff(); // to allow this to be used from an IRQ
  jsvSetNextSibling(ext, jsVarFirstEmpty);
  jsVarFirstEmpty = jsvGetLastChild(var);
  touchedFreeList = true;
  jshInterruptOn();
}

ALWAYS_INLINE void jsvFreePtr(JsVar *var) {
  /* To be here, we're not supposed to be part of anything else. If
   * we were, we'd have been freed by jsvGarbageCollect */
  assert((!jsvGetNextSibling(var) && !jsvGetPrevSibling(var)) || // check that next/prevSibling are not set
      jsvIsRefUsedForData(var) ||  // UNLESS we're part of a string and nextSibling/prevSibling are used for string data
      (jsvIsName(var) && (jsvGetNextSibling(var)==jsvGetPrevSibling(var)))); // UNLESS we're signalling that we're jsvild

  // Names that Link to other things
  if (jsvIsNameWithValue(var)) {
#ifdef CLEAR_MEMORY_ON_FREE
    jsvSetFirstChild(var, 0); // it just contained random data - zero it
#endif // CLEAR_MEMORY_ON_FREE
  } else if (jsvHasSingleChild(var)) {
    if (jsvGetFirstChild(var)) {
      if (jsuGetFreeStack() > 256) {
        // we have to check stack here in case someone allocates some huge linked list.
        // if we just unreference the rest hopefully it'll be cleaned on the next GC pass
        // https://github.com/espruino/Espruino/issues/2136
        JsVar *child = jsvLock(jsvGetFirstChild(var));
        jsvUnRef(child);
        jsvUnLock(child); // unlock should trigger a free
      }
#ifdef CLEAR_MEMORY_ON_FREE
      jsvSetFirstChild(var, 0); // unlink the child
#endif // CLEAR_MEMORY_ON_FREE
    }
  }
  /* No else, because a String Name may have a single child, but
   * also StringExts  */

  /* Now, free children - see jsvar.h comments for how! */
  if (jsvHasStringExt(var)) {
    // Free the string without recursing
    jsvFreePtrStringExt(var);
#ifdef CLEAR_MEMORY_ON_FREE
    jsvSetLastChild(var, 0);
    if (jsvIsBasicString(var)) {
      jsvSetFirstChild(var, 0); // firstchild could have had string data in
    }
#endif // CLEAR_MEMORY_ON_FREE
  } else if (jsvIsFlatString(var)) { // We might be a flat string (we're not allowing strings to be added to flat strings yet)
    // in which case we need to free all the blocks.
    size_t count = jsvGetFlatStringBlocks(var);
    JsVarRef i = (JsVarRef)(jsvGetRef(var)+count);
    // Because this is a whole bunch of blocks, try
    // and insert it in the right place in the free list
    // So, iterate along free list to figure out where we
    // need to insert the free items
    jshInterruptOff(); // to allow this to be used from an IRQ
    JsVarRef insertBefore = jsVarFirstEmpty;
    JsVarRef insertAfter = 0;
    while (insertBefore && insertBefore<i) {
      insertAfter = insertBefore;
      insertBefore = jsvGetNextSibling(jsvGetAddressOf(insertBefore));
    }
    // free in reverse, so the free list ends up in kind of the right order
    while (count--) {
      JsVar *p = jsvGetAddressOf(i--);
      p->flags = JSV_UNUSED; // set locks to 0 so the assert in jsvFreePtrInternal doesn't get fed up
      // add this to our free list
      jsvSetNextSibling(p, insertBefore);
      insertBefore = jsvGetRef(p);
    }
    // patch up jsVarFirstEmpty/rejoin the list
    if (insertAfter)
      jsvSetNextSibling(jsvGetAddressOf(insertAfter), insertBefore);
    else
      jsVarFirstEmpty = insertBefore;
    touchedFreeList = true;
    jshInterruptOn();
  }

  /* NO ELSE HERE - because jsvIsNewChild stuff can be for Names, which
    can be ints or strings */

  if (jsvHasChildren(var)) {
    JsVarRef childref = jsvGetLastChild(var);
#ifdef CLEAR_MEMORY_ON_FREE
    jsvSetFirstChild(var, 0);
    jsvSetLastChild(var, 0);
#endif // CLEAR_MEMORY_ON_FREE
    while (childref) {
      JsVar *child = jsvLock(childref);
      assert(jsvIsName(child));
      childref = jsvGetPrevSibling(child);
      jsvSetPrevSibling(child, 0);
      jsvSetNextSibling(child, 0);
      jsvUnRef(child);
      jsvUnLock(child);
    }
  } else {
#ifdef CLEAR_MEMORY_ON_FREE
    assert(jsvIsFloat(var) || !jsvGetFirstChild(var));
    assert(jsvIsFloat(var) || !jsvGetLastChild(var));
#endif // CLEAR_MEMORY_ON_FREE
    if (jsvIsName(var)) {
      assert(jsvGetNextSibling(var)==jsvGetPrevSibling(var)); // the case for jsvIsNewChild
      if (jsvGetNextSibling(var)) {
        jsvUnRefRef(jsvGetNextSibling(var));
        jsvUnRefRef(jsvGetPrevSibling(var));
      }
    }
  }

  // free!
  jsvFreePtrInternal(var);
}

/// Get a reference from a var - SAFE for null vars
JsVarRef jsvGetRef(JsVar *var) {
  if (!var) return 0;
#ifdef RESIZABLE_JSVARS
  unsigned int i, c = jsVarsSize>>JSVAR_BLOCK_SHIFT;
  for (i=0;i<c;i++) {
    if (var>=jsVarBlocks[i] && var<&jsVarBlocks[i][JSVAR_BLOCK_SIZE]) {
      JsVarRef r = (JsVarRef)(1 + (i<<JSVAR_BLOCK_SHIFT) + (var - jsVarBlocks[i]));
      return r;
    }
  }
  return 0;
#else
  return (JsVarRef)(1 + (var - jsVars));
#endif
}

/// Lock this reference and return a pointer - UNSAFE for null refs
JsVar *jsvLock(JsVarRef ref) {
  JsVar *var = jsvGetAddressOf(ref);
  //var->locks++;
  assert(jsvGetLocks(var) < JSV_LOCK_MAX);
  var->flags += JSV_LOCK_ONE;
#ifdef DEBUG
  if (jsvGetLocks(var)==0) {
    jsError("Too many locks to Variable!");
    //jsPrint("Var #");jsPrintInt(ref);jsPrint("\n");
  }
#endif
  return var;
}

/// Lock this reference and return a pointer - UNSAFE for null refs
JsVar *jsvLockSafe(JsVarRef ref) {
  if (!ref) return 0;
  return jsvLock(ref);
}

/// Lock this pointer and return a pointer - UNSAFE for null pointer
JsVar *jsvLockAgain(JsVar *var) {
  assert(var);
  assert(jsvGetLocks(var) < JSV_LOCK_MAX);
  var->flags += JSV_LOCK_ONE;
  return var;
}

/// Lock this pointer and return a pointer - UNSAFE for null pointer
JsVar *jsvLockAgainSafe(JsVar *var) {
  return var ? jsvLockAgain(var) : 0;
}

// CALL ONLY FROM jsvUnlock
// jsvGetLocks(var) must == 0
static NO_INLINE void jsvUnLockFreeIfNeeded(JsVar *var) {
  assert(jsvGetLocks(var) == 0);
  /* if we know we're free, then we can just free this variable right now.
   * Loops of variables are handled by the Garbage Collector.
   * Note: we checked locks already in jsvUnLock as it is fastest to check */
  if (jsvGetRefs(var) == 0 &&
      jsvHasRef(var) &&
      (var->flags&JSV_VARTYPEMASK)!=JSV_UNUSED) { // we might be in an IRQ now, with GC in the main thread. If so, don't free!
    jsvFreePtr(var);
  }
}

/** Unlock this variable - this is SAFE for null variables
 * This version is used so we can ensure that the relatively
 * simple code here gets inlined for jsvUnLock2/etc */
static ALWAYS_INLINE void jsvUnLockInline(JsVar *var) {
  if (!var) return;
  assert(jsvGetLocks(var)>0);
  /* Reduce lock count. Since ->flags is volatile
   * it helps to explicitly save it to a var to avoid a
   * load-store-load */
  JsVarFlags f = var->flags -= JSV_LOCK_ONE;
  // Now see if we can properly free the data
  // Note: we check locks first as they are already in a register
  if ((f & JSV_LOCK_MASK) == 0) jsvUnLockFreeIfNeeded(var);
}

/// Unlock this variable - this is SAFE for null variables
void jsvUnLock(JsVar *var) {
  jsvUnLockInline(var);
}

/// Unlock 2 variables in one go
void jsvUnLock2(JsVar *var1, JsVar *var2) {
  jsvUnLockInline(var1);
  jsvUnLockInline(var2);
}
/// Unlock 3 variables in one go
void jsvUnLock3(JsVar *var1, JsVar *var2, JsVar *var3) {
  jsvUnLockInline(var1);
  jsvUnLockInline(var2);
  jsvUnLockInline(var3);
}
/// Unlock 4 variables in one go
void jsvUnLock4(JsVar *var1, JsVar *var2, JsVar *var3, JsVar *var4) {
  jsvUnLockInline(var1);
  jsvUnLockInline(var2);
  jsvUnLockInline(var3);
  jsvUnLockInline(var4);
}

/// Unlock an array of variables
NO_INLINE void jsvUnLockMany(unsigned int count, JsVar **vars) {
  while (count) jsvUnLockInline(vars[--count]);
}

/// Reference - set this variable as used by something
JsVar *jsvRef(JsVar *var) {
  assert(var && jsvHasRef(var));
  if (jsvGetRefs(var) < JSVARREFCOUNT_MAX) // if we hit max refcounts, just keep them - GC will fix it later
    jsvSetRefs(var, (JsVarRefCounter)(jsvGetRefs(var)+1));
  assert(jsvGetRefs(var));
  return var;
}

/// Unreference - set this variable as not used by anything
void jsvUnRef(JsVar *var) {
  assert(var && jsvGetRefs(var)>0 && jsvHasRef(var));
  JsVarRefCounter refs = jsvGetRefs(var);
  if (refs < JSVARREFCOUNT_MAX) { // if we hit max refcounts, just keep them - GC will fix it later
    refs--;
    jsvSetRefs(var, refs);
    // if no references or locks, free this now (don't wait for GC!)
    if (!refs && !jsvGetLocks(var))
      jsvUnLockFreeIfNeeded(var);
  }
}

/// Helper fn, Reference - set this variable as used by something
JsVarRef jsvRefRef(JsVarRef ref) {
  JsVar *v;
  assert(ref);
  v = jsvLock(ref);
  assert(!jsvIsStringExt(v));
  jsvRef(v);
  jsvUnLock(v);
  return ref;
}

/// Helper fn, Unreference - set this variable as not used by anything
JsVarRef jsvUnRefRef(JsVarRef ref) {
  JsVar *v;
  assert(ref);
  v = jsvLock(ref);
  assert(!jsvIsStringExt(v));
  jsvUnRef(v);
  jsvUnLock(v);
  return 0;
}

JsVar *jsvNewFlatStringOfLength(unsigned int byteLength) {
  bool firstRun = true;
  // Work out how many blocks we need. One for the header, plus some for the characters
  size_t requiredBlocks = 1 + ((byteLength+sizeof(JsVar)-1) / sizeof(JsVar));
  JsVar *flatString = 0;
  if (isMemoryBusy) {
    jsErrorFlags |= JSERR_MEMORY_BUSY;
    return 0;
  }
  while (true) {
    /* Now try and find a contiguous set of 'requiredBlocks' blocks by
    searching the free list. This can be done as long as nobody's
    messed with the free list in the mean time (which we check for with
    touchedFreeList). If someone has messed with it, we restart.*/
    bool memoryTouched = true;
    while (memoryTouched) {
      memoryTouched = false;
      touchedFreeList = false;
      JsVarRef beforeStartBlock = 0;
      JsVarRef curr = jsVarFirstEmpty;
      JsVarRef startBlock = curr;
      unsigned int blockCount = 0;
      while (curr && !touchedFreeList) {
        JsVar *currVar = jsvGetAddressOf(curr);
        JsVarRef next = jsvGetNextSibling(currVar);
  #ifdef RESIZABLE_JSVARS
        if (blockCount && next && (jsvGetAddressOf(next)==currVar+1)) {
  #else
        if (blockCount && (next == curr+1)) {
  #endif
          blockCount++;
          if (blockCount>=requiredBlocks) {
            JsVar *nextVar = jsvGetAddressOf(next);
            JsVarRef nextFree = jsvGetNextSibling(nextVar);
            jshInterruptOff();
            if (!touchedFreeList) {
              // we're there! Quickly re-link free list
              if (beforeStartBlock) {
                jsvSetNextSibling(jsvGetAddressOf(beforeStartBlock),nextFree);
              } else {
                jsVarFirstEmpty = nextFree;
              }
              flatString = jsvGetAddressOf(startBlock);
              // Set up the header block (including one lock)
              jsvResetVariable(flatString, JSV_FLAT_STRING);
              flatString->varData.integer = (JsVarInt)byteLength;
            }
            jshInterruptOn();
            // if success, break out!
            if (flatString) break;
          }
        } else {
          // this block is not immediately after the last - restart run
          beforeStartBlock = curr;
          startBlock = next;
          // Check to see if the next block is aligned on a 4 byte boundary or not
          if (startBlock==jsVarsSize || ((size_t)(jsvGetAddressOf(startBlock+1)))&3)
            blockCount = 0; // this block is not aligned
          else
            blockCount = 1; // all ok - start block here
        }
        // move to next!
        curr = next;
      }
      // memory list has been touched - restart!
      if (touchedFreeList) {
        memoryTouched = true;
      }
    }

    // all good
    if (flatString || !firstRun)
      break;
    /* Nope... we couldn't find a free string. It could be because
     * the free list is fragmented, so GCing might well fix it - which
     * we'll try - but only ONCE */
    firstRun = false;
    jsvGarbageCollect();
  };
  if (!flatString) return 0;
  /* We now have the string! All that's left is to clear it */
  // clear data
  memset((char*)&flatString[1], 0, sizeof(JsVar)*(requiredBlocks-1));
  /* We did mess with the free list - set it here in case we
  are trying to create a flat string in an IRQ while trying to
  make one outside the IRQ too */
  touchedFreeList = true;
  // and we're done
  return flatString;
}

static JsVar *jsvNewNameOrString(const char *str, bool isName) {
  // Create a var
  JsVar *first = jsvNewWithFlags(isName ? JSV_NAME_STRING_0 : JSV_STRING_0);
  if (!first) return 0; // out of memory
  // Now we copy the string, but keep creating new jsVars if we go
  // over the end
  JsVar *var = jsvLockAgain(first);
  while (*str) {
    // copy data in
    size_t i, l = jsvGetMaxCharactersInVar(var);
    for (i=0;i<l && *str;i++)
      var->varData.str[i] = *(str++);
    // we already set the variable data to 0, so no need for adding one

    // we've stopped if the string was empty
    jsvSetCharactersInVar(var, i);

    // if there is still some left, it's because we filled up our var...
    // make a new one, link it in, and unlock the old one.
    if (*str) {
      JsVar *next = jsvNewWithFlags(JSV_STRING_EXT_0);
      if (!next) {
        // Truncating string as not enough memory
        jsvUnLock(var);
        return first;
      }
      // we don't ref, because StringExts are never reffed as they only have one owner (and ALWAYS have an owner)
      jsvSetLastChild(var, jsvGetRef(next));
      jsvUnLock(var);
      var = next;
    }
  }
  jsvUnLock(var);
  // return
  return first;
}

JsVar *jsvNewFromString(const char *str) {
  return jsvNewNameOrString(str, false/*isName*/);
}

JsVar *jsvNewNameFromString(const char *str) {
  return jsvNewNameOrString(str, true/*isName*/);
}

JsVar *jsvNewStringOfLength(unsigned int byteLength, const char *initialData) {
  // if string large enough, try and make a flat string instead
  if (byteLength > JSV_FLAT_STRING_BREAK_EVEN) {
    JsVar *v = jsvNewFlatStringOfLength(byteLength);
    if (v) {
      if (initialData) jsvSetString(v, initialData, byteLength);
      return v;
    }
  }
  // Create a var
  JsVar *first = jsvNewWithFlags(JSV_STRING_0);
  if (!first) return 0; // out of memory, will have already set flag
  // Now keep creating enough new jsVars
  JsVar *var = jsvLockAgain(first);
  while (true) {
    // copy data in
    unsigned int l = (unsigned int)jsvGetMaxCharactersInVar(var);
    if (l>=byteLength) {
      if (initialData)
        memcpy(var->varData.str, initialData, byteLength);
      // we've got enough
      jsvSetCharactersInVar(var, byteLength);
      break;
    } else {
      if (initialData) {
        memcpy(var->varData.str, initialData, l);
        initialData+=l;
      }
      // We need more
      jsvSetCharactersInVar(var, l);
      byteLength -= l;
      // Make a new one, link it in, and unlock the old one.
      JsVar *next = jsvNewWithFlags(JSV_STRING_EXT_0);
      if (!next) break; // out of memory, will have already set flag
      // we don't ref, because  StringExts are never reffed as they only have one owner (and ALWAYS have an owner)
      jsvSetLastChild(var, jsvGetRef(next));
      jsvUnLock(var);
      var = next;
    }
  }
  jsvUnLock(var);
  // return
  return first;
}

JsVar *jsvNewFromInteger(JsVarInt value) {
  JsVar *var = jsvNewWithFlags(JSV_INTEGER);
  if (!var) return 0; // no memory
  var->varData.integer = value;
  return var;
}
JsVar *jsvNewFromBool(bool value) {
  JsVar *var = jsvNewWithFlags(JSV_BOOLEAN);
  if (!var) return 0; // no memory
  var->varData.integer = value ? 1 : 0;
  return var;
}
JsVar *jsvNewFromFloat(JsVarFloat value) {
  JsVar *var = jsvNewWithFlags(JSV_FLOAT);
  if (!var) return 0; // no memory
  var->varData.floating = value;
  return var;
}
JsVar *jsvNewFromLongInteger(long long value) {
  if (value>=-2147483648LL && value<=2147483647LL)
    return jsvNewFromInteger((JsVarInt)value);
  else
    return jsvNewFromFloat((JsVarFloat)value);
}

#ifndef ESPR_EMBED
JsVar *jsvNewFromPin(int pin) {
  JsVar *v = jsvNewFromInteger((JsVarInt)pin);
  if (v) {
    v->flags = (JsVarFlags)((v->flags & ~JSV_VARTYPEMASK) | JSV_PIN);
  }
  return v;
}
#endif

JsVar *jsvNewObject() {
  return jsvNewWithFlags(JSV_OBJECT);
}

JsVar *jsvNewEmptyArray() {
  return jsvNewWithFlags(JSV_ARRAY);
}

/// Create an array containing the given elements
JsVar *jsvNewArray(JsVar **elements, int elementCount) {
  JsVar *arr = jsvNewEmptyArray();
  if (!arr) return 0;
  int i;
  for (i=0;i<elementCount;i++)
    jsvArrayPush(arr, elements[i]);
  return arr;
}

JsVar *jsvNewArrayFromBytes(uint8_t *elements, int elementCount) {
  JsVar *arr = jsvNewEmptyArray();
  if (!arr) return 0;
  int i;
  for (i=0;i<elementCount;i++)
    jsvArrayPushAndUnLock(arr, jsvNewFromInteger(elements[i]));
  return arr;
}

JsVar *jsvNewNativeFunction(void (*ptr)(void), unsigned short argTypes) {
  JsVar *func = jsvNewWithFlags(JSV_NATIVE_FUNCTION);
  if (!func) return 0;
  func->varData.native.ptr = ptr;
  func->varData.native.argTypes = argTypes;
  return func;
}

JsVar *jsvNewNativeString(char *ptr, size_t len) {
  if (len>JSV_NATIVE_STR_MAX_LENGTH) len=JSV_NATIVE_STR_MAX_LENGTH; // crop string to what we can store in nativeStr.len
  JsVar *str = jsvNewWithFlags(JSV_NATIVE_STRING);
  if (!str) return 0;
  if (len > JSV_NATIVE_STR_MAX_LENGTH)
    len = JSV_NATIVE_STR_MAX_LENGTH;
  str->varData.nativeStr.ptr = ptr;
  str->varData.nativeStr.len = (JsVarDataNativeStrLength)len;
  return str;
}

#ifdef SPIFLASH_BASE
JsVar *jsvNewFlashString(char *ptr, size_t len) {
  if (len>JSV_NATIVE_STR_MAX_LENGTH) len=JSV_NATIVE_STR_MAX_LENGTH; // crop string to what we can store in nativeStr.len
    JsVar *str = jsvNewWithFlags(JSV_FLASH_STRING);
    if (!str) return 0;
    str->varData.nativeStr.ptr = ptr;
    str->varData.nativeStr.len = (JsVarDataNativeStrLength)len;
    return str;
}
#endif

/// Create a new ArrayBuffer backed by the given string. If length is not specified, it will be worked out
JsVar *jsvNewArrayBufferFromString(JsVar *str, unsigned int lengthOrZero) {
  JsVar *arr = jsvNewWithFlags(JSV_ARRAYBUFFER);
  if (!arr) return 0;
  jsvSetFirstChild(arr, jsvGetRef(jsvRef(str)));
  arr->varData.arraybuffer.type = ARRAYBUFFERVIEW_ARRAYBUFFER;
  assert(arr->varData.arraybuffer.byteOffset == 0);
  if (lengthOrZero==0) lengthOrZero = (unsigned int)jsvGetStringLength(str);
  arr->varData.arraybuffer.length = (JsVarArrayBufferLength)lengthOrZero;
  return arr;
}

JsVar *jsvMakeIntoVariableName(JsVar *var, JsVar *valueOrZero) {
  if (!var) return 0;
  assert(jsvGetRefs(var)==0); // make sure it's unused
  assert(jsvIsSimpleInt(var) || jsvIsString(var));
  JsVarFlags varType = (var->flags & JSV_VARTYPEMASK);
  if (varType==JSV_INTEGER) {
    int t = JSV_NAME_INT;
    if ((jsvIsInt(valueOrZero) || jsvIsBoolean(valueOrZero)) && !jsvIsPin(valueOrZero)) {
      JsVarInt v = valueOrZero->varData.integer;
      if (v>=JSVARREF_MIN && v<=JSVARREF_MAX) {
        t = jsvIsInt(valueOrZero) ? JSV_NAME_INT_INT : JSV_NAME_INT_BOOL;
        jsvSetFirstChild(var, (JsVarRef)v);
        valueOrZero = 0;
      }
    }
    var->flags = (JsVarFlags)(var->flags & ~JSV_VARTYPEMASK) | t;
  } else if (varType>=_JSV_STRING_START && varType<=_JSV_STRING_END) {
    if (jsvGetCharactersInVar(var) > JSVAR_DATA_STRING_NAME_LEN) {
<<<<<<< HEAD
      /* Argh. String is too large to fit in a JSV_NAME! We must chomp adjust
       * STRINGEXTs and potentially add one to put the data in
=======
      /* Argh. String is too large to fit in a JSV_NAME! We must make
       * new STRINGEXTs to put the data in
>>>>>>> a74f5cb1
       */
      JsvStringIterator it;
      char queue[JSVAR_DATA_STRING_LEN - JSVAR_DATA_STRING_NAME_LEN];
      int index;

      // fill queue
      jsvStringIteratorNew(&it, var, JSVAR_DATA_STRING_NAME_LEN);
      for (index = 0; index < sizeof(queue) && jsvStringIteratorHasChar(&it); index++) {
        queue[index] = jsvStringIteratorGetCharAndNext(&it);
      }
      jsvStringIteratorFree(&it);

      // "set" string length
      JsVar* last = var;
      while (jsvGetLastChild(last)) last = jsvGetAddressOf(jsvGetLastChild(last)); // TODO lock?

      if (last != var) {
        size_t nChars = jsvGetCharactersInVar(last) + index;
        if (nChars <= JSVAR_DATA_STRING_MAX_LEN) { // fit inside existing StringExt
          jsvSetCharactersInVar(last, nChars);
          last = 0;
        } else {
          index = nChars - JSVAR_DATA_STRING_MAX_LEN; // remaining
        }
      }
<<<<<<< HEAD
      if (last) { // no StringExt or didn't fit
        jsvSetCharactersInVar(last, jsvGetMaxCharactersInVar(last));
        JsVar* ext = jsvNewWithFlags(JSV_STRING_EXT_0);
        if (ext) {
          jsvSetCharactersInVar(ext, index);
          jsvSetLastChild(last, jsvGetRef(ext));
          jsvUnLock(ext);
        } // TODO else?
      }

      // juggle characters
      jsvStringIteratorNew(&it, var, JSVAR_DATA_STRING_LEN);
      assert(it.var == jsvGetAddressOf(jsvGetLastChild(var)) && it.charIdx == 0);
      index = 0;
      while (jsvStringIteratorHasChar(&it)) {
        char c = jsvStringIteratorGetChar(&it);
        jsvStringIteratorSetChar(&it, queue[index]);
        queue[index] = c;

        jsvStringIteratorNext(&it);
        index = (index + 1) % sizeof(queue);
      }
      jsvStringIteratorFree(&it);

      jsvSetCharactersInVar(var, JSVAR_DATA_STRING_NAME_LEN);
=======
      jsvSetCharactersInVar(var, JSVAR_DATA_STRING_NAME_LEN);
      // Free any old stringexts
      jsvFreePtrStringExt(var);
      // set up new stringexts
      jsvSetLastChild(var, jsvGetRef(startExt));
>>>>>>> a74f5cb1
      jsvSetNextSibling(var, 0);
      jsvSetPrevSibling(var, 0);
      jsvSetFirstChild(var, 0);
    }

    size_t t = JSV_NAME_STRING_0;
    if (jsvIsInt(valueOrZero) && !jsvIsPin(valueOrZero)) {
      JsVarInt v = valueOrZero->varData.integer;
      if (v>=JSVARREF_MIN && v<=JSVARREF_MAX) {
        t = JSV_NAME_STRING_INT_0;
        jsvSetFirstChild(var, (JsVarRef)v);
        valueOrZero = 0;
      }
    } else
      jsvSetFirstChild(var, 0);
    var->flags = (var->flags & (JsVarFlags)~JSV_VARTYPEMASK) | (t+jsvGetCharactersInVar(var));
  } else assert(0);

  if (valueOrZero)
    jsvSetFirstChild(var, jsvGetRef(jsvRef(valueOrZero)));
  return var;
}

void jsvMakeFunctionParameter(JsVar *v) {
  assert(jsvIsString(v));
  if (!jsvIsName(v)) jsvMakeIntoVariableName(v,0);
  v->flags = (JsVarFlags)(v->flags | JSV_NATIVE);
}

/// Add a new unnamed function parameter to a function - use this when binding function arguments. This unlocks paramName if specified, but not value.
void jsvAddFunctionParameter(JsVar *fn, JsVar *paramName, JsVar *value) {
  assert(jsvIsFunction(fn));
  if (!paramName) paramName = jsvNewFromEmptyString();
  assert(jsvIsString(paramName));
  if (paramName) {
    jsvMakeFunctionParameter(paramName); // force this to be called a function parameter
    jsvSetValueOfName(paramName, value);
    jsvAddName(fn, paramName);
    jsvUnLock(paramName);
  }
}

void *jsvGetNativeFunctionPtr(const JsVar *function) {
  /* see descriptions in jsvar.h. If we have a child called JSPARSE_FUNCTION_CODE_NAME
   * then we execute code straight from that */
  JsVar *flatString = jsvFindChildFromString((JsVar*)function, JSPARSE_FUNCTION_CODE_NAME, 0);
  if (flatString) {
    flatString = jsvSkipNameAndUnLock(flatString);
    void *v = (void*)((size_t)function->varData.native.ptr + (char*)jsvGetFlatStringPointer(flatString));
    jsvUnLock(flatString);
    return v;
  } else
    return (void *)function->varData.native.ptr;
}


bool jsvIsBasicVarEqual(JsVar *a, JsVar *b) {
  // quick checks
  if (a==b) return true;
  if (!a || !b) return false; // one of them is undefined
  // OPT: would this be useful as compare instead?
  assert(jsvIsBasic(a) && jsvIsBasic(b));
  if (jsvIsNumeric(a) && jsvIsNumeric(b)) {
    if (jsvIsIntegerish(a)) {
      if (jsvIsIntegerish(b)) {
        return a->varData.integer == b->varData.integer;
      } else {
        assert(jsvIsFloat(b));
        return a->varData.integer == b->varData.floating;
      }
    } else {
      assert(jsvIsFloat(a));
      if (jsvIsIntegerish(b)) {
        return a->varData.floating == b->varData.integer;
      } else {
        assert(jsvIsFloat(b));
        return a->varData.floating == b->varData.floating;
      }
    }
  } else if (jsvIsString(a) && jsvIsString(b)) {
    // OPT: could we do a fast check here with data?
    JsvStringIterator ita, itb;
    jsvStringIteratorNew(&ita, a, 0);
    jsvStringIteratorNew(&itb, b, 0);
    while (true) {
      int a = jsvStringIteratorGetCharOrMinusOne(&ita);
      jsvStringIteratorNext(&ita);
      int b = jsvStringIteratorGetCharOrMinusOne(&itb);
      jsvStringIteratorNext(&itb);
      if (a != b) {
        jsvStringIteratorFree(&ita);
        jsvStringIteratorFree(&itb);
        return false;
      }
      if (a < 0) { // equal, but end of string
        jsvStringIteratorFree(&ita);
        jsvStringIteratorFree(&itb);
        return true;
      }
    }
    // we never get here
    return false; // make compiler happy
  } else {
    //TODO: are there any other combinations we should check here?? String v int?
    return false;
  }
}

bool jsvIsEqual(JsVar *a, JsVar *b) {
  if (jsvIsBasic(a) && jsvIsBasic(b))
    return jsvIsBasicVarEqual(a,b);
  return jsvGetRef(a)==jsvGetRef(b);
}

/// Get a const string representing this variable - if we can. Otherwise return 0
const char *jsvGetConstString(const JsVar *v) {
  if (jsvIsUndefined(v)) {
    return "undefined";
  } else if (jsvIsNull(v)) {
    return "null";
  } else if (jsvIsBoolean(v) && !jsvIsNameIntBool(v)) {
    return jsvGetBool(v) ? "true" : "false";
  }
  return 0;
}

/// Return the 'type' of the JS variable (eg. JS's typeof operator)
const char *jsvGetTypeOf(const JsVar *v) {
  if (jsvIsUndefined(v)) return "undefined";
  if (jsvIsNull(v) || jsvIsObject(v) ||
      jsvIsArray(v) || jsvIsArrayBuffer(v)) return "object";
  if (jsvIsFunction(v)) return "function";
  if (jsvIsString(v)) return "string";
  if (jsvIsBoolean(v)) return "boolean";
  if (jsvIsNumeric(v)) return "number";
  return "?";
}

/// Return the JsVar, or if it's an object and has a valueOf function, call that
JsVar *jsvGetValueOf(JsVar *v) {
  if (!jsvIsObject(v)) return jsvLockAgainSafe(v);
  JsVar *valueOf = jspGetNamedField(v, "valueOf", false);
  if (!jsvIsFunction(valueOf)) {
    jsvUnLock(valueOf);
    return jsvLockAgain(v);
  }
  v = jspeFunctionCall(valueOf, 0, v, false, 0, 0);
  jsvUnLock(valueOf);
  return v;
}

/** Save this var as a string to the given buffer, and return how long it was (return val doesn't include terminating 0)
If the buffer length is exceeded, the returned value will == len */
size_t jsvGetString(const JsVar *v, char *str, size_t len) {
  assert(len>0);
  const char *s = jsvGetConstString(v);
  if (s) {
    /* don't use strncpy here because we don't
     * want to pad the entire buffer with zeros */
    len--;
    size_t l = 0;
    while (s[l] && l<len) {
      str[l] = s[l];
      l++;
    }
    str[l] = 0;
    return l;
  } else if (jsvIsInt(v)) {
    itostr(v->varData.integer, str, 10);
    return strlen(str);
  } else if (jsvIsFloat(v)) {
    ftoa_bounded(v->varData.floating, str, len);
    return strlen(str);
  } else if (jsvHasCharacterData(v)) {
    assert(!jsvIsStringExt(v));
    size_t l = len;
    JsvStringIterator it;
    jsvStringIteratorNewConst(&it, v, 0);
    while (jsvStringIteratorHasChar(&it)) {
      if (l--<=1) {
        *str = 0;
        jsvStringIteratorFree(&it);
        return len;
      }
      *(str++) = jsvStringIteratorGetChar(&it);
      jsvStringIteratorNext(&it);
    }
    jsvStringIteratorFree(&it);
    *str = 0;
    return len-l;
  } else {
    // Try and get as a JsVar string, and try again
    JsVar *stringVar = jsvAsString((JsVar*)v); // we know we're casting to non-const here
    if (stringVar) {
      size_t l = jsvGetStringChars(stringVar, 0, str, len); // call again - but this time with converted var
      jsvUnLock(stringVar);
      return l;
    } else {
      str[0] = 0;
      jsExceptionHere(JSET_INTERNALERROR, "Variable type cannot be converted to string");
      return 0;
    }
  }
}

/// Get len bytes of string data from this string. Does not error if string len is not equal to len, no terminating 0
size_t jsvGetStringChars(const JsVar *v, size_t startChar, char *str, size_t len) {
  assert(jsvHasCharacterData(v));
  size_t l = len;
  JsvStringIterator it;
  jsvStringIteratorNewConst(&it, v, startChar);
  while (jsvStringIteratorHasChar(&it)) {
    if (l--<=0) {
      jsvStringIteratorFree(&it);
      return len;
    }
    *(str++) = jsvStringIteratorGetCharAndNext(&it);
  }
  jsvStringIteratorFree(&it);
  return len-l;
}

/// Set the Data in this string. This must JUST overwrite - not extend or shrink
void jsvSetString(JsVar *v, const char *str, size_t len) {
  assert(jsvHasCharacterData(v));
  // the iterator checks, so it is safe not to assert if the length is different
  //assert(len == jsvGetStringLength(v));


  JsvStringIterator it;
  jsvStringIteratorNew(&it, v, 0);
  size_t i;
  for (i=0;i<len;i++) {
    jsvStringIteratorSetCharAndNext(&it, str[i]);
  }
  jsvStringIteratorFree(&it);
}

/** If var is a string, lock and return it, else
 * create a new string. unlockVar means this will auto-unlock 'var'  */
JsVar *jsvAsString(JsVar *v) {
  JsVar *str = 0;
  // If it is string-ish, but not quite a string, copy it
  if (jsvHasCharacterData(v) && jsvIsName(v)) {
    str = jsvNewFromStringVar(v,0,JSVAPPENDSTRINGVAR_MAXLENGTH);
  } else if (jsvIsString(v)) { // If it is a string - just return a reference
    str = jsvLockAgain(v);
  } else if (jsvIsObject(v)) { // If it is an object and we can call toString on it
    JsVar *toStringFn = jspGetNamedField(v, "toString", false);
    if (toStringFn && toStringFn->varData.native.ptr != (void (*)(void))jswrap_object_toString) {
      // Function found and it's not the default one - execute it
      JsVar *result = jspExecuteFunction(toStringFn,v,0,0);
      jsvUnLock(toStringFn);
      str = jsvAsStringAndUnLock(result);
    } else {
      jsvUnLock(toStringFn);
      str = jsvNewFromString("[object Object]");
    }
  } else {
    const char *constChar = jsvGetConstString(v);
    assert(JS_NUMBER_BUFFER_SIZE>=10);
    char buf[JS_NUMBER_BUFFER_SIZE];
    if (constChar) {
      // if we could get this as a simple const char, do that..
      str = jsvNewFromString(constChar);
#ifndef ESPR_EMBED
    } else if (jsvIsPin(v)) {
      jshGetPinString(buf, (Pin)v->varData.integer);
      str = jsvNewFromString(buf);
#endif
    } else if (jsvIsInt(v)) {
      itostr(v->varData.integer, buf, 10);
      str = jsvNewFromString(buf);
    } else if (jsvIsFloat(v)) {
      ftoa_bounded(v->varData.floating, buf, sizeof(buf));
      str = jsvNewFromString(buf);
    } else if (jsvIsArray(v) || jsvIsArrayBuffer(v)) {
      JsVar *filler = jsvNewFromString(",");
      str = jsvArrayJoin(v, filler, true/*ignoreNull*/);
      jsvUnLock(filler);
    } else if (jsvIsFunction(v)) {
      str = jsvNewFromEmptyString();
      if (str) jsfGetJSON(v, str, JSON_NONE);
    } else {
      jsExceptionHere(JSET_INTERNALERROR, "Variable type cannot be converted to string");
    }
  }
  return str;
}

JsVar *jsvAsStringAndUnLock(JsVar *var) {
  JsVar *s = jsvAsString(var);
  jsvUnLock(var);
  return s;
}

JsVar *jsvAsFlatString(JsVar *var) {
  if (jsvIsFlatString(var)) return jsvLockAgain(var);
  JsVar *str = jsvAsString(var);
  size_t len = jsvGetStringLength(str);
  JsVar *flat = jsvNewFlatStringOfLength((unsigned int)len);
  if (flat) {
    JsvStringIterator src;
    JsvStringIterator dst;
    jsvStringIteratorNew(&src, str, 0);
    jsvStringIteratorNew(&dst, flat, 0);
    while (len--) {
      jsvStringIteratorSetCharAndNext(&dst, jsvStringIteratorGetCharAndNext(&src));
    }
    jsvStringIteratorFree(&src);
    jsvStringIteratorFree(&dst);
  }
  jsvUnLock(str);
  return flat;
}

/** Given a JsVar meant to be an index to an array, convert it to
 * the actual variable type we'll use to access the array. For example
 * a["0"] is actually translated to a[0]
 */
JsVar *jsvAsArrayIndex(JsVar *index) {
  if (jsvIsSimpleInt(index) && jsvGetInteger(index)>=0) {
    return jsvLockAgain(index); // we're ok!
  } else if (jsvIsString(index)) {
    /* Index filtering (bug #19) - if we have an array index A that is:
     is_string(A) && int_to_string(string_to_int(A)) == A
     then convert it to an integer. Shouldn't be too nasty for performance
     as we only do this when accessing an array with a string */
    if (jsvIsStringNumericStrict(index)) {
      JsVar *i = jsvNewFromInteger(jsvGetInteger(index));
      JsVar *is = jsvAsString(i);
      if (jsvCompareString(index,is,0,0,false)==0) {
        // two items are identical - use the integer
        jsvUnLock(is);
        return i;
      } else {
        // not identical, use as a string
        jsvUnLock2(i,is);
      }
    }
  } else if (jsvIsFloat(index)) {
    // if it's a float that is actually integral, return an integer...
    JsVarFloat v = jsvGetFloat(index);
    JsVarInt vi = jsvGetInteger(index);
    if (v == vi) return jsvNewFromInteger(vi);
  }

  // else if it's not a simple numeric type, convert it to a string
  return jsvAsString(index);
}

/** Same as jsvAsArrayIndex, but ensures that 'index' is unlocked */
JsVar *jsvAsArrayIndexAndUnLock(JsVar *a) {
  JsVar *b = jsvAsArrayIndex(a);
  jsvUnLock(a);
  return b;
}

/// Returns true if the string is empty - faster than jsvGetStringLength(v)==0
bool jsvIsEmptyString(JsVar *v) {
  if (!jsvHasCharacterData(v)) return true;
  return jsvGetCharactersInVar(v)==0;
}

size_t jsvGetStringLength(const JsVar *v) {
  size_t strLength = 0;
  const JsVar *var = v;
  JsVar *newVar = 0;
  if (!jsvHasCharacterData(v)) return 0;

  while (var) {
    JsVarRef ref = jsvGetLastChild(var);
    strLength += jsvGetCharactersInVar(var);

    // Go to next
    jsvUnLock(newVar); // note use of if (ref), not var
    var = newVar = jsvLockSafe(ref);
  }
  jsvUnLock(newVar); // note use of if (ref), not var
  return strLength;
}

size_t jsvGetFlatStringBlocks(const JsVar *v) {
  assert(jsvIsFlatString(v));
  return ((size_t)v->varData.integer+sizeof(JsVar)-1) / sizeof(JsVar);
}

char *jsvGetFlatStringPointer(JsVar *v) {
  assert(jsvIsFlatString(v));
  if (!jsvIsFlatString(v)) return 0;
  return (char*)(v+1); // pointer to the next JsVar
}

JsVar *jsvGetFlatStringFromPointer(char *v) {
  JsVar *secondVar = (JsVar*)v;
  JsVar *flatStr = secondVar-1;
  assert(jsvIsFlatString(flatStr));
  return flatStr;
}

/// If the variable points to a *flat* area of memory, return a pointer (and set length). Otherwise return 0.
char *jsvGetDataPointer(JsVar *v, size_t *len) {
  assert(len);
  if (jsvIsArrayBuffer(v)) {
    /* Arraybuffers generally use some kind of string to store their data.
     * Find it, then call ourselves again to figure out if we can get a
     * raw pointer to it.  */
    JsVar *d = jsvGetArrayBufferBackingString(v, NULL);
    char *r = jsvGetDataPointer(d, len);
    jsvUnLock(d);
    if (r) {
      r += v->varData.arraybuffer.byteOffset;
      *len = v->varData.arraybuffer.length;
    }
    return r;
  }
  if (jsvIsNativeString(v)) {
    *len = v->varData.nativeStr.len;
    return (char*)v->varData.nativeStr.ptr;
  }
  if (jsvIsFlatString(v)) {
    *len = jsvGetStringLength(v);
    return jsvGetFlatStringPointer(v);
  }
  if (jsvIsBasicString(v) && !jsvGetLastChild(v)) {
    // It's a normal string but is small enough to have all the data in
    *len = jsvGetCharactersInVar(v);
    return (char*)v->varData.str;
  }
  return 0;
}

//  IN A STRING  get the number of lines in the string (min=1)
size_t jsvGetLinesInString(JsVar *v) {
  size_t lines = 1;
  JsvStringIterator it;
  jsvStringIteratorNew(&it, v, 0);
  while (jsvStringIteratorHasChar(&it)) {
    if (jsvStringIteratorGetCharAndNext(&it)=='\n') lines++;
  }
  jsvStringIteratorFree(&it);
  return lines;
}

// IN A STRING Get the number of characters on a line - lines start at 1
size_t jsvGetCharsOnLine(JsVar *v, size_t line) {
  size_t currentLine = 1;
  size_t chars = 0;
  JsvStringIterator it;
  jsvStringIteratorNew(&it, v, 0);
  while (jsvStringIteratorHasChar(&it)) {
    if (jsvStringIteratorGetCharAndNext(&it)=='\n') {
      currentLine++;
      if (currentLine > line) break;
    } else if (currentLine==line) chars++;
  }
  jsvStringIteratorFree(&it);
  return chars;
}

//  IN A STRING, get the 1-based line and column of the given character. Both values must be non-null
void jsvGetLineAndCol(JsVar *v, size_t charIdx, size_t *line, size_t *col) {
  size_t x = 1;
  size_t y = 1;
  size_t n = 0;
  assert(line && col);

  JsvStringIterator it;
  jsvStringIteratorNew(&it, v, 0);
  while (jsvStringIteratorHasChar(&it)) {
    char ch = jsvStringIteratorGetCharAndNext(&it);
    if (n==charIdx) {
      jsvStringIteratorFree(&it);
      *line = y;
      *col = x;
      return;
    }
    x++;
    if (ch=='\n') {
      x=1; y++;
    }
    n++;
  }
  jsvStringIteratorFree(&it);
  // uh-oh - not found
  *line = y;
  *col = x;
}

//  IN A STRING, get a character index from a line and column
size_t jsvGetIndexFromLineAndCol(JsVar *v, size_t line, size_t col) {
  size_t x = 1;
  size_t y = 1;
  size_t n = 0;
  JsvStringIterator it;
  jsvStringIteratorNew(&it, v, 0);
  while (jsvStringIteratorHasChar(&it)) {
    char ch = jsvStringIteratorGetCharAndNext(&it);
    if ((y==line && x>=col) || y>line) {
      jsvStringIteratorFree(&it);
      return (y>line) ? (n-1) : n;
    }
    x++;
    if (ch=='\n') {
      x=1; y++;
    }
    n++;
  }
  jsvStringIteratorFree(&it);
  return n;
}

void jsvAppendString(JsVar *var, const char *str) {
  assert(jsvIsString(var));
  JsvStringIterator dst;
  jsvStringIteratorNew(&dst, var, 0);
  jsvStringIteratorGotoEnd(&dst);
  // now start appending
  /* This isn't as fast as something single-purpose, but it's not that bad,
   * and is less likely to break :) */
  while (*str)
    jsvStringIteratorAppend(&dst, *(str++));
  jsvStringIteratorFree(&dst);
}

// Append the given string to this one - but does not use null-terminated strings
void jsvAppendStringBuf(JsVar *var, const char *str, size_t length) {
  assert(jsvIsString(var));
  JsvStringIterator dst;
  jsvStringIteratorNew(&dst, var, 0);
  jsvStringIteratorGotoEnd(&dst);
  // now start appending
  /* This isn't as fast as something single-purpose, but it's not that bad,
   * and is less likely to break :) */
  while (length) {
    jsvStringIteratorAppend(&dst, *(str++));
    length--;
  }
  jsvStringIteratorFree(&dst);
}

/// Special version of append designed for use with vcbprintf_callback (See jsvAppendPrintf)
void jsvStringIteratorPrintfCallback(const char *str, void *user_data) {
  while (*str)
    jsvStringIteratorAppend((JsvStringIterator *)user_data, *(str++));
}

void jsvAppendPrintf(JsVar *var, const char *fmt, ...) {
  JsvStringIterator it;
  jsvStringIteratorNew(&it, var, 0);
  jsvStringIteratorGotoEnd(&it);

  va_list argp;
  va_start(argp, fmt);
  vcbprintf((vcbprintf_callback)jsvStringIteratorPrintfCallback,&it, fmt, argp);
  va_end(argp);

  jsvStringIteratorFree(&it);
}

JsVar *jsvVarPrintf( const char *fmt, ...) {
  JsVar *str = jsvNewFromEmptyString();
  if (!str) return 0;
  JsvStringIterator it;
  jsvStringIteratorNew(&it, str, 0);
  jsvStringIteratorGotoEnd(&it);

  va_list argp;
  va_start(argp, fmt);
  vcbprintf((vcbprintf_callback)jsvStringIteratorPrintfCallback,&it, fmt, argp);
  va_end(argp);

  jsvStringIteratorFree(&it);
  return str;
}

/** Append str to var. Both must be strings. stridx = start char or str, maxLength = max number of characters (can be JSVAPPENDSTRINGVAR_MAXLENGTH) */
void jsvAppendStringVar(JsVar *var, const JsVar *str, size_t stridx, size_t maxLength) {
  assert(jsvIsString(var));

  JsvStringIterator dst;
  jsvStringIteratorNew(&dst, var, 0);
  jsvStringIteratorGotoEnd(&dst);
  // now start appending
  /* This isn't as fast as something single-purpose, but it's not that bad,
     * and is less likely to break :) */
  JsvStringIterator it;
  jsvStringIteratorNewConst(&it, str, stridx);
  while (jsvStringIteratorHasChar(&it) && (maxLength-->0)) {
    char ch = jsvStringIteratorGetCharAndNext(&it);
    jsvStringIteratorAppend(&dst, ch);
  }
  jsvStringIteratorFree(&it);
  jsvStringIteratorFree(&dst);
}

/** Create a new variable from a substring. argument must be a string. stridx = start char or str, maxLength = max number of characters (can be JSVAPPENDSTRINGVAR_MAXLENGTH) */
JsVar *jsvNewFromStringVar(const JsVar *str, size_t stridx, size_t maxLength) {
  if (jsvIsNativeString(str) || jsvIsFlashString(str)) {
    // if it's a flash string, just change the pointer (but we must check length)
    size_t l = jsvGetStringLength(str);
    if (stridx>l) stridx=l;
    if (stridx+maxLength>l) maxLength=l-stridx;
    JsVar *res = jsvNewWithFlags(str->flags&JSV_VARTYPEMASK);
    res->varData.nativeStr.ptr = str->varData.nativeStr.ptr + stridx;
    res->varData.nativeStr.len = (JsVarDataNativeStrLength)maxLength;
    return res;
  }
  JsVar *var = jsvNewFromEmptyString();
  if (var) jsvAppendStringVar(var, str, stridx, maxLength);
  return var;
}

/** Append all of str to var. Both must be strings.  */
void jsvAppendStringVarComplete(JsVar *var, const JsVar *str) {
  jsvAppendStringVar(var, str, 0, JSVAPPENDSTRINGVAR_MAXLENGTH);
}

char jsvGetCharInString(JsVar *v, size_t idx) {
  if (!jsvIsString(v)) return 0;

  JsvStringIterator it;
  jsvStringIteratorNew(&it, v, idx);
  char ch = jsvStringIteratorGetChar(&it);
  jsvStringIteratorFree(&it);
  return ch;
}

void jsvSetCharInString(JsVar *v, size_t idx, char ch, bool bitwiseOR) {
  if (!jsvIsString(v)) return;
  JsvStringIterator it;
  jsvStringIteratorNew(&it, v, idx);
  if (bitwiseOR) ch |= jsvStringIteratorGetChar(&it);
  jsvStringIteratorSetChar(&it, ch);
  jsvStringIteratorFree(&it);
}

/// Get the index of a character in a string, or -1
int jsvGetStringIndexOf(JsVar *str, char ch) {
  JsvStringIterator it;
  jsvStringIteratorNew(&it, str, 0);
  while (jsvStringIteratorHasChar(&it)) {
    if (jsvStringIteratorGetChar(&it) == ch) {
      int idx = (int)jsvStringIteratorGetIndex(&it);
      jsvStringIteratorFree(&it);
      return idx;
    };
    jsvStringIteratorNext(&it);
  }
  jsvStringIteratorFree(&it);
  return -1;
}

/** Does this string contain only Numeric characters (with optional '-'/'+' at the front)? NOT '.'/'e' and similar (allowDecimalPoint is for '.' only) */
bool jsvIsStringNumericInt(const JsVar *var, bool allowDecimalPoint) {
  assert(jsvIsString(var));
  JsvStringIterator it;
  jsvStringIteratorNewConst(&it, var, 0); // we know it's non const

  // skip whitespace
  while (jsvStringIteratorHasChar(&it) && isWhitespace(jsvStringIteratorGetChar(&it)))
    jsvStringIteratorNext(&it);

  // skip a minus. if there was one
  if (jsvStringIteratorGetChar(&it)=='-' || jsvStringIteratorGetChar(&it)=='+')
    jsvStringIteratorNext(&it);

  int radix = 0;
  if (jsvStringIteratorGetChar(&it)=='0') {
    jsvStringIteratorNext(&it);
    char buf[3];
    buf[0] = '0';
    buf[1] = jsvStringIteratorGetChar(&it);
    buf[2] = 0;
    const char *p = buf;
    radix = getRadix(&p,0);
    if (p>&buf[1]) jsvStringIteratorNext(&it);
  }
  if (radix==0) radix=10;

  // now check...
  int chars=0;
  while (jsvStringIteratorHasChar(&it)) {
    chars++;
    char ch = jsvStringIteratorGetCharAndNext(&it);
    if (ch=='.' && allowDecimalPoint) {
      allowDecimalPoint = false; // there can be only one
    } else {
      int n = chtod(ch);
      if (n<0 || n>=radix) {
        jsvStringIteratorFree(&it);
        return false;
      }
    }
  }
  jsvStringIteratorFree(&it);
  return chars>0;
}

/** Does this string contain only Numeric characters? This is for arrays
 * and makes the assertion that int_to_string(string_to_int(var))==var */
bool jsvIsStringNumericStrict(const JsVar *var) {
  assert(jsvIsString(var));
  JsvStringIterator it;
  jsvStringIteratorNewConst(&it, var, 0);  // we know it's non const
  bool hadNonZero = false;
  bool hasLeadingZero = false;
  int chars = 0;
  while (jsvStringIteratorHasChar(&it)) {
    chars++;
    char ch = jsvStringIteratorGetCharAndNext(&it);
    if (!isNumeric(ch)) {
      // test for leading zero ensures int_to_string(string_to_int(var))==var
      jsvStringIteratorFree(&it);
      return false;
    }
    if (!hadNonZero && ch=='0') hasLeadingZero=true;
    if (ch!='0') hadNonZero=true;
  }
  jsvStringIteratorFree(&it);
  return chars>0 && (!hasLeadingZero || chars==1);
}


JsVarInt jsvGetInteger(const JsVar *v) {
  if (!v) return 0; // undefined
  /* strtol understands about hex and octal */
  if (jsvIsNull(v)) return 0;
  if (jsvIsUndefined(v)) return 0;
  if (jsvIsIntegerish(v) || jsvIsArrayBufferName(v)) return v->varData.integer;
  if (jsvIsArray(v) || jsvIsArrayBuffer(v)) {
    JsVarInt l = jsvGetLength((JsVar *)v);
    if (l==0) return 0; // 0 length, return 0
    if (l==1) {
      if (jsvIsArrayBuffer(v))
        return jsvGetIntegerAndUnLock(jsvArrayBufferGet((JsVar*)v,0));
      return jsvGetIntegerAndUnLock(jsvSkipNameAndUnLock(jsvGetArrayItem(v,0)));
    }
  }
  if (jsvIsFloat(v)) {
    if (isfinite(v->varData.floating))
      return (JsVarInt)(long long)v->varData.floating;
    return 0;
  }
  if (jsvIsString(v) && jsvIsStringNumericInt(v, true/* allow decimal point*/)) {
    char buf[32];
    if (jsvGetString(v, buf, sizeof(buf))==sizeof(buf))
      jsExceptionHere(JSET_ERROR, "String too big to convert to integer\n");
    else
      return (JsVarInt)stringToInt(buf);
  }
  return 0;
}

long long jsvGetLongInteger(const JsVar *v) {
  if (jsvIsInt(v)) return jsvGetInteger(v);
  return (long long)jsvGetFloat(v);
}

long long jsvGetLongIntegerAndUnLock(JsVar *v) {
  long long i = jsvGetLongInteger(v);
  jsvUnLock(v);
  return i;
}


void jsvSetInteger(JsVar *v, JsVarInt value) {
  assert(jsvIsInt(v));
  v->varData.integer  = value;
}

/**
 * Get the boolean value of a variable.
 * From a JavaScript variable, we determine its boolean value.  The rules
 * are:
 *
 * * If integer, true if value is not 0.
 * * If float, true if value is not 0.0.
 * * If function, array or object, always true.
 * * If string, true if length of string is greater than 0.
 */
bool jsvGetBool(const JsVar *v) {
  if (jsvIsString(v))
    return jsvGetStringLength((JsVar*)v)!=0;
#ifndef ESPR_EMBED
  if (jsvIsPin(v))
    return jshIsPinValid(jshGetPinFromVar((JsVar*)v));
#endif
  if (jsvIsFunction(v) || jsvIsArray(v) || jsvIsObject(v) || jsvIsArrayBuffer(v))
    return true;
  if (jsvIsFloat(v)) {
    JsVarFloat f = jsvGetFloat(v);
    return !isnan(f) && f!=0.0;
  }
  return jsvGetInteger(v)!=0;
}

JsVarFloat jsvGetFloat(const JsVar *v) {
  if (!v) return NAN; // undefined
  if (jsvIsFloat(v)) return v->varData.floating;
  if (jsvIsIntegerish(v)) return (JsVarFloat)v->varData.integer;
  if (jsvIsArray(v) || jsvIsArrayBuffer(v)) {
    JsVarInt l = jsvGetLength(v);
    if (l==0) return 0; // zero element array==0 (not undefined)
    if (l==1) {
      if (jsvIsArrayBuffer(v))
        return jsvGetFloatAndUnLock(jsvArrayBufferGet((JsVar*)v,0));
      return jsvGetFloatAndUnLock(jsvSkipNameAndUnLock(jsvGetArrayItem(v,0)));
    }
  }
  if (jsvIsString(v)) {
    char buf[64];
    if (jsvGetString(v, buf, sizeof(buf))==sizeof(buf)) {
      jsExceptionHere(JSET_ERROR, "String too big to convert to float\n");
    } else {
      if (buf[0]==0) return 0; // empty string -> 0
      if (!strcmp(buf,"Infinity")) return INFINITY;
      if (!strcmp(buf,"-Infinity")) return -INFINITY;
      return stringToFloat(buf);
    }
  }
  return NAN;
}

/// Convert the given variable to a number
JsVar *jsvAsNumber(JsVar *var) {
  // stuff that we can just keep
  if (jsvIsInt(var) || jsvIsFloat(var)) return jsvLockAgain(var);
  // stuff that can be converted to an int
  if (jsvIsBoolean(var) ||
      jsvIsPin(var) ||
      jsvIsNull(var) ||
      jsvIsBoolean(var) ||
      jsvIsArrayBufferName(var))
    return jsvNewFromInteger(jsvGetInteger(var));
  if (jsvIsString(var) && (jsvIsEmptyString(var) || jsvIsStringNumericInt(var, false/* no decimal pt - handle that with GetFloat */))) {
    // handle strings like this, in case they're too big for an int
    char buf[64];
    if (jsvGetString(var, buf, sizeof(buf))==sizeof(buf)) {
      jsExceptionHere(JSET_ERROR, "String too big to convert to integer\n");
      return jsvNewFromFloat(NAN);
    } else
      return jsvNewFromLongInteger(stringToInt(buf));
  }
  // Else just try and get a float
  return jsvNewFromFloat(jsvGetFloat(var));
}

JsVar *jsvAsNumberAndUnLock(JsVar *v) { JsVar *n = jsvAsNumber(v); jsvUnLock(v); return n; }
JsVarInt jsvGetIntegerAndUnLock(JsVar *v) { return _jsvGetIntegerAndUnLock(v); }
JsVarFloat jsvGetFloatAndUnLock(JsVar *v) { return _jsvGetFloatAndUnLock(v); }
bool jsvGetBoolAndUnLock(JsVar *v) { return _jsvGetBoolAndUnLock(v); }


#ifndef ESPR_NO_GET_SET
// Executes the given getter, or if there are problems returns undefined
JsVar *jsvExecuteGetter(JsVar *parent, JsVar *getset) {
  assert(jsvIsGetterOrSetter(getset));
  if (!jsvIsGetterOrSetter(getset)) return 0; // wasn't an object?
  JsVar *fn = jsvObjectGetChild(getset, "get", 0);
  if (!jsvIsFunction(fn)) {
    jsvUnLock(fn);
    return 0;
  }
  JsVar *result = jspExecuteFunction(fn, parent, 0, NULL);
  jsvUnLock(fn);
  return result;
}

// Executes the given setter
void jsvExecuteSetter(JsVar *parent, JsVar *getset, JsVar *value) {
  assert(jsvIsGetterOrSetter(getset));
  if (!jsvIsGetterOrSetter(getset)) return; // wasn't an object?
  JsVar *fn = jsvObjectGetChild(getset, "set", 0);
  if (!jsvIsFunction(fn)) {
    jsvUnLock(fn);
    return;
  }
  if (!fn) return;
  jsvUnLock2(jspExecuteFunction(fn, parent, 1, &value), fn);
}

/// Add a named getter or setter to an object
void jsvAddGetterOrSetter(JsVar *obj, JsVar *varName, bool isGetter, JsVar *method) {
  // check for existing getter/setter, make one if needed
  JsVar *getsetName = jsvFindChildFromVar(obj, varName, true);
  if (jsvIsName(getsetName)) {
    JsVar *getset = jsvGetValueOfName(getsetName);
    if (!jsvIsGetterOrSetter(getset)) {
      jsvUnLock(getset);
      getset = jsvNewWithFlags(JSV_GET_SET);
      jsvSetValueOfName(getsetName, getset);
    }
    if (jsvIsGetterOrSetter(getset))
      jsvObjectSetChild(getset, isGetter?"get":"set", method);
    jsvUnLock(getset);
  }
  jsvUnLock(getsetName);
}
#endif


/* Set the value of the given variable. This is sort of like
 * jsvSetValueOfName except it deals with all the non-standard
 * stuff like ArrayBuffers, variables that haven't been allocated
 * yet, setters, etc.
 */
void jsvReplaceWith(JsVar *dst, JsVar *src) {
  // If this is an index in an array buffer, write directly into the array buffer
  if (jsvIsArrayBufferName(dst)) {
    size_t idx = (size_t)jsvGetInteger(dst);
    JsVar *arrayBuffer = jsvLock(jsvGetFirstChild(dst));
    jsvArrayBufferSet(arrayBuffer, idx, src);
    jsvUnLock(arrayBuffer);
    return;
  }
  // if destination isn't there, isn't a 'name', or is used, give an error
  if (!jsvIsName(dst)) {
    jsExceptionHere(JSET_ERROR, "Unable to assign value to non-reference %t", dst);
    return;
  }
  if (jsvIsConstant(dst)) {
    jsExceptionHere(JSET_TYPEERROR, "Assignment to a constant");
    return;
  }
#ifndef ESPR_NO_GET_SET
  JsVar *v = jsvGetValueOfName(dst);
  if (jsvIsGetterOrSetter(v)) {
    JsVar *parent = jsvIsNewChild(dst)?jsvLock(jsvGetNextSibling(dst)):0;
    jsvExecuteSetter(parent,v,src);
    jsvUnLock2(v,parent);
    return;
  }
  jsvUnLock(v);
#endif
  jsvSetValueOfName(dst, src);
  /* If dst is flagged as a new child, it means that
   * it was previously undefined, and we need to add it to
   * the given object when it is set.
   */
  if (jsvIsNewChild(dst)) {
    // Get what it should have been a child of
    JsVar *parent = jsvLock(jsvGetNextSibling(dst));
    if (!jsvIsString(parent)) {
      // if we can't find a char in a string we still return a NewChild,
      // but we can't add character back in
      if (!jsvHasChildren(parent)) {
        jsExceptionHere(JSET_ERROR, "Field or method \"%v\" does not already exist, and can't create it on %t", dst, parent);
      } else {
        // Remove the 'new child' flagging
        jsvUnRef(parent);
        jsvSetNextSibling(dst, 0);
        jsvUnRef(parent);
        jsvSetPrevSibling(dst, 0);
        // Add to the parent
        jsvAddName(parent, dst);
      }
    }
    jsvUnLock(parent);
  }
}

/* See jsvReplaceWith - this does the same but will
 * shove the variable in execInfo.root if it hasn't
 * been defined yet */
void jsvReplaceWithOrAddToRoot(JsVar *dst, JsVar *src) {
  /* If we're assigning to this and we don't have a parent,
   * add it to the symbol table root */
  if (!jsvGetRefs(dst) && jsvIsName(dst)) {
    if (!jsvIsArrayBufferName(dst) && !jsvIsNewChild(dst))
      jsvAddName(execInfo.root, dst);
  }
  jsvReplaceWith(dst, src);
}

/** Get the item at the given location in the array buffer and return the result */
size_t jsvGetArrayBufferLength(const JsVar *arrayBuffer) {
  assert(jsvIsArrayBuffer(arrayBuffer));
  return arrayBuffer->varData.arraybuffer.length;
}

/** Get the String the contains the data for this arrayBuffer. Is ok with being passed a String in the first place. Offset is the offset in the backing string of this arraybuffer. */
JsVar *jsvGetArrayBufferBackingString(JsVar *arrayBuffer, uint32_t *offset) {
  jsvLockAgain(arrayBuffer);
  if (offset) *offset = 0;
  while (jsvIsArrayBuffer(arrayBuffer)) {
    if (offset) *offset += arrayBuffer->varData.arraybuffer.byteOffset;
    JsVar *s = jsvLock(jsvGetFirstChild(arrayBuffer));
    jsvUnLock(arrayBuffer);
    arrayBuffer = s;
  }
  assert(jsvIsString(arrayBuffer));
  return arrayBuffer;
}

/** Get the item at the given location in the array buffer and return the result */
JsVar *jsvArrayBufferGet(JsVar *arrayBuffer, size_t idx) {
  JsvArrayBufferIterator it;
  jsvArrayBufferIteratorNew(&it, arrayBuffer, idx);
  JsVar *v = jsvArrayBufferIteratorGetValue(&it);
  jsvArrayBufferIteratorFree(&it);
  return v;
}

/** Set the item at the given location in the array buffer */
void jsvArrayBufferSet(JsVar *arrayBuffer, size_t idx, JsVar *value) {
  JsvArrayBufferIterator it;
  jsvArrayBufferIteratorNew(&it, arrayBuffer, idx);
  jsvArrayBufferIteratorSetValue(&it, value);
  jsvArrayBufferIteratorFree(&it);
}


/** Given an integer name that points to an arraybuffer or an arraybufferview, evaluate it and return the result */
JsVar *jsvArrayBufferGetFromName(JsVar *name) {
  assert(jsvIsArrayBufferName(name));
  size_t idx = (size_t)jsvGetInteger(name);
  JsVar *arrayBuffer = jsvLock(jsvGetFirstChild(name));
  JsVar *value = jsvArrayBufferGet(arrayBuffer, idx);
  jsvUnLock(arrayBuffer);
  return value;
}


JsVar *jsvGetFunctionArgumentLength(JsVar *functionScope) {
  JsVar *args = jsvNewEmptyArray();
  if (!args) return 0; // out of memory

  JsvObjectIterator it;
  jsvObjectIteratorNew(&it, functionScope);
  while (jsvObjectIteratorHasValue(&it)) {
    JsVar *idx = jsvObjectIteratorGetKey(&it);
    if (jsvIsFunctionParameter(idx)) {
      JsVar *val = jsvSkipOneName(idx);
      jsvArrayPushAndUnLock(args, val);
    }
    jsvUnLock(idx);
    jsvObjectIteratorNext(&it);
  }
  jsvObjectIteratorFree(&it);

  return args;
}

/** Is this variable actually defined? eg, can we pass it into `jsvSkipName`
 * without getting a ReferenceError? This also returns false if the variable
 * if ok, but has the value `undefined`. */
bool jsvIsVariableDefined(JsVar *a) {
  return !jsvIsName(a) ||
         jsvIsNameWithValue(a) ||
         (jsvGetFirstChild(a)!=0);
}

/* If this is a simple name (that links to another var) the
 * return that var, else 0. Unlike jsvSkipName this doesn't
 * repeatedly get the name, or evaluate getters. */
JsVar *jsvGetValueOfName(JsVar *a) {
  if (!a) return 0;
  if (jsvIsArrayBufferName(a)) return jsvArrayBufferGetFromName(a);
  if (jsvIsNameInt(a)) return jsvNewFromInteger((JsVarInt)jsvGetFirstChildSigned(a));
  if (jsvIsNameIntBool(a)) return jsvNewFromBool(jsvGetFirstChild(a)!=0);
  assert(!jsvIsNameWithValue(a));
  if (jsvIsName(a))
    return jsvLockSafe(jsvGetFirstChild(a));
  return 0;
}

/* Check for and trigger a ReferenceError on a variable if it's a name that doesn't exist */
void jsvCheckReferenceError(JsVar *a) {
  if (jsvIsBasicName(a) && jsvGetRefs(a)==0 && !jsvIsNewChild(a) && !jsvGetFirstChild(a))
    jsExceptionHere(JSET_REFERENCEERROR, "%q is not defined", a);
}



/** If a is a name skip it and go to what it points to - and so on (if repeat=true).
 * ALWAYS locks - so must unlock what it returns. It MAY
 * return 0. Throws a ReferenceError if variable is not defined,
 * but you can check if it will with jsvIsReferenceError.
 * If a 'getter' needs to be executed, 'parent' is the object that
 * gets used unless a NewChild overwrites it */
JsVar *jsvSkipNameWithParent(JsVar *a, bool repeat, JsVar *parent) {
  if (!a) return 0;
  if (jsvIsArrayBufferName(a)) return jsvArrayBufferGetFromName(a);
  if (jsvIsNameInt(a)) return jsvNewFromInteger((JsVarInt)jsvGetFirstChildSigned(a));
  if (jsvIsNameIntBool(a)) return jsvNewFromBool(jsvGetFirstChild(a)!=0);
  JsVar *pa = jsvLockAgain(a);
  while (jsvIsName(pa)) {
    JsVarRef n = jsvGetFirstChild(pa);
    jsvUnLock(pa);
    if (!n) {
      // check here as it's less likely we get here (=faster)
      if (pa==a) jsvCheckReferenceError(a);
      return 0;
    }
    pa = jsvLock(n);
    assert(pa!=a);
    if (!repeat) break;
  }
#ifndef SAVE_ON_FLASH
  if (jsvIsGetterOrSetter(pa)) {
    JsVar *getterParent = jsvIsNewChild(a)?jsvLock(jsvGetNextSibling(a)):0;
    JsVar *v = jsvExecuteGetter(getterParent?getterParent:parent, pa);
    jsvUnLock2(getterParent,pa);
    pa = v;
  }
#endif
  return pa;
}

/** If a is a name skip it and go to what it points to - and so on
 * ALWAYS locks - so must unlock what it returns. It MAY
 * return 0. Throws a ReferenceError if variable is not defined,
 * but you can check if it will with jsvIsReferenceError */
JsVar *jsvSkipName(JsVar *a) {
  return jsvSkipNameWithParent(a, true, 0);
}

/** If a is a name skip it and go to what it points to.
 * ALWAYS locks - so must unlock what it returns. It MAY
 * return 0. Throws a ReferenceError if variable is not defined,
 * but you can check if it will with jsvIsReferenceError */
JsVar *jsvSkipOneName(JsVar *a) {
  return jsvSkipNameWithParent(a, false, 0);
}

/** If a is a's child is a name skip it and go to what it points to.
 * ALWAYS locks - so must unlock what it returns.  */
JsVar *jsvSkipToLastName(JsVar *a) {
  assert(jsvIsName(a));
  a = jsvLockAgain(a);
  while (true) {
    if (!jsvGetFirstChild(a)) return a;
    JsVar *child = jsvLock(jsvGetFirstChild(a));
    if (jsvIsName(child)) {
      jsvUnLock(a);
      a = child;
    } else {
      jsvUnLock(child);
      return a;
    }
  }
  return 0; // not called
}

/** Same as jsvSkipName, but ensures that 'a' is unlocked */
JsVar *jsvSkipNameAndUnLock(JsVar *a) {
  JsVar *b = jsvSkipName(a);
  jsvUnLock(a);
  return b;
}

/** Same as jsvSkipOneName, but ensures that 'a' is unlocked */
JsVar *jsvSkipOneNameAndUnLock(JsVar *a) {
  JsVar *b = jsvSkipOneName(a);
  jsvUnLock(a);
  return b;
}

bool jsvIsStringEqualOrStartsWithOffset(JsVar *var, const char *str, bool isStartsWith, size_t startIdx, bool ignoreCase) {
  if (!jsvHasCharacterData(var)) {
    return 0; // not a string so not equal!
  }

  JsvStringIterator it;
  jsvStringIteratorNew(&it, var, startIdx);
  if (ignoreCase) {
      while (jsvStringIteratorHasChar(&it) && *str &&
          charToLowerCase(jsvStringIteratorGetChar(&it)) == charToLowerCase(*str)) {
        str++;
        jsvStringIteratorNext(&it);
      }
  } else {
      while (jsvStringIteratorHasChar(&it) && *str &&
             jsvStringIteratorGetChar(&it) == *str) {
        str++;
        jsvStringIteratorNext(&it);
      }
  }
  bool eq = (isStartsWith && !*str) ||
            jsvStringIteratorGetChar(&it)==*str; // should both be 0 if equal
  jsvStringIteratorFree(&it);
  return eq;
}

/*
jsvIsStringEqualOrStartsWith(A, B, false) is a proper A==B
jsvIsStringEqualOrStartsWith(A, B, true) is A.startsWith(B)
 */
bool jsvIsStringEqualOrStartsWith(JsVar *var, const char *str, bool isStartsWith) {
  return jsvIsStringEqualOrStartsWithOffset(var, str, isStartsWith, 0, false);
}

// Also see jsvIsBasicVarEqual
bool jsvIsStringEqual(JsVar *var, const char *str) {
  return jsvIsStringEqualOrStartsWith(var, str, false);
}

// Also see jsvIsBasicVarEqual
bool jsvIsStringIEqualAndUnLock(JsVar *var, const char *str) {
  bool b = jsvIsStringEqualOrStartsWithOffset(var, str, false, 0, true);
  jsvUnLock(var);
  return b;
}


/** Compare 2 strings, starting from the given character positions. equalAtEndOfString means that
 * if one of the strings ends (even if the other hasn't), we treat them as equal.
 * For a basic strcmp, do: jsvCompareString(a,b,0,0,false)
 *  */
int jsvCompareString(JsVar *va, JsVar *vb, size_t starta, size_t startb, bool equalAtEndOfString) {
  JsvStringIterator ita, itb;
  jsvStringIteratorNew(&ita, va, starta);
  jsvStringIteratorNew(&itb, vb, startb);
  // step to first positions
  while (true) {
    int ca = jsvStringIteratorGetCharOrMinusOne(&ita);
    int cb = jsvStringIteratorGetCharOrMinusOne(&itb);

    if (ca != cb) {
      jsvStringIteratorFree(&ita);
      jsvStringIteratorFree(&itb);
      if ((ca<0 || cb<0) && equalAtEndOfString) return 0;
      return ca - cb;
    }
    if (ca < 0) { // both equal, but end of string
      jsvStringIteratorFree(&ita);
      jsvStringIteratorFree(&itb);
      return 0;
    }
    jsvStringIteratorNext(&ita);
    jsvStringIteratorNext(&itb);
  }
  // never get here, but the compiler warns...
  return true;
}

/** Return a new string containing just the characters that are
 * shared between two strings. */
JsVar *jsvGetCommonCharacters(JsVar *va, JsVar *vb) {
  JsVar *v = jsvNewFromEmptyString();
  if (!v) return 0;
  JsvStringIterator ita, itb;
  jsvStringIteratorNew(&ita, va, 0);
  jsvStringIteratorNew(&itb, vb, 0);
  int ca = jsvStringIteratorGetCharOrMinusOne(&ita);
  int cb = jsvStringIteratorGetCharOrMinusOne(&itb);
  while (ca>0 && cb>0 && ca == cb) {
    jsvAppendCharacter(v, (char)ca);
    jsvStringIteratorNext(&ita);
    jsvStringIteratorNext(&itb);
    ca = jsvStringIteratorGetCharOrMinusOne(&ita);
    cb = jsvStringIteratorGetCharOrMinusOne(&itb);
  }
  jsvStringIteratorFree(&ita);
  jsvStringIteratorFree(&itb);
  return v;
}


/** Compare 2 integers, >0 if va>vb,  <0 if va<vb. If compared with a non-integer, that gets put later */
int jsvCompareInteger(JsVar *va, JsVar *vb) {
  if (jsvIsInt(va) && jsvIsInt(vb))
    return (int)(jsvGetInteger(va) - jsvGetInteger(vb));
  else if (jsvIsInt(va))
    return -1;
  else if (jsvIsInt(vb))
    return 1;
  else
    return 0;
}

/** Copy only a name, not what it points to. ALTHOUGH the link to what it points to is maintained unless linkChildren=false
    If keepAsName==false, this will be converted into a normal variable */
JsVar *jsvCopyNameOnly(JsVar *src, bool linkChildren, bool keepAsName) {
  assert(jsvIsName(src));
  JsVarFlags flags = src->flags;
  JsVar *dst = 0;
  if (!keepAsName) {
    JsVarFlags t = src->flags & JSV_VARTYPEMASK;
    if (t>=_JSV_NAME_INT_START && t<=_JSV_NAME_INT_END) {
      flags = (flags & ~JSV_VARTYPEMASK) | JSV_INTEGER;
    } else {
      assert((JSV_NAME_STRING_INT_0 < JSV_NAME_STRING_0) &&
          (JSV_NAME_STRING_0 < JSV_STRING_0) &&
          (JSV_STRING_0 < JSV_STRING_EXT_0)); // this relies on ordering
      assert(t>=JSV_NAME_STRING_INT_0 && t<=JSV_NAME_STRING_MAX);
      if (jsvGetLastChild(src)) {
        /* it's not a simple name string - it has STRING_EXT bits on the end.
         * Because the max length of NAME and STRING is different we must just
         * copy */
        dst = jsvNewFromStringVar(src, 0, JSVAPPENDSTRINGVAR_MAXLENGTH);
        if (!dst) return 0;
      } else {
        flags = (flags & (JsVarFlags)~JSV_VARTYPEMASK) | (JSV_STRING_0 + jsvGetCharactersInVar(src));
      }
    }
  }
  if (!dst) {
    dst = jsvNewWithFlags(flags & JSV_VARIABLEINFOMASK);
    if (!dst) return 0; // out of memory

    memcpy(&dst->varData, &src->varData, JSVAR_DATA_STRING_NAME_LEN);

    assert(jsvGetLastChild(dst) == 0);
    assert(jsvGetFirstChild(dst) == 0);
    assert(jsvGetPrevSibling(dst) == 0);
    assert(jsvGetNextSibling(dst) == 0);
    // Copy extra string data if there was any
    if (jsvHasStringExt(src)) {
      // If it had extra string data it should have been handled above
      assert(keepAsName || !jsvGetLastChild(src));
      // copy extra bits of string if there were any
      if (jsvGetLastChild(src)) {
        JsVar *child = jsvLock(jsvGetLastChild(src));
        JsVar *childCopy = jsvCopy(child, true);
        if (childCopy) { // could be out of memory
          jsvSetLastChild(dst, jsvGetRef(childCopy)); // no ref for stringext
          jsvUnLock(childCopy);
        }
        jsvUnLock(child);
      }
    } else {
      assert(jsvIsBasic(src)); // in case we missed something!
    }
  }
  // Copy LINK of what it points to
  if (linkChildren && jsvGetFirstChild(src)) {
    if (jsvIsNameWithValue(src))
      jsvSetFirstChild(dst, jsvGetFirstChild(src));
    else
      jsvSetFirstChild(dst, jsvRefRef(jsvGetFirstChild(src)));
  }
  return dst;
}

JsVar *jsvCopy(JsVar *src, bool copyChildren) {
  if (jsvIsFlatString(src)) {
    // Copy a Flat String into a non-flat string - it's just safer
    return jsvNewFromStringVar(src, 0, JSVAPPENDSTRINGVAR_MAXLENGTH);
  }
  JsVar *dst = jsvNewWithFlags(src->flags & JSV_VARIABLEINFOMASK);
  if (!dst) return 0; // out of memory
  if (!jsvIsStringExt(src)) {
      bool refsAsData = jsvIsBasicString(src)||jsvIsNativeString(src)||jsvIsFlashString(src)||jsvIsNativeFunction(src);
      memcpy(&dst->varData, &src->varData, refsAsData ? JSVAR_DATA_STRING_LEN : JSVAR_DATA_STRING_NAME_LEN);
      if (jsvIsNativeFunction(src)) {
        jsvSetFirstChild(dst,0);
      }
      if (!refsAsData) {
        assert(jsvGetPrevSibling(dst) == 0);
        assert(jsvGetNextSibling(dst) == 0);
        assert(jsvGetFirstChild(dst) == 0);
      }
      assert(jsvGetLastChild(dst) == 0);
  } else {
    // stringexts use the extra pointers after varData to store characters
    // see jsvGetMaxCharactersInVar
    memcpy(&dst->varData, &src->varData, JSVAR_DATA_STRING_MAX_LEN);
    assert(jsvGetLastChild(dst) == 0);
  }

  // Copy what names point to
  if (copyChildren && jsvIsName(src)) {
    if (jsvGetFirstChild(src)) {
      if (jsvIsNameWithValue(src)) {
        // name_int/etc don't need references
        jsvSetFirstChild(dst, jsvGetFirstChild(src));
      } else {
        JsVar *child = jsvLock(jsvGetFirstChild(src));
        JsVar *childCopy = jsvRef(jsvCopy(child, true));
        jsvUnLock(child);
        if (childCopy) { // could have been out of memory
          jsvSetFirstChild(dst, jsvGetRef(childCopy));
          jsvUnLock(childCopy);
        }
      }
    }
  }

  if (jsvHasStringExt(src)) {
    // copy extra bits of string if there were any
    src = jsvLockAgain(src);
    JsVar *dstChild = jsvLockAgain(dst);
    while (jsvGetLastChild(src)) {
      JsVar *child = jsvLock(jsvGetLastChild(src));
      if (jsvIsStringExt(child)) {
        JsVar *childCopy = jsvNewWithFlags(child->flags & JSV_VARIABLEINFOMASK);
        if (childCopy) {// could be out of memory
          memcpy(&childCopy->varData, &child->varData, JSVAR_DATA_STRING_MAX_LEN);
          jsvSetLastChild(dstChild, jsvGetRef(childCopy)); // no ref for stringext
        }
        jsvUnLock2(src,dstChild);
        src = child;
        dstChild = childCopy;
      } else {
        JsVar *childCopy = jsvCopy(child, true);
        if (childCopy) {// could be out of memory
          jsvSetLastChild(dstChild, jsvGetRef(childCopy)); // no ref for stringext
          jsvUnLock(childCopy);
        }
        jsvUnLock2(src, dstChild);
        return dst;
      }
    }
    jsvUnLock2(src,dstChild);
  } else if (jsvHasChildren(src)) {
    if (copyChildren) {
      // Copy children..
      JsVarRef vr;
      vr = jsvGetFirstChild(src);
      while (vr) {
        JsVar *name = jsvLock(vr);
        JsVar *child = jsvCopyNameOnly(name, true/*link children*/, true/*keep as name*/); // NO DEEP COPY!
        if (child) { // could have been out of memory
          jsvAddName(dst, child);
          jsvUnLock(child);
        }
        vr = jsvGetNextSibling(name);
        jsvUnLock(name);
      }
    }
  } else {
    assert(jsvIsBasic(src)); // in case we missed something!
  }

  return dst;
}

void jsvAddName(JsVar *parent, JsVar *namedChild) {
  namedChild = jsvRef(namedChild); // ref here VERY important as adding to structure!
  assert(jsvIsName(namedChild));

  // update array length
  if (jsvIsArray(parent) && jsvIsInt(namedChild)) {
    JsVarInt index = namedChild->varData.integer;
    if (index >= jsvGetArrayLength(parent)) {
      jsvSetArrayLength(parent, index + 1, false);
    }
  }

  if (jsvGetLastChild(parent)) { // we have children already
    JsVar *insertAfter = jsvLock(jsvGetLastChild(parent));
    if (jsvIsArray(parent)) {
      // we must insert in order - so step back until we get the right place
      while (insertAfter && jsvCompareInteger(namedChild, insertAfter)<0) {
        JsVarRef prev = jsvGetPrevSibling(insertAfter);
        jsvUnLock(insertAfter);
        insertAfter = jsvLockSafe(prev);
      }
    }

    if (insertAfter) {
      assert(jsvIsName(insertAfter));
      if (jsvGetNextSibling(insertAfter)) {
        // great, we're in the middle...
        JsVar *insertBefore = jsvLock(jsvGetNextSibling(insertAfter));
        jsvSetPrevSibling(insertBefore, jsvGetRef(namedChild));
        jsvSetNextSibling(namedChild, jsvGetRef(insertBefore));
        jsvUnLock(insertBefore);
      } else {
        // We're at the end - just set up the parent
        jsvSetLastChild(parent, jsvGetRef(namedChild));
      }
      jsvSetNextSibling(insertAfter, jsvGetRef(namedChild));
      jsvSetPrevSibling(namedChild, jsvGetRef(insertAfter));
      jsvUnLock(insertAfter);
    } else { // Insert right at the beginning of the array
      // Link 2 children together
      JsVar *firstChild = jsvLock(jsvGetFirstChild(parent));
      jsvSetPrevSibling(firstChild, jsvGetRef(namedChild));
      jsvUnLock(firstChild);

      jsvSetNextSibling(namedChild, jsvGetFirstChild(parent));
      // finally set the new child as the first one
      jsvSetFirstChild(parent, jsvGetRef(namedChild));
    }
  } else { // we have no children - just add it
    JsVarRef r = jsvGetRef(namedChild);
    jsvSetFirstChild(parent, r);
    jsvSetLastChild(parent, r);
  }
}

JsVar *jsvAddNamedChild(JsVar *parent, JsVar *value, const char *name) {
  assert(parent);
  JsVar *namedChild = jsvNewNameFromString(name);
  if (!namedChild) return 0; // Out of memory
  if (value) jsvSetFirstChild(namedChild, jsvGetRef(jsvRef(value)));
  jsvAddName(parent, namedChild);
  return namedChild;
}

JsVar *jsvSetNamedChild(JsVar *parent, JsVar *value, const char *name) {
  JsVar *namedChild = jsvFindChildFromString(parent, name, true);
  if (namedChild) // could be out of memory
    return jsvSetValueOfName(namedChild, value);
  return 0;
}

JsVar *jsvSetValueOfName(JsVar *name, JsVar *src) {
  assert(name && jsvIsName(name));
  assert(name!=src); // no infinite loops!
  // all is fine, so replace the existing child...
  /* Existing child may be null in the case of Z = 0 where
   * we create 'Z' and pass it down to '=' to have the value
   * filled in (or it may be undefined). */
  if (jsvIsNameWithValue(name)) {
    if (jsvIsString(name))
      name->flags = (name->flags & (JsVarFlags)~JSV_VARTYPEMASK) | (JSV_NAME_STRING_0 + jsvGetCharactersInVar(name));
    else
      name->flags = (name->flags & (JsVarFlags)~JSV_VARTYPEMASK) | JSV_NAME_INT;
    jsvSetFirstChild(name, 0);
  } else if (jsvGetFirstChild(name))
    jsvUnRefRef(jsvGetFirstChild(name)); // free existing
  if (src) {
    if (jsvIsInt(name)) {
      if ((jsvIsInt(src) || jsvIsBoolean(src)) && !jsvIsPin(src)) {
        JsVarInt v = src->varData.integer;
        if (v>=JSVARREF_MIN && v<=JSVARREF_MAX) {
          name->flags = (name->flags & (JsVarFlags)~JSV_VARTYPEMASK) | (jsvIsInt(src) ? JSV_NAME_INT_INT : JSV_NAME_INT_BOOL);
          jsvSetFirstChild(name, (JsVarRef)v);
          return name;
        }
      }
    } else if (jsvIsString(name)) {
      if (jsvIsInt(src) && !jsvIsPin(src)) {
        JsVarInt v = src->varData.integer;
        if (v>=JSVARREF_MIN && v<=JSVARREF_MAX) {
          name->flags = (name->flags & (JsVarFlags)~JSV_VARTYPEMASK) | (JSV_NAME_STRING_INT_0 + jsvGetCharactersInVar(name));
          jsvSetFirstChild(name, (JsVarRef)v);
          return name;
        }
      }
    }
    // we can link to a name if we want (so can remove the assert!)
    jsvSetFirstChild(name, jsvGetRef(jsvRef(src)));
  } else
    jsvSetFirstChild(name, 0);
  return name;
}

JsVar *jsvFindChildFromString(JsVar *parent, const char *name, bool addIfNotFound) {
  /* Pull out first 4 bytes, and ensure that everything
   * is 0 padded so that we can do a nice speedy check. */
  char fastCheck[4];
  fastCheck[0] = name[0];
  if (name[0]) {
    fastCheck[1] = name[1];
    if (name[1]) {
      fastCheck[2] = name[2];
      if (name[2]) {
        fastCheck[3] = name[3];
      } else {
        fastCheck[3] = 0;
      }
    } else {
      fastCheck[2] = 0;
      fastCheck[3] = 0;
    }
  } else {
    fastCheck[1] = 0;
    fastCheck[2] = 0;
    fastCheck[3] = 0;
  }

  assert(jsvHasChildren(parent));
  JsVarRef childref = jsvGetFirstChild(parent);
  while (childref) {
    // Don't Lock here, just use GetAddressOf - to try and speed up the finding
    // TODO: We can do this now, but when/if we move to cacheing vars, it'll break
    JsVar *child = jsvGetAddressOf(childref);
    if (*(int*)fastCheck==*(int*)child->varData.str && // speedy check of first 4 bytes
        jsvIsStringEqual(child, name)) {
      // found it! unlock parent but leave child locked
      return jsvLockAgain(child);
    }
    childref = jsvGetNextSibling(child);
  }

  JsVar *child = 0;
  if (addIfNotFound) {
    child = jsvNewNameFromString(name);
    if (child) // could be out of memory
      jsvAddName(parent, child);
  }
  return child;
}

/// Find a child with a matching name using a case insensitive search
JsVar *jsvFindChildFromStringI(JsVar *parent, const char *name) {
  assert(jsvHasChildren(parent));
  JsVarRef childref = jsvGetFirstChild(parent);
  while (childref) {
    // Don't Lock here, just use GetAddressOf - to try and speed up the finding
    // TODO: We can do this now, but when/if we move to cacheing vars, it'll break
    JsVar *child = jsvGetAddressOf(childref);
    if (jsvHasCharacterData(child) &&
        jsvIsStringEqualOrStartsWithOffset(child, name, false, 0, true)) {
      // found it! unlock parent but leave child locked
      return jsvLockAgain(child);
    }
    childref = jsvGetNextSibling(child);
  }
  return 0;
}

/// See jsvIsNewChild - for fields that don't exist yet
JsVar *jsvCreateNewChild(JsVar *parent, JsVar *index, JsVar *child) {
  JsVar *newChild = jsvAsName(index);
  if (!newChild) return 0;
  assert(!jsvGetFirstChild(newChild));
  if (child) jsvSetValueOfName(newChild, child);
  assert(!jsvGetNextSibling(newChild) && !jsvGetPrevSibling(newChild));
  // by setting the siblings as the same, we signal that if set,
  // we should be made a member of the given object
  JsVarRef r = jsvGetRef(jsvRef(jsvRef(parent)));
  jsvSetNextSibling(newChild, r);
  jsvSetPrevSibling(newChild, r);

  return newChild;
}

/** Try and turn the supplied variable into a name. If not, make a new one. This locks again. */
JsVar *jsvAsName(JsVar *var) {
  if (!var) return 0;
  if (jsvGetRefs(var) == 0) {
    // Not reffed - great! let's just use it
    if (!jsvIsName(var))
      var = jsvMakeIntoVariableName(var, 0);
    return jsvLockAgain(var);
  } else { // it was reffed, we must add a new one
    return jsvMakeIntoVariableName(jsvCopy(var, false), 0);
  }
}

/** Non-recursive finding */
JsVar *jsvFindChildFromVar(JsVar *parent, JsVar *childName, bool addIfNotFound) {
  JsVar *child;
  JsVarRef childref = jsvGetFirstChild(parent);

  while (childref) {
    child = jsvLock(childref);
    if (jsvIsBasicVarEqual(child, childName)) {
      // found it! unlock parent but leave child locked
      return child;
    }
    childref = jsvGetNextSibling(child);
    jsvUnLock(child);
  }

  child = 0;
  if (addIfNotFound && childName) {
    child = jsvAsName(childName);
    jsvAddName(parent, child);
  }
  return child;
}

void jsvRemoveChild(JsVar *parent, JsVar *child) {
  assert(jsvHasChildren(parent));
  assert(jsvIsName(child));
#ifdef DEBUG
  assert(!(jsvGetPrevSibling(child) || jsvGetNextSibling(child)) || jsvIsChild(parent, child));
#endif
  JsVarRef childref = jsvGetRef(child);
  bool wasChild = false;
  // unlink from parent
  if (jsvGetFirstChild(parent) == childref) {
    jsvSetFirstChild(parent, jsvGetNextSibling(child));
    wasChild = true;
  }
  if (jsvGetLastChild(parent) == childref) {
    jsvSetLastChild(parent, jsvGetPrevSibling(child));
    wasChild = true;
    // If this was an array and we were the last
    // element, update the length
    if (jsvIsArray(parent)) {
      JsVarInt l = 0;
      // get index of last child
      if (jsvGetLastChild(parent))
        l = jsvGetIntegerAndUnLock(jsvLock(jsvGetLastChild(parent)))+1;
      // set it
      jsvSetArrayLength(parent, l, false);
    }
  }
  // unlink from child list
  if (jsvGetPrevSibling(child)) {
    JsVar *v = jsvLock(jsvGetPrevSibling(child));
    assert(jsvGetNextSibling(v) == jsvGetRef(child));
    jsvSetNextSibling(v, jsvGetNextSibling(child));
    jsvUnLock(v);
    wasChild = true;
  }
  if (jsvGetNextSibling(child)) {
    JsVar *v = jsvLock(jsvGetNextSibling(child));
    assert(jsvGetPrevSibling(v) == jsvGetRef(child));
    jsvSetPrevSibling(v, jsvGetPrevSibling(child));
    jsvUnLock(v);
    wasChild = true;
  }

  jsvSetPrevSibling(child, 0);
  jsvSetNextSibling(child, 0);
  if (wasChild)
    jsvUnRef(child);

}

void jsvRemoveAllChildren(JsVar *parent) {
  assert(jsvHasChildren(parent));
  while (jsvGetFirstChild(parent)) {
    JsVar *v = jsvLock(jsvGetFirstChild(parent));
    jsvRemoveChild(parent, v);
    jsvUnLock(v);
  }
}

/// Check if the given name is a child of the parent
bool jsvIsChild(JsVar *parent, JsVar *child) {
  assert(jsvIsArray(parent) || jsvIsObject(parent) || jsvIsFunction(parent));
  assert(jsvIsName(child));
  JsVarRef childref = jsvGetRef(child);
  JsVarRef indexref;
  indexref = jsvGetFirstChild(parent);
  while (indexref) {
    if (indexref == childref) return true;
    // get next
    JsVar *indexVar = jsvLock(indexref);
    indexref = jsvGetNextSibling(indexVar);
    jsvUnLock(indexVar);
  }
  return false; // not found undefined
}

/// Get the named child of an object. If createChild!=0 then create the child
JsVar *jsvObjectGetChild(JsVar *obj, const char *name, JsVarFlags createChild) {
  if (!obj) return 0;
  assert(jsvHasChildren(obj));
  JsVar *childName = jsvFindChildFromString(obj, name, createChild!=0);
  JsVar *child = jsvSkipName(childName);
  if (!child && createChild && childName!=0/*out of memory?*/) {
    child = jsvNewWithFlags(createChild);
    jsvSetValueOfName(childName, child);
    jsvUnLock(childName);
    return child;
  }
  jsvUnLock(childName);
  return child;
}

/// Get the named child of an object using a case-insensitive search
JsVar *jsvObjectGetChildI(JsVar *obj, const char *name) {
  if (!obj) return 0;
  assert(jsvHasChildren(obj));
  return jsvSkipNameAndUnLock(jsvFindChildFromStringI(obj, name));
}

/// Set the named child of an object, and return the child (so you can choose to unlock it if you want)
JsVar *jsvObjectSetChild(JsVar *obj, const char *name, JsVar *child) {
  assert(jsvHasChildren(obj));
  if (!jsvHasChildren(obj)) return 0;
  // child can actually be a name (for instance if it is a named function)
  JsVar *childName = jsvFindChildFromString(obj, name, true);
  if (!childName) return 0; // out of memory
  jsvSetValueOfName(childName, child);
  jsvUnLock(childName);
  return child;
}

/// Set the named child of an object, and return the child (so you can choose to unlock it if you want)
JsVar *jsvObjectSetChildVar(JsVar *obj, JsVar *name, JsVar *child) {
  assert(jsvHasChildren(obj));
  if (!jsvHasChildren(obj)) return 0;
  // child can actually be a name (for instance if it is a named function)
  JsVar *childName = jsvFindChildFromVar(obj, name, true);
  if (!childName) return 0; // out of memory
  jsvSetValueOfName(childName, child);
  jsvUnLock(childName);
  return child;
}

void jsvObjectSetChildAndUnLock(JsVar *obj, const char *name, JsVar *child) {
  jsvObjectSetChild(obj, name, child);
  jsvUnLock(child);
}

void jsvObjectRemoveChild(JsVar *obj, const char *name) {
  JsVar *child = jsvFindChildFromString(obj, name, false);
  if (child) {
    jsvRemoveChild(obj, child);
    jsvUnLock(child);
  }
}

/** Set the named child of an object, and return the child (so you can choose to unlock it if you want).
 * If the child is 0, the 'name' is also removed from the object */
JsVar *jsvObjectSetOrRemoveChild(JsVar *obj, const char *name, JsVar *child) {
  if (child)
    jsvObjectSetChild(obj, name, child);
  else
    jsvObjectRemoveChild(obj, name);
  return child;
}

/** Append all keys from the source object to the target object. Will ignore hidden/internal fields */
void jsvObjectAppendAll(JsVar *target, JsVar *source) {
  assert(jsvIsObject(target));
  assert(jsvIsObject(source));
  JsvObjectIterator it;
  jsvObjectIteratorNew(&it, source);
  while (jsvObjectIteratorHasValue(&it)) {
    JsVar *k = jsvObjectIteratorGetKey(&it);
    JsVar *v = jsvSkipName(k);
    if (!jsvIsInternalObjectKey(k))
      jsvObjectSetChildVar(target, k, v);
    jsvUnLock2(k,v);
    jsvObjectIteratorNext(&it);
  }
  jsvObjectIteratorFree(&it);
}

int jsvGetChildren(const JsVar *v) {
  //OPT: could length be stored as the value of the array?
  int children = 0;
  JsVarRef childref = jsvGetFirstChild(v);
  while (childref) {
    JsVar *child = jsvLock(childref);
    children++;
    childref = jsvGetNextSibling(child);
    jsvUnLock(child);
  }
  return children;
}

/// Get the first child's name from an object,array or function
JsVar *jsvGetFirstName(JsVar *v) {
  assert(jsvHasChildren(v));
  if (!jsvGetFirstChild(v)) return 0;
  return jsvLock(jsvGetFirstChild(v));
}

JsVarInt jsvGetArrayLength(const JsVar *arr) {
  if (!arr) return 0;
  assert(jsvIsArray(arr));
  return arr->varData.integer;
}

JsVarInt jsvSetArrayLength(JsVar *arr, JsVarInt length, bool truncate) {
  assert(jsvIsArray(arr));
  if (truncate && length < arr->varData.integer) {
    // @TODO implement truncation here
  }
  arr->varData.integer = length;
  return length;
}

JsVarInt jsvGetLength(const JsVar *src) {
  if (jsvIsArray(src)) {
    return jsvGetArrayLength(src);
  } else if (jsvIsArrayBuffer(src)) {
    return (JsVarInt)jsvGetArrayBufferLength(src);
  } else if (jsvIsString(src)) {
    return (JsVarInt)jsvGetStringLength(src);
  } else if (jsvIsObject(src) || jsvIsFunction(src)) {
    return jsvGetChildren(src);
  } else {
    return 1;
  }
}

/** Count the amount of JsVars used. Mostly useful for debugging */
static size_t _jsvCountJsVarsUsedRecursive(JsVar *v, bool resetRecursionFlag) {
  if (!v) return 0;
  // Use IS_RECURSING  flag to stop recursion
  if (resetRecursionFlag) {
    if (!(v->flags & JSV_IS_RECURSING))
      return 0;
    v->flags &= ~JSV_IS_RECURSING;
  } else {
    if (v->flags & JSV_IS_RECURSING)
      return 0;
    v->flags |= JSV_IS_RECURSING;
  }

  size_t count = 1;
  if (jsvHasSingleChild(v) || jsvHasChildren(v)) {
    JsVarRef childref = jsvGetFirstChild(v);
    while (childref) {
      JsVar *child = jsvLock(childref);
      count += _jsvCountJsVarsUsedRecursive(child, resetRecursionFlag);
      if (jsvHasChildren(v)) childref = jsvGetNextSibling(child);
      else childref = 0;
      jsvUnLock(child);
    }
  } else if (jsvIsFlatString(v))
    count += jsvGetFlatStringBlocks(v);
  if (jsvHasCharacterData(v)) {
    JsVarRef childref = jsvGetLastChild(v);
    while (childref) {
      JsVar *child = jsvLock(childref);
      count++;
      childref = jsvGetLastChild(child);
      jsvUnLock(child);
    }
  }
  if (jsvIsName(v) && !jsvIsNameWithValue(v) && jsvGetFirstChild(v)) {
    JsVar *child = jsvLock(jsvGetFirstChild(v));
    count += _jsvCountJsVarsUsedRecursive(child, resetRecursionFlag);
    jsvUnLock(child);
  }
  return count;
}

/** Count the amount of JsVars used. Mostly useful for debugging */
size_t jsvCountJsVarsUsed(JsVar *v) {
  // don't count 'root' when getting sizes
  if ((execInfo.root) && (v != execInfo.root)) execInfo.root->flags |= JSV_IS_RECURSING;
  // we do this so we don't count the same item twice, but don't use too much memory
  size_t c = _jsvCountJsVarsUsedRecursive(v, false);
  _jsvCountJsVarsUsedRecursive(v, true);
  // restore recurse flag
  if ((execInfo.root) && (v != execInfo.root)) execInfo.root->flags &= ~JSV_IS_RECURSING;
  return c;
}

JsVar *jsvGetArrayIndex(const JsVar *arr, JsVarInt index) {
  JsVarRef childref = jsvGetLastChild(arr);
  JsVarInt lastArrayIndex = 0;
  // Look at last non-string element!
  while (childref) {
    JsVar *child = jsvLock(childref);
    if (jsvIsInt(child)) {
      lastArrayIndex = child->varData.integer;
      // it was the last element... sorted!
      if (lastArrayIndex == index) {
        return child;
      }
      jsvUnLock(child);
      break;
    }
    // if not an int, keep going
    childref = jsvGetPrevSibling(child);
    jsvUnLock(child);
  }
  // it's not in this array - don't search the whole lot...
  if (index > lastArrayIndex)
    return 0;
  // otherwise is it more than halfway through?
  if (index > lastArrayIndex/2) {
    // it's in the final half of the array (probably) - search backwards
    while (childref) {
      JsVar *child = jsvLock(childref);

      assert(jsvIsInt(child));
      if (child->varData.integer == index) {
        return child;
      }
      childref = jsvGetPrevSibling(child);
      jsvUnLock(child);
    }
  } else {
    // it's in the first half of the array (probably) - search forwards
    childref = jsvGetFirstChild(arr);
    while (childref) {
      JsVar *child = jsvLock(childref);

      assert(jsvIsInt(child));
      if (child->varData.integer == index) {
        return child;
      }
      childref = jsvGetNextSibling(child);
      jsvUnLock(child);
    }
  }
  return 0; // undefined
}

JsVar *jsvGetArrayItem(const JsVar *arr, JsVarInt index) {
  return jsvSkipNameAndUnLock(jsvGetArrayIndex(arr,index));
}

JsVar *jsvGetLastArrayItem(const JsVar *arr) {
  JsVarRef childref = jsvGetLastChild(arr);
  if (!childref) return 0;
  return jsvSkipNameAndUnLock(jsvLock(childref));
}

void jsvSetArrayItem(JsVar *arr, JsVarInt index, JsVar *item) {
  JsVar *indexVar = jsvGetArrayIndex(arr, index);
  if (indexVar) {
    jsvSetValueOfName(indexVar, item);
  } else {
    indexVar = jsvMakeIntoVariableName(jsvNewFromInteger(index), item);
    if (indexVar) // could be out of memory
      jsvAddName(arr, indexVar);
  }
  jsvUnLock(indexVar);
}

// Get all elements from arr and put them in itemPtr (unless it'd overflow).
// Makes sure all of itemPtr either contains a JsVar or 0
void jsvGetArrayItems(JsVar *arr, unsigned int itemCount, JsVar **itemPtr) {
  JsvObjectIterator it;
  jsvObjectIteratorNew(&it, arr);
  unsigned int i = 0;
  while (jsvObjectIteratorHasValue(&it)) {
    if (i<itemCount)
      itemPtr[i++] = jsvObjectIteratorGetValue(&it);
    jsvObjectIteratorNext(&it);
  }
  jsvObjectIteratorFree(&it);
  while (i<itemCount)
    itemPtr[i++] = 0; // just ensure we don't end up with bad data
}

/// Get the index of the value in the iterable var (matchExact==use pointer not equality check, matchIntegerIndices = don't check non-integers)
JsVar *jsvGetIndexOfFull(JsVar *arr, JsVar *value, bool matchExact, bool matchIntegerIndices, int startIdx) {
  if (!jsvIsIterable(arr)) return 0;
  JsvIterator it;
  jsvIteratorNew(&it, arr, JSIF_DEFINED_ARRAY_ElEMENTS);
  while (jsvIteratorHasElement(&it)) {
    JsVar *childIndex = jsvIteratorGetKey(&it);
    if (!matchIntegerIndices ||
        (jsvIsInt(childIndex) && jsvGetInteger(childIndex)>=startIdx)) {
      JsVar *childValue = jsvIteratorGetValue(&it);
      if (childValue==value ||
          (!matchExact && jsvMathsOpTypeEqual(childValue, value))) {
        jsvUnLock(childValue);
        jsvIteratorFree(&it);
        return childIndex;
      }
      jsvUnLock(childValue);
    }
    jsvUnLock(childIndex);
    jsvIteratorNext(&it);
  }
  jsvIteratorFree(&it);
  return 0; // undefined
}

/// Get the index of the value in the array or object (matchExact==use pointer, not equality check)
JsVar *jsvGetIndexOf(JsVar *arr, JsVar *value, bool matchExact) {
  return jsvGetIndexOfFull(arr, value, matchExact, false, 0);
}


/// Adds new elements to the end of an array, and returns the new length. initialValue is the item index when no items are currently in the array.
JsVarInt jsvArrayAddToEnd(JsVar *arr, JsVar *value, JsVarInt initialValue) {
  assert(jsvIsArray(arr));
  JsVarInt index = initialValue;
  if (jsvGetLastChild(arr)) {
    JsVar *last = jsvLock(jsvGetLastChild(arr));
    index = jsvGetInteger(last)+1;
    jsvUnLock(last);
  }

  JsVar *idx = jsvMakeIntoVariableName(jsvNewFromInteger(index), value);
  if (!idx) return 0; // out of memory - error flag will have been set already
  jsvAddName(arr, idx);
  jsvUnLock(idx);
  return index+1;
}

/// Adds new elements to the end of an array, and returns the new length
JsVarInt jsvArrayPush(JsVar *arr, JsVar *value) {
  assert(jsvIsArray(arr));
  JsVarInt index = jsvGetArrayLength(arr);
  JsVar *idx = jsvMakeIntoVariableName(jsvNewFromInteger(index), value);
  if (!idx) return 0; // out of memory - error flag will have been set already
  jsvAddName(arr, idx);
  jsvUnLock(idx);
  return jsvGetArrayLength(arr);
}

/// Adds a new element to the end of an array, unlocks it, and returns the new length
JsVarInt jsvArrayPushAndUnLock(JsVar *arr, JsVar *value) {
  JsVarInt l = jsvArrayPush(arr, value);
  jsvUnLock(value);
  return l;
}

// Push 2 integers onto the end of an array
void jsvArrayPush2Int(JsVar *arr, JsVarInt a, JsVarInt b) {
  jsvArrayPushAndUnLock(arr, jsvNewFromInteger(a));
  jsvArrayPushAndUnLock(arr, jsvNewFromInteger(b));
}

/// Append all values from the source array to the target array
void jsvArrayPushAll(JsVar *target, JsVar *source, bool checkDuplicates) {
  assert(jsvIsArray(target));
  assert(jsvIsArray(source));
  JsvObjectIterator it;
  jsvObjectIteratorNew(&it, source);
  while (jsvObjectIteratorHasValue(&it)) {
    JsVar *v = jsvObjectIteratorGetValue(&it);
    bool add = true;
    if (checkDuplicates) {
      JsVar *idx = jsvGetIndexOf(target, v, false);
      if (idx) {
        add = false;
        jsvUnLock(idx);
      }
    }
    if (add) jsvArrayPush(target, v);
    jsvUnLock(v);
    jsvObjectIteratorNext(&it);
  }
  jsvObjectIteratorFree(&it);
}

/// Removes the last element of an array, and returns that element (or 0 if empty). includes the NAME
JsVar *jsvArrayPop(JsVar *arr) {
  assert(jsvIsArray(arr));
  JsVar *child = 0;
  JsVarInt length = jsvGetArrayLength(arr);
  if (length > 0) {
    length--;

    if (jsvGetLastChild(arr)) {
      // find last child with an integer key
      JsVarRef ref = jsvGetLastChild(arr);
      child = jsvLock(ref);
      while (child && !jsvIsInt(child)) {
        ref = jsvGetPrevSibling(child);
        jsvUnLock(child);
        if (ref) {
          child = jsvLock(ref);
        } else {
          child = 0;
        }
      }
      // check if the last integer key really is the last element
      if (child) {
        if (jsvGetInteger(child) == length) {
          // child is the last element - remove it
          jsvRemoveChild(arr, child);
        } else {
          // child is not the last element
          jsvUnLock(child);
          child = 0;
        }
      }
    }
    // and finally shrink the array
    jsvSetArrayLength(arr, length, false);
  }

  return child;
}

/// Removes the first element of an array, and returns that element (or 0 if empty). DOES NOT RENUMBER.
JsVar *jsvArrayPopFirst(JsVar *arr) {
  assert(jsvIsArray(arr));
  if (jsvGetFirstChild(arr)) {
    JsVar *child = jsvLock(jsvGetFirstChild(arr));
    if (jsvGetFirstChild(arr) == jsvGetLastChild(arr))
      jsvSetLastChild(arr, 0); // if 1 item in array
    jsvSetFirstChild(arr, jsvGetNextSibling(child)); // unlink from end of array
    jsvUnRef(child); // as no longer in array
    if (jsvGetNextSibling(child)) {
      JsVar *v = jsvLock(jsvGetNextSibling(child));
      jsvSetPrevSibling(v, 0);
      jsvUnLock(v);
    }
    jsvSetNextSibling(child, 0);
    return child; // and return it
  } else {
    // no children!
    return 0;
  }
}

/// Adds a new variable element to the end of an array (IF it was not already there). Return true if successful
void jsvArrayAddUnique(JsVar *arr, JsVar *v) {
  JsVar *idx = jsvGetIndexOf(arr, v, false); // did it already exist?
  if (!idx) {
    jsvArrayPush(arr, v); // if 0, it failed
  } else {
    jsvUnLock(idx);
  }
}

/// Join all elements of an array together into a string
JsVar *jsvArrayJoin(JsVar *arr, JsVar *filler, bool ignoreNull) {
  JsVar *str = jsvNewFromEmptyString();
  if (!str) return 0; // out of memory
  assert(!filler || jsvIsString(filler));

  JsvIterator it;
  jsvIteratorNew(&it, arr, JSIF_EVERY_ARRAY_ELEMENT);
  JsvStringIterator itdst;
  jsvStringIteratorNew(&itdst, str, 0);
  bool first = true;
  while (!jspIsInterrupted() && jsvIteratorHasElement(&it)) {
    JsVar *key = jsvIteratorGetKey(&it);
    if (jsvIsInt(key)) {
      // add the filler
      if (filler && !first)
        jsvStringIteratorAppendString(&itdst, filler, 0, JSVAPPENDSTRINGVAR_MAXLENGTH);
      first = false;
      // add the value
      JsVar *value = jsvIteratorGetValue(&it);
      if (value && (!ignoreNull || !jsvIsNull(value))) {
        JsVar *valueStr = jsvAsString(value);
        if (valueStr) { // could be out of memory
          jsvStringIteratorAppendString(&itdst, valueStr, 0, JSVAPPENDSTRINGVAR_MAXLENGTH);
          jsvUnLock(valueStr);
        }
      }
      jsvUnLock(value);
    }
    jsvUnLock(key);
    jsvIteratorNext(&it);
  }
  jsvIteratorFree(&it);
  jsvStringIteratorFree(&itdst);
  return str;
}

/// Insert a new element before beforeIndex, DOES NOT UPDATE INDICES
void jsvArrayInsertBefore(JsVar *arr, JsVar *beforeIndex, JsVar *element) {
  if (beforeIndex) {
    JsVar *idxVar = jsvMakeIntoVariableName(jsvNewFromInteger(0), element);
    if (!idxVar) return; // out of memory

    JsVarRef idxRef = jsvGetRef(jsvRef(idxVar));
    JsVarRef prev = jsvGetPrevSibling(beforeIndex);
    if (prev) {
      JsVar *prevVar = jsvRef(jsvLock(prev));
      jsvSetInteger(idxVar, jsvGetInteger(prevVar)+1); // update index number
      jsvSetNextSibling(prevVar, idxRef);
      jsvUnLock(prevVar);
      jsvSetPrevSibling(idxVar, prev);
    } else {
      jsvSetPrevSibling(idxVar, 0);
      jsvSetFirstChild(arr, idxRef);
    }
    jsvSetPrevSibling(beforeIndex, idxRef);
    jsvSetNextSibling(idxVar, jsvGetRef(jsvRef(beforeIndex)));
    jsvUnLock(idxVar);
  } else
    jsvArrayPush(arr, element);
}

/** Same as jsvMathsOpPtr, but if a or b are a name, skip them
 * and go to what they point to. Also handle the case where
 * they may be objects with valueOf functions. */
JsVar *jsvMathsOpSkipNames(JsVar *a, JsVar *b, int op) {
  JsVar *pa = jsvSkipName(a);
  JsVar *pb = jsvSkipName(b);
  JsVar *oa = jsvGetValueOf(pa);
  JsVar *ob = jsvGetValueOf(pb);
  jsvUnLock2(pa, pb);
  JsVar *res = jsvMathsOp(oa,ob,op);
  jsvUnLock2(oa, ob);
  return res;
}


JsVar *jsvMathsOpError(int op, const char *datatype) {
  char opName[32];
  jslTokenAsString(op, opName, sizeof(opName));
  jsError("Operation %s not supported on the %s datatype", opName, datatype);
  return 0;
}

bool jsvMathsOpTypeEqual(JsVar *a, JsVar *b) {
  // check type first, then call again to check data
  bool eql = (a==0) == (b==0);
  if (a && b) {
    // Check whether both are numbers, otherwise check the variable
    // type flags themselves
    eql = ((jsvIsInt(a)||jsvIsFloat(a)) && (jsvIsInt(b)||jsvIsFloat(b))) ||
          (jsvIsString(a) && jsvIsString(b)) ||
          ((a->flags & JSV_VARTYPEMASK) == (b->flags & JSV_VARTYPEMASK));
  }
  if (eql) {
    JsVar *contents = jsvMathsOp(a,b, LEX_EQUAL);
    if (!jsvGetBool(contents)) eql = false;
    jsvUnLock(contents);
  } else {
    /* Make sure we don't get in the situation where we have two equal
     * strings with a check that fails because they were stored differently */
    assert(!(jsvIsString(a) && jsvIsString(b) && jsvIsBasicVarEqual(a,b)));
  }
  return eql;
}

JsVar *jsvMathsOp(JsVar *a, JsVar *b, int op) {
  // Type equality check
  if (op == LEX_TYPEEQUAL || op == LEX_NTYPEEQUAL) {
    bool eql = jsvMathsOpTypeEqual(a,b);
    if (op == LEX_TYPEEQUAL)
      return jsvNewFromBool(eql);
    else
      return jsvNewFromBool(!eql);
  }

  bool needsInt = op=='&' || op=='|' || op=='^' || op==LEX_LSHIFT || op==LEX_RSHIFT || op==LEX_RSHIFTUNSIGNED;
  bool needsNumeric = needsInt || op=='*' || op=='/' || op=='%' || op=='-';
  bool isCompare = op==LEX_EQUAL || op==LEX_NEQUAL || op=='<' || op==LEX_LEQUAL || op=='>'|| op==LEX_GEQUAL;
  if (isCompare) {
    if (jsvIsNumeric(a) && jsvIsString(b)) {
      needsNumeric = true;
      needsInt = jsvIsIntegerish(a) && jsvIsStringNumericInt(b, false);
    } else if (jsvIsNumeric(b) && jsvIsString(a)) {
      needsNumeric = true;
      needsInt = jsvIsIntegerish(b) && jsvIsStringNumericInt(a, false);
    }
  }

  // do maths...
  if (jsvIsUndefined(a) && jsvIsUndefined(b)) {
    if (op == LEX_EQUAL)
      return jsvNewFromBool(true);
    else if (op == LEX_NEQUAL)
      return jsvNewFromBool(false);
    else
      return 0; // undefined
  } else if (needsNumeric ||
      ((jsvIsNumeric(a) || jsvIsUndefined(a) || jsvIsNull(a)) &&
          (jsvIsNumeric(b) || jsvIsUndefined(b) || jsvIsNull(b)))) {
    if (needsInt || (jsvIsIntegerish(a) && jsvIsIntegerish(b))) {
      // note that int+undefined should be handled as a double
      // use ints
      JsVarInt da = jsvGetInteger(a);
      JsVarInt db = jsvGetInteger(b);
      switch (op) {
      case '+': return jsvNewFromLongInteger((long long)da + (long long)db);
      case '-': return jsvNewFromLongInteger((long long)da - (long long)db);
      case '*': return jsvNewFromLongInteger((long long)da * (long long)db);
      case '/': return jsvNewFromFloat((JsVarFloat)da/(JsVarFloat)db);
      case '&': return jsvNewFromInteger(da&db);
      case '|': return jsvNewFromInteger(da|db);
      case '^': return jsvNewFromInteger(da^db);
      case '%': if (db<0) db=-db; // fix SIGFPE
                return db ? jsvNewFromInteger(da%db) : jsvNewFromFloat(NAN);
      case LEX_LSHIFT: return jsvNewFromInteger(da << db);
      case LEX_RSHIFT: return jsvNewFromInteger(da >> db);
      case LEX_RSHIFTUNSIGNED: return jsvNewFromLongInteger(((JsVarIntUnsigned)da) >> db);
      case LEX_EQUAL:     return jsvNewFromBool(da==db && jsvIsNull(a)==jsvIsNull(b));
      case LEX_NEQUAL:    return jsvNewFromBool(da!=db || jsvIsNull(a)!=jsvIsNull(b));
      case '<':           return jsvNewFromBool(da<db);
      case LEX_LEQUAL:    return jsvNewFromBool(da<=db);
      case '>':           return jsvNewFromBool(da>db);
      case LEX_GEQUAL:    return jsvNewFromBool(da>=db);
      default: return jsvMathsOpError(op, "Integer");
      }
    } else {
      // use doubles
      JsVarFloat da = jsvGetFloat(a);
      JsVarFloat db = jsvGetFloat(b);
      switch (op) {
      case '+': return jsvNewFromFloat(da+db);
      case '-': return jsvNewFromFloat(da-db);
      case '*': return jsvNewFromFloat(da*db);
      case '/': return jsvNewFromFloat(da/db);
      case '%': return jsvNewFromFloat(jswrap_math_mod(da, db));
      case LEX_EQUAL:
      case LEX_NEQUAL:  { bool equal = da==db && jsvIsNull(a)==jsvIsNull(b);
      if ((jsvIsNull(a) && jsvIsUndefined(b)) ||
          (jsvIsNull(b) && jsvIsUndefined(a))) equal = true; // JS quirk :)
      return jsvNewFromBool((op==LEX_EQUAL) ? equal : ((bool)!equal));
      }
      case '<':           return jsvNewFromBool(da<db);
      case LEX_LEQUAL:    return jsvNewFromBool(da<=db);
      case '>':           return jsvNewFromBool(da>db);
      case LEX_GEQUAL:    return jsvNewFromBool(da>=db);
      default: return jsvMathsOpError(op, "Double");
      }
    }
  } else if ((jsvIsArray(a) || jsvIsObject(a) || jsvIsFunction(a) ||
      jsvIsArray(b) || jsvIsObject(b) || jsvIsFunction(b)) &&
      jsvIsArray(a)==jsvIsArray(b) && // Fix #283 - convert to string and test if only one is an array
      (op == LEX_EQUAL || op==LEX_NEQUAL)) {
    bool equal = a==b;

    if (jsvIsNativeFunction(a) || jsvIsNativeFunction(b)) {
      // even if one is not native, the contents will be different
      equal = a && b &&
          a->varData.native.ptr == b->varData.native.ptr &&
          a->varData.native.argTypes == b->varData.native.argTypes &&
          jsvGetFirstChild(a) == jsvGetFirstChild(b);
    }

    /* Just check pointers */
    switch (op) {
    case LEX_EQUAL:  return jsvNewFromBool(equal);
    case LEX_NEQUAL: return jsvNewFromBool(!equal);
    default: return jsvMathsOpError(op, jsvIsArray(a)?"Array":"Object");
    }
  } else {
    JsVar *da = jsvAsString(a);
    JsVar *db = jsvAsString(b);
    if (!da || !db) { // out of memory
      jsvUnLock2(da, db);
      return 0;
    }
    if (op=='+') {
      JsVar *v;
      // Don't copy 'da' if it's not used elsewhere (eg we made it in 'jsvAsString' above)
      if (jsvIsBasicString(da) && jsvGetLocks(da)==1 && jsvGetRefs(da)==0)
        v = jsvLockAgain(da);
      else if (JSV_IS_NONAPPENDABLE_STRING(da->flags & JSV_VARTYPEMASK)) {
        // It's a string, but it can't be appended - don't copy as copying will just keep the same var type!
        // Instead we create a new string var by copying
        // opt: should we allocate a flat string here? but repeated appends would then be slow
        v = jsvNewFromEmptyString(); // don't use jsvNewFromStringVar as this does a copy for native/flash strs too
        if (v) jsvAppendStringVar(v, da, 0, JSVAPPENDSTRINGVAR_MAXLENGTH);
      } else // otherwise just copy it
        v = jsvCopy(da, false);
      if (v) // could be out of memory
        jsvAppendStringVarComplete(v, db);
      jsvUnLock2(da, db);
      return v;
    }

    int cmp = jsvCompareString(da,db,0,0,false);
    jsvUnLock2(da, db);
    // use strings
    switch (op) {
    case LEX_EQUAL:     return jsvNewFromBool(cmp==0);
    case LEX_NEQUAL:    return jsvNewFromBool(cmp!=0);
    case '<':           return jsvNewFromBool(cmp<0);
    case LEX_LEQUAL:    return jsvNewFromBool(cmp<=0);
    case '>':           return jsvNewFromBool(cmp>0);
    case LEX_GEQUAL:    return jsvNewFromBool(cmp>=0);
    default: return jsvMathsOpError(op, "String");
    }
  }
}

JsVar *jsvNegateAndUnLock(JsVar *v) {
  JsVar *zero = jsvNewFromInteger(0);
  JsVar *res = jsvMathsOpSkipNames(zero, v, '-');
  jsvUnLock2(zero, v);
  return res;
}

/// see jsvGetPathTo
static JsVar *jsvGetPathTo_int(JsVar *root, JsVar *element, int maxDepth, JsVar *ignoreParent, int *depth) {
  if (maxDepth<=0) return 0;

  int bestDepth = maxDepth+1;
  JsVar *found = 0;

  JsvIterator it;
  jsvIteratorNew(&it, root, JSIF_DEFINED_ARRAY_ElEMENTS);
  while (jsvIteratorHasElement(&it)) {
    JsVar *el = jsvIteratorGetValue(&it);
    if (el == element && root != ignoreParent) {
      // if we found it - send the key name back!
      JsVar *name = jsvAsStringAndUnLock(jsvIteratorGetKey(&it));
      jsvIteratorFree(&it);
      return name;
    } else if (jsvIsObject(el) || jsvIsArray(el) || jsvIsFunction(el)) {
      // recursively search
      int d;
      JsVar *n = jsvGetPathTo_int(el, element, maxDepth-1, ignoreParent, &d);
      if (n && d<bestDepth) {
        bestDepth = d;
        // we found it! Append our name onto it as well
        JsVar *keyName = jsvIteratorGetKey(&it);
        jsvUnLock(found);
        found = jsvVarPrintf(jsvIsObject(el) ? "%v.%v" : "%v[%q]",keyName,n);
        jsvUnLock(keyName);
      }
      jsvUnLock(n);
    }
    jsvIteratorNext(&it);
  }
  jsvIteratorFree(&it);
  *depth = bestDepth;
  return found;
}

/** If the given element is found, return the path to it as a string of
 * the form 'foo.bar', else return 0. If we would have returned a.b and
 * ignoreParent is a, don't! */
JsVar *jsvGetPathTo(JsVar *root, JsVar *element, int maxDepth, JsVar *ignoreParent) {
  int depth = 0;
  return jsvGetPathTo_int(root, element, maxDepth, ignoreParent, &depth);
}

void jsvTraceLockInfo(JsVar *v) {
  jsiConsolePrintf("#%d[r%d,l%d] ",jsvGetRef(v),jsvGetRefs(v),jsvGetLocks(v));
}

/** Get the lowest level at which searchRef appears */
int _jsvTraceGetLowestLevel(JsVar *var, JsVar *searchVar) {
  if (var == searchVar) return 0;
  int found = -1;

  // Use IS_RECURSING  flag to stop recursion
  if (var->flags & JSV_IS_RECURSING)
    return -1;
  var->flags |= JSV_IS_RECURSING;

  if (jsvHasSingleChild(var) && jsvGetFirstChild(var)) {
    JsVar *child = jsvLock(jsvGetFirstChild(var));
    int f = _jsvTraceGetLowestLevel(child, searchVar);
    jsvUnLock(child);
    if (f>=0 && (found<0 || f<found)) found=f+1;
  }
  if (jsvHasChildren(var)) {
    JsVarRef childRef = jsvGetFirstChild(var);
    while (childRef) {
      JsVar *child = jsvLock(childRef);
      int f = _jsvTraceGetLowestLevel(child, searchVar);
      if (f>=0 && (found<0 || f<found)) found=f+1;
      childRef = jsvGetNextSibling(child);
      jsvUnLock(child);
    }
  }

  var->flags &= ~JSV_IS_RECURSING;

  return found; // searchRef not found
}

void _jsvTrace(JsVar *var, int indent, JsVar *baseVar, int level) {
#ifdef SAVE_ON_FLASH
  jsiConsolePrint("Trace unimplemented in this version.\n");
#else
  int i;
  for (i=0;i<indent;i++) jsiConsolePrint(" ");


  if (!var) {
    jsiConsolePrint("undefined");
    return;
  }
  if (level>0 && var==execInfo.root) {
    jsiConsolePrint("ROOT");
    return;
  }

  jsvTraceLockInfo(var);

  int lowestLevel = _jsvTraceGetLowestLevel(baseVar, var);
  if (level>16 || (lowestLevel>=0 && lowestLevel < level)) {
    // If this data is available elsewhere in the tree (but nearer the root)
    // then don't print it. This makes the dump significantly more readable!
    // It also stops us getting in recursive loops ...
    jsiConsolePrint("...\n");
    return;
  }

  if (jsvIsNewChild(var)) {
    jsiConsolePrint("NewChild PARENT:");
    JsVar *parent = jsvGetAddressOf(jsvGetNextSibling(var));
    _jsvTrace(parent, indent+2, baseVar, level+1);
    jsiConsolePrint("CHILD: ");
  } else if (jsvIsName(var)) jsiConsolePrint("Name ");

  char endBracket = ' ';
  if (jsvIsObject(var)) { jsiConsolePrint("Object { "); endBracket = '}'; }
  else if (jsvIsGetterOrSetter(var)) { jsiConsolePrint("Getter/Setter { "); endBracket = '}'; }
  else if (jsvIsArray(var)) { jsiConsolePrintf("Array(%d) [ ", var->varData.integer); endBracket = ']'; }
  else if (jsvIsNativeFunction(var)) { jsiConsolePrintf("NativeFunction 0x%x (%d) { ", var->varData.native.ptr, var->varData.native.argTypes); endBracket = '}'; }
  else if (jsvIsFunction(var)) {
    jsiConsolePrint("Function { ");
    if (jsvIsFunctionReturn(var)) jsiConsolePrint("return ");
    endBracket = '}';
  } else if (jsvIsPin(var)) jsiConsolePrintf("Pin %d", jsvGetInteger(var));
  else if (jsvIsInt(var)) jsiConsolePrintf("Integer %d", jsvGetInteger(var));
  else if (jsvIsBoolean(var)) jsiConsolePrintf("Bool %s", jsvGetBool(var)?"true":"false");
  else if (jsvIsFloat(var)) jsiConsolePrintf("Double %f", jsvGetFloat(var));
  else if (jsvIsFunctionParameter(var)) jsiConsolePrintf("Param %q ", var);
  else if (jsvIsArrayBufferName(var)) jsiConsolePrintf("ArrayBufferName[%d] ", jsvGetInteger(var));
  else if (jsvIsArrayBuffer(var)) jsiConsolePrintf("%s (offs %d, len %d)", jswGetBasicObjectName(var)?jswGetBasicObjectName(var):"unknown ArrayBuffer", var->varData.arraybuffer.byteOffset, var->varData.arraybuffer.length); // way to get nice name
  else if (jsvIsString(var)) {
    size_t blocks = 1;
    if (jsvGetLastChild(var)) {
      JsVar *v = jsvGetAddressOf(jsvGetLastChild(var));
      blocks += jsvCountJsVarsUsed(v);
    }
    if (jsvIsFlatString(var)) {
      blocks += jsvGetFlatStringBlocks(var);
    }
    const char *name = "";
    if (jsvIsFlatString(var)) name="Flat";
    if (jsvIsNativeString(var)) name="Native";
    if (jsvIsFlashString(var)) name="Flash";
    jsiConsolePrintf("%sString [%d blocks] %q", name, blocks, var);
  } else {
    jsiConsolePrintf("Unknown %d", var->flags & (JsVarFlags)~(JSV_LOCK_MASK));
  }
  if (jsvIsConstant(var)) jsiConsolePrintf(" CONST ");

  // print a value if it was stored in here as well...
  if (jsvIsNameInt(var)) {
    jsiConsolePrintf(" = int %d\n", (int)jsvGetFirstChildSigned(var));
    return;
  } else if (jsvIsNameIntBool(var)) {
    jsiConsolePrintf(" = bool %s\n", jsvGetFirstChild(var)?"true":"false");
    return;
  }

  if (jsvHasSingleChild(var)) {
    JsVar *child = jsvGetFirstChild(var) ? jsvGetAddressOf(jsvGetFirstChild(var)) : 0;
    _jsvTrace(child, indent+2, baseVar, level+1);
  } else if (jsvHasChildren(var)) {
    JsvIterator it;
    jsvIteratorNew(&it, var, JSIF_DEFINED_ARRAY_ElEMENTS);
    bool first = true;
    while (jsvIteratorHasElement(&it) && !jspIsInterrupted()) {
      if (first) jsiConsolePrintf("\n");
      first = false;
      JsVar *child = jsvIteratorGetKey(&it);
      _jsvTrace(child, indent+2, baseVar, level+1);
      jsvUnLock(child);
      jsiConsolePrintf("\n");
      jsvIteratorNext(&it);
    }
    jsvIteratorFree(&it);
    if (!first)
      for (i=0;i<indent;i++) jsiConsolePrint(" ");
  }
  jsiConsolePrintf("%c", endBracket);
#endif
}

/** Write debug info for this Var out to the console */
void jsvTrace(JsVar *var, int indent) {
  /* Clear memory busy flags. If we're calling
   * trace then we really care about getting an answer */
  MemBusyType t = isMemoryBusy;
  isMemoryBusy = 0;
  _jsvTrace(var,indent,var,0);
  isMemoryBusy = t;
  jsiConsolePrintf("\n");
}


/** Recursively mark the variable. Return false if it fails due to stack. */
static bool jsvGarbageCollectMarkUsed(JsVar *var) {
  var->flags &= (JsVarFlags)~JSV_GARBAGE_COLLECT;
  JsVarRef child;
  JsVar *childVar;

  if (jsvHasStringExt(var)) {
    // non-recursively scan strings
    child = jsvGetLastChild(var);
    while (child) {
      childVar = jsvGetAddressOf(child);
      childVar->flags &= (JsVarFlags)~JSV_GARBAGE_COLLECT;
      child = jsvGetLastChild(childVar);
    }
  }
  // intentionally no else
  if (jsvHasSingleChild(var)) {
    if (jsvGetFirstChild(var)) {
      childVar = jsvGetAddressOf(jsvGetFirstChild(var));
      if (childVar->flags & JSV_GARBAGE_COLLECT)
        if (!jsvGarbageCollectMarkUsed(childVar)) return false;
    }
  } else if (jsvHasChildren(var)) {
    if (jsuGetFreeStack() < 256) return false;

    child = jsvGetFirstChild(var);
    while (child) {
      childVar = jsvGetAddressOf(child);
      if (childVar->flags & JSV_GARBAGE_COLLECT)
        if (!jsvGarbageCollectMarkUsed(childVar)) return false;
      child = jsvGetNextSibling(childVar);
    }
  }

  return true;
}

/** Run a garbage collection sweep - return nonzero if things have been freed */
int jsvGarbageCollect() {
  if (isMemoryBusy) return 0;
  isMemoryBusy = MEMBUSY_GC;
  JsVarRef i;
  // Add GC flags to anything that is currently used
  for (i=1;i<=jsVarsSize;i++)  {
    JsVar *var = jsvGetAddressOf(i);
    if ((var->flags&JSV_VARTYPEMASK) != JSV_UNUSED) { // if it is not unused
      var->flags |= (JsVarFlags)JSV_GARBAGE_COLLECT;
      // if we have a flat string, skip that many blocks
      if (jsvIsFlatString(var))
        i = (JsVarRef)(i+jsvGetFlatStringBlocks(var));
    }
  }
  /* recursively remove anything that is referenced from a var that is locked. */
  for (i=1;i<=jsVarsSize;i++)  {
    JsVar *var = jsvGetAddressOf(i);
    if ((var->flags & JSV_GARBAGE_COLLECT) && // not already GC'd
        jsvGetLocks(var)>0) { // or it is locked
      if (!jsvGarbageCollectMarkUsed(var)) {
        // this could fail due to stack exhausted (eg big linked list)
        // JSV_GARBAGE_COLLECT are left set, but not a big problem as next GC will clear them
        isMemoryBusy = MEM_NOT_BUSY;
        return 0;
      }
    }
    // if we have a flat string, skip that many blocks
    if (jsvIsFlatString(var))
      i = (JsVarRef)(i+jsvGetFlatStringBlocks(var));
  }
  /* now sweep for things that we can GC!
   * Also update the free list - this means that every new variable that
   * gets allocated gets allocated towards the start of memory, which
   * hopefully helps compact everything towards the start. */
  unsigned int freedCount = 0;
  jsVarFirstEmpty = 0;
  JsVar *lastEmpty = 0;
  for (i=1;i<=jsVarsSize;i++)  {
    JsVar *var = jsvGetAddressOf(i);
    if (var->flags & JSV_GARBAGE_COLLECT) {
      if (jsvIsFlatString(var)) {
        // If we're a flat string, there are more blocks to free.
        unsigned int count = (unsigned int)jsvGetFlatStringBlocks(var);
        freedCount+=count;
        // Free the first block
        var->flags = JSV_UNUSED;
        // add this to our free list
        if (lastEmpty) jsvSetNextSibling(lastEmpty, i);
        else jsVarFirstEmpty = i;
        lastEmpty = var;
        // free subsequent blocks
        while (count-- > 0) {
          i++;
          var = jsvGetAddressOf((JsVarRef)(i));
          var->flags = JSV_UNUSED;
          // add this to our free list
          if (lastEmpty) jsvSetNextSibling(lastEmpty, i);
          else jsVarFirstEmpty = i;
          lastEmpty = var;
        }
      } else {
        // otherwise just free 1 block
        if (jsvHasSingleChild(var)) {
          /* If this had a child that wasn't listed for GC then we need to
           * unref it. Everything else is fine because it'll disappear anyway.
           * We don't have to check if we should free this other variable
           * here because we know the GC picked up it was referenced from
           * somewhere else. */
          JsVarRef ch = jsvGetFirstChild(var);
          if (ch) {
            JsVar *child = jsvGetAddressOf(ch); // not locked
            if (child->flags!=JSV_UNUSED && // not already GC'd!
                !(child->flags&JSV_GARBAGE_COLLECT)) // not marked for GC
              jsvUnRef(child);
          }
        }
        /* Sanity checks here. We're making sure that any variables that are
         * linked from this one have either already been garbage collected or
         * are marked for GC */
        assert(!jsvHasChildren(var) || !jsvGetFirstChild(var) ||
            jsvGetLocks(jsvGetAddressOf(jsvGetFirstChild(var))) ||
            jsvGetAddressOf(jsvGetFirstChild(var))->flags==JSV_UNUSED ||
            (jsvGetAddressOf(jsvGetFirstChild(var))->flags&JSV_GARBAGE_COLLECT));
        assert(!jsvHasChildren(var) || !jsvGetLastChild(var) ||
            jsvGetLocks(jsvGetAddressOf(jsvGetLastChild(var))) ||
            jsvGetAddressOf(jsvGetLastChild(var))->flags==JSV_UNUSED ||
            (jsvGetAddressOf(jsvGetLastChild(var))->flags&JSV_GARBAGE_COLLECT));
        assert(!jsvIsName(var) || !jsvGetPrevSibling(var) ||
            jsvGetLocks(jsvGetAddressOf(jsvGetPrevSibling(var))) ||
            jsvGetAddressOf(jsvGetPrevSibling(var))->flags==JSV_UNUSED ||
            (jsvGetAddressOf(jsvGetPrevSibling(var))->flags&JSV_GARBAGE_COLLECT));
        assert(!jsvIsName(var) || !jsvGetNextSibling(var) ||
            jsvGetLocks(jsvGetAddressOf(jsvGetNextSibling(var))) ||
            jsvGetAddressOf(jsvGetNextSibling(var))->flags==JSV_UNUSED ||
            (jsvGetAddressOf(jsvGetNextSibling(var))->flags&JSV_GARBAGE_COLLECT));
        // free!
        var->flags = JSV_UNUSED;
        // add this to our free list
        if (lastEmpty) jsvSetNextSibling(lastEmpty, i);
        else jsVarFirstEmpty = i;
        lastEmpty = var;
        freedCount++;
      }
    } else if (jsvIsFlatString(var)) {
      // if we have a flat string, skip forward that many blocks
      i = (JsVarRef)(i+jsvGetFlatStringBlocks(var));
    } else if (var->flags == JSV_UNUSED) {
      // this is already free - add it to the free list
      if (lastEmpty) jsvSetNextSibling(lastEmpty, i);
      else jsVarFirstEmpty = i;
      lastEmpty = var;
    }
  }
  if (lastEmpty) jsvSetNextSibling(lastEmpty, 0);
  isMemoryBusy = MEM_NOT_BUSY;
  return (int)freedCount;
}

void jsvDefragment() {
  // garbage collect - removes cruft
  // also puts free list in order
  jsvGarbageCollect();
  // Fill defragVars with defraggable variables
  jshInterruptOff();
  const int DEFRAGVARS = 256; // POWER OF 2
  JsVarRef defragVars[DEFRAGVARS];
  memset(defragVars, 0, sizeof(defragVars));
  int defragVarIdx = 0;
  for (unsigned int i=0;i<jsvGetMemoryTotal();i++) {
    JsVarRef vr = (JsVarRef)(i+1);
    JsVar *v = _jsvGetAddressOf(vr);
    if ((v->flags&JSV_VARTYPEMASK)!=JSV_UNUSED) {
      if (jsvIsFlatString(v)) {
        i += (unsigned int)jsvGetFlatStringBlocks(v); // skip forward
      } else if (jsvGetLocks(v)==0) {
        defragVars[defragVarIdx] = vr;
        defragVarIdx = (defragVarIdx+1) & (DEFRAGVARS-1);
      }
    }
  }
  // Now go through defragVars defragging them
  defragVarIdx--;
  if (defragVarIdx<0) defragVarIdx+=DEFRAGVARS;
  while (defragVars[defragVarIdx]) {
    JsVarRef defragFromRef = defragVars[defragVarIdx];
    JsVarRef defragToRef = jsVarFirstEmpty;
    if (!defragToRef || defragFromRef<defragToRef) {
      // we're done!
      break;
    }
    // relocate!
    JsVar *defragFrom = _jsvGetAddressOf(defragFromRef);
    JsVar *defragTo = _jsvGetAddressOf(defragToRef);
    jsVarFirstEmpty = jsvGetNextSibling(defragTo); // move our reference to the next in the free list
    // copy data
    *defragTo = *defragFrom;
    defragFrom->flags = JSV_UNUSED;
    // find references!
    for (unsigned int i=0;i<jsvGetMemoryTotal();i++) {
      JsVarRef vr = (JsVarRef)(i+1);
      JsVar *v = _jsvGetAddressOf(vr);
      if ((v->flags&JSV_VARTYPEMASK)!=JSV_UNUSED) {
        if (jsvIsFlatString(v)) {
          i += (unsigned int)jsvGetFlatStringBlocks(v); // skip forward
        } else {
          if (jsvHasSingleChild(v))
            if (jsvGetFirstChild(v)==defragFromRef)
              jsvSetFirstChild(v,defragToRef);
          if (jsvHasStringExt(v))
            if (jsvGetLastChild(v)==defragFromRef)
              jsvSetLastChild(v,defragToRef);
          if (jsvHasChildren(v)) {
            if (jsvGetFirstChild(v)==defragFromRef)
              jsvSetFirstChild(v,defragToRef);
            if (jsvGetLastChild(v)==defragFromRef)
              jsvSetLastChild(v,defragToRef);
          }
          if (jsvIsName(v)) {
            if (jsvGetNextSibling(v)==defragFromRef)
              jsvSetNextSibling(v,defragToRef);
            if (jsvGetPrevSibling(v)==defragFromRef)
              jsvSetPrevSibling(v,defragToRef);
          }
        }
      }
    }
    // zero element and move to next...
    defragVars[defragVarIdx] = 0;
    defragVarIdx--;
    if (defragVarIdx<0) defragVarIdx+=DEFRAGVARS;
    // bump watchdog just in case it took too long
    jshKickWatchDog();
  }
  // rebuild free var list
  jsvCreateEmptyVarList();
  jshInterruptOn();
}

// Dump any locked variables that aren't referenced from `global` - for debugging memory leaks
void jsvDumpLockedVars() {
  jsvGarbageCollect();
  if (isMemoryBusy) return;
  isMemoryBusy = MEMBUSY_SYSTEM;
  JsVarRef i;
  // clear garbage collect flags
  for (i=1;i<=jsVarsSize;i++)  {
    JsVar *var = jsvGetAddressOf(i);
    if ((var->flags&JSV_VARTYPEMASK) != JSV_UNUSED) { // if it is not unused
      var->flags |= (JsVarFlags)JSV_GARBAGE_COLLECT;
      // if we have a flat string, skip that many blocks
      if (jsvIsFlatString(var))
        i = (JsVarRef)(i+jsvGetFlatStringBlocks(var));
    }
  }
  // Add global
  jsvGarbageCollectMarkUsed(execInfo.root);
  // Now dump any that aren't used!
  for (i=1;i<=jsVarsSize;i++)  {
    JsVar *var = jsvGetAddressOf(i);
    if ((var->flags&JSV_VARTYPEMASK) != JSV_UNUSED) {
      if (var->flags & JSV_GARBAGE_COLLECT) {
        jsvGarbageCollectMarkUsed(var);
        jsvTrace(var, 0);
      }
      // if we have a flat string, skip that many blocks
      if (jsvIsFlatString(var))
        i = (JsVarRef)(i+jsvGetFlatStringBlocks(var));
    }
  }
  isMemoryBusy = MEM_NOT_BUSY;
}

// Dump the free list - in order
void jsvDumpFreeList() {
  JsVarRef ref = jsVarFirstEmpty;
  int n = 0;
  while (ref) {
    jsiConsolePrintf("%5d ", (int)ref);
    if (++n >= 16) {
      n = 0;
      jsiConsolePrintf("\n");
    }
    JsVar *v = jsvGetAddressOf(ref);
    ref = jsvGetNextSibling(v);
  }
  jsiConsolePrintf("\n");
}


/** Remove whitespace to the right of a string - on MULTIPLE LINES */
JsVar *jsvStringTrimRight(JsVar *srcString) {
  JsvStringIterator src, dst;
  JsVar *dstString = jsvNewFromEmptyString();
  jsvStringIteratorNew(&src, srcString, 0);
  jsvStringIteratorNew(&dst, dstString, 0);
  int spaces = 0;
  while (jsvStringIteratorHasChar(&src)) {
    char ch = jsvStringIteratorGetCharAndNext(&src);

    if (ch==' ') spaces++;
    else if (ch=='\n') {
      spaces = 0;
      jsvStringIteratorAppend(&dst, ch);
    } else {
      for (;spaces>0;spaces--)
        jsvStringIteratorAppend(&dst, ' ');
      jsvStringIteratorAppend(&dst, ch);
    }
  }
  jsvStringIteratorFree(&src);
  jsvStringIteratorFree(&dst);
  return dstString;
}

/// If v is the key of a function, return true if it is internal and shouldn't be visible to the user
bool jsvIsInternalFunctionKey(JsVar *v) {
  return (jsvIsString(v) && (
      v->varData.str[0]==JS_HIDDEN_CHAR)
  ) ||
  jsvIsFunctionParameter(v);
}

/// If v is the key of an object, return true if it is internal and shouldn't be visible to the user
bool jsvIsInternalObjectKey(JsVar *v) {
  return (jsvIsString(v) && (
      v->varData.str[0]==JS_HIDDEN_CHAR ||
      jsvIsStringEqual(v, JSPARSE_INHERITS_VAR) ||
      jsvIsStringEqual(v, JSPARSE_CONSTRUCTOR_VAR)
  ));
}

/// Get the correct checker function for the given variable. see jsvIsInternalFunctionKey/jsvIsInternalObjectKey
JsvIsInternalChecker jsvGetInternalFunctionCheckerFor(JsVar *v) {
  if (jsvIsFunction(v)) return jsvIsInternalFunctionKey;
  if (jsvIsObject(v)) return jsvIsInternalObjectKey;
  return 0;
}

/** Using 'configs', this reads 'object' into the given pointers, returns true on success.
 *  If object is not undefined and not an object, an error is raised.
 *  If there are fields that are not  in the list of configs, an error is raised
 */
bool jsvReadConfigObject(JsVar *object, jsvConfigObject *configs, int nConfigs) {
  if (jsvIsUndefined(object)) return true;
  if (!jsvIsObject(object)) {
    jsExceptionHere(JSET_ERROR, "Expecting an Object, or undefined");
    return false;
  }
  // Ok, it's an object
  JsvObjectIterator it;
  jsvObjectIteratorNew(&it, object);
  bool ok = true;
  while (ok && jsvObjectIteratorHasValue(&it)) {
    JsVar *key = jsvObjectIteratorGetKey(&it);
    bool found = false;
    for (int i=0;i<nConfigs;i++) {
      if (jsvIsStringEqual(key, configs[i].name)) {
        found = true;
        if (configs[i].ptr) {
          JsVar *val = jsvObjectIteratorGetValue(&it);
          switch (configs[i].type) {
          case 0: break;
          case JSV_OBJECT:
          case JSV_STRING_0:
          case JSV_ARRAY:
          case JSV_FUNCTION:
            *((JsVar**)configs[i].ptr) = jsvLockAgain(val); break;
#ifndef ESPR_EMBED
          case JSV_PIN: *((Pin*)configs[i].ptr) = jshGetPinFromVar(val); break;
#endif
          case JSV_BOOLEAN: *((bool*)configs[i].ptr) = jsvGetBool(val); break;
          case JSV_INTEGER: *((JsVarInt*)configs[i].ptr) = jsvGetInteger(val); break;
          case JSV_FLOAT: *((JsVarFloat*)configs[i].ptr) = jsvGetFloat(val); break;
          default: assert(0); break;
          }
          jsvUnLock(val);
        }
      }
    }
    if (!found) {
      jsExceptionHere(JSET_ERROR, "Unknown option %q", key);
      ok = false;
    }
    jsvUnLock(key);

    jsvObjectIteratorNext(&it);
  }
  jsvObjectIteratorFree(&it);
  return ok;
}

/** Using data in the format passed to jsvReadConfigObject, reconstruct a new object  */
JsVar *jsvCreateConfigObject(jsvConfigObject *configs, int nConfigs) {
  JsVar *o = jsvNewObject();
  if (!o) return 0;
  for (int i=0;i<nConfigs;i++) {
     if (configs[i].ptr) {
      JsVar *v = 0;
      switch (configs[i].type) {
      case 0: break;
      case JSV_OBJECT:
      case JSV_STRING_0:
      case JSV_ARRAY:
      case JSV_FUNCTION:
        v = jsvLockAgain(*((JsVar**)configs[i].ptr)); break;
#ifndef ESPR_EMBED
      case JSV_PIN:
        v = jsvNewFromPin(*((Pin*)configs[i].ptr)); break;
#endif
      case JSV_BOOLEAN:
        v = jsvNewFromBool(*((bool*)configs[i].ptr)); break;
      case JSV_INTEGER:
        v = jsvNewFromInteger(*((JsVarInt*)configs[i].ptr)); break;
      case JSV_FLOAT:
        v = jsvNewFromFloat(*((JsVarFloat*)configs[i].ptr)); break;
      default:
        assert(0);
        // ignore stuff we don't know about
        break;
      }
      jsvObjectSetChildAndUnLock(o, configs[i].name, v);
    }
  }
  return o;
}

/// Is the variable an instance of the given class. Eg. `jsvIsInstanceOf(e, "Error")` - does a simple, non-recursive check that doesn't take account of builtins like String
bool jsvIsInstanceOf(JsVar *var, const char *constructorName) {
  bool isInst = false;
  if (!jsvHasChildren(var)) return false;
  JsVar *proto = jsvObjectGetChild(var, JSPARSE_INHERITS_VAR, 0);
  if (jsvIsObject(proto)) {
    JsVar *constr = jsvObjectGetChild(proto, JSPARSE_CONSTRUCTOR_VAR, 0);
    if (constr)
      isInst = jspIsConstructor(constr, constructorName);
    jsvUnLock(constr);
  }
  jsvUnLock(proto);
  return isInst;
}

JsVar *jsvNewTypedArray(JsVarDataArrayBufferViewType type, JsVarInt length) {
  JsVar *lenVar = jsvNewFromInteger(length);
  if (!lenVar) return 0;
  JsVar *array = jswrap_typedarray_constructor(type, lenVar,0,0);
  jsvUnLock(lenVar);
  return array;
}

JsVar *jsvNewDataViewWithData(JsVarInt length, unsigned char *data) {
  JsVar *buf = jswrap_arraybuffer_constructor(length);
  if (!buf) return 0;
  JsVar *view = jswrap_dataview_constructor(buf, 0, 0);
  if (!view) {
    jsvUnLock(buf);
    return 0;
  }
  if (data) {
    JsVar *arrayBufferData = jsvGetArrayBufferBackingString(buf, NULL);
    if (arrayBufferData)
      jsvSetString(arrayBufferData, (char *)data, (size_t)length);
    jsvUnLock(arrayBufferData);
  }
  jsvUnLock(buf);
  return view;
}

JsVar *jsvNewArrayBufferWithPtr(unsigned int length, char **ptr) {
  assert(ptr);
  *ptr=0;
  JsVar *backingString = jsvNewFlatStringOfLength(length);
  if (!backingString) return 0;
  JsVar *arr = jsvNewArrayBufferFromString(backingString, length);
  if (!arr) {
    jsvUnLock(backingString);
    return 0;
  }
  *ptr = jsvGetFlatStringPointer(backingString);
  jsvUnLock(backingString);
  return arr;
}

JsVar *jsvNewArrayBufferWithData(JsVarInt length, unsigned char *data) {
  assert(data);
  assert(length>0);
  JsVar *dst = 0;
  JsVar *arr = jsvNewArrayBufferWithPtr((unsigned int)length, (char**)&dst);
  if (!dst) {
    jsvUnLock(arr);
    return 0;
  }
  memcpy(dst, data, (size_t)length);
  return arr;
}

void *jsvMalloc(size_t size) {
  assert(size>0);
  /** Allocate flat string, return pointer to its first element.
   * As we drop the pointer here, it's left locked. jsvGetFlatStringPointer
   * is also safe if 0 is passed in.  */
  JsVar *flatStr = jsvNewFlatStringOfLength((unsigned int)size);
  if (!flatStr) {
    jsErrorFlags |= JSERR_LOW_MEMORY;
    // Not allocated - try and free any command history/etc
    while (jsiFreeMoreMemory());
    // Garbage collect
    jsvGarbageCollect();
    // Try again
    flatStr = jsvNewFlatStringOfLength((unsigned int)size);
  }
  // intentionally no jsvUnLock - see above
  void *p = (void*)jsvGetFlatStringPointer(flatStr);
  if (p) {
    //jsiConsolePrintf("jsvMalloc var %d-%d at %d (%d bytes)\n", jsvGetRef(flatStr), jsvGetRef(flatStr)+jsvGetFlatStringBlocks(flatStr), p, size);
    memset(p,0,size);
  }
  return p;
}

void jsvFree(void *ptr) {
  JsVar *flatStr = jsvGetFlatStringFromPointer((char *)ptr);
  //jsiConsolePrintf("jsvFree var %d at %d (%d bytes)\n", jsvGetRef(flatStr), ptr, jsvGetLength(flatStr));

  jsvUnLock(flatStr);
}<|MERGE_RESOLUTION|>--- conflicted
+++ resolved
@@ -1213,13 +1213,8 @@
     var->flags = (JsVarFlags)(var->flags & ~JSV_VARTYPEMASK) | t;
   } else if (varType>=_JSV_STRING_START && varType<=_JSV_STRING_END) {
     if (jsvGetCharactersInVar(var) > JSVAR_DATA_STRING_NAME_LEN) {
-<<<<<<< HEAD
-      /* Argh. String is too large to fit in a JSV_NAME! We must chomp adjust
-       * STRINGEXTs and potentially add one to put the data in
-=======
-      /* Argh. String is too large to fit in a JSV_NAME! We must make
+      /* Argh. String is too large to fit in a JSV_NAME! We must chomp
        * new STRINGEXTs to put the data in
->>>>>>> a74f5cb1
        */
       JsvStringIterator it;
       char queue[JSVAR_DATA_STRING_LEN - JSVAR_DATA_STRING_NAME_LEN];
@@ -1245,7 +1240,6 @@
           index = nChars - JSVAR_DATA_STRING_MAX_LEN; // remaining
         }
       }
-<<<<<<< HEAD
       if (last) { // no StringExt or didn't fit
         jsvSetCharactersInVar(last, jsvGetMaxCharactersInVar(last));
         JsVar* ext = jsvNewWithFlags(JSV_STRING_EXT_0);
@@ -1269,15 +1263,7 @@
         index = (index + 1) % sizeof(queue);
       }
       jsvStringIteratorFree(&it);
-
       jsvSetCharactersInVar(var, JSVAR_DATA_STRING_NAME_LEN);
-=======
-      jsvSetCharactersInVar(var, JSVAR_DATA_STRING_NAME_LEN);
-      // Free any old stringexts
-      jsvFreePtrStringExt(var);
-      // set up new stringexts
-      jsvSetLastChild(var, jsvGetRef(startExt));
->>>>>>> a74f5cb1
       jsvSetNextSibling(var, 0);
       jsvSetPrevSibling(var, 0);
       jsvSetFirstChild(var, 0);
