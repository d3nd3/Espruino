--- conflicted
+++ resolved
@@ -2314,11 +2314,7 @@
 }
 
 void jsvTraceLockInfo(JsVar *v) {
-<<<<<<< HEAD
-    jsiConsolePrintf("#%d[r%d,l%d] ",jsvGetRef(v), jsvGetRefs(v), jsvGetLocks(v)-1);
-=======
-    jsiConsolePrintf("#%d[r%d,l%d] ",jsvGetRef(v),v->refs,jsvGetLocks(v));
->>>>>>> eac43fbc
+    jsiConsolePrintf("#%d[r%d,l%d] ",jsvGetRef(v),jsvGetRefs(v),jsvGetLocks(v));
 }
 
 /** Get the lowest level at which searchRef appears */
@@ -2332,28 +2328,19 @@
   }
   var->flags |= JSV_IS_RECURSING;
 
-<<<<<<< HEAD
   if (jsvHasSingleChild(var) && jsvGetFirstChild(var)) {
-    int f = _jsvTraceGetLowestLevel(jsvGetFirstChild(var), searchRef);
-=======
-  if (jsvHasSingleChild(var) && var->firstChild) {
-    JsVar *child = jsvLock(var->firstChild);
+    JsVar *child = jsvLock(jsvGetFirstChild(var));
     int f = _jsvTraceGetLowestLevel(child, searchVar);
     jsvUnLock(child);
->>>>>>> eac43fbc
     if (f>=0 && (found<0 || f<found)) found=f+1;
   }
   if (jsvHasChildren(var)) {
     JsVarRef childRef = jsvGetFirstChild(var);
     while (childRef) {
       JsVar *child = jsvLock(childRef);
-<<<<<<< HEAD
-      childRef = jsvGetNextSibling(child);
-=======
       int f = _jsvTraceGetLowestLevel(child, searchVar);
       if (f>=0 && (found<0 || f<found)) found=f+1;
-      childRef = child->nextSibling;
->>>>>>> eac43fbc
+      childRef = jsvGetNextSibling(child);
       jsvUnLock(child);
     }
   }
@@ -2367,143 +2354,6 @@
 #ifdef SAVE_ON_FLASH
   jsiConsolePrint("Trace unimplemented in this version.\n");
 #else
-<<<<<<< HEAD
-    int i;
-    for (i=0;i<indent;i++) jsiConsolePrint(" ");
-
-    if (!ref) {
-        jsiConsolePrint("undefined\n");
-        return;
-    }
-    /*jsiConsolePrint("<");
-    jsiConsolePrintInt(level);
-    jsiConsolePrint(":");
-    jsiConsolePrintInt(_jsvTraceGetLowestLevel(baseRef, ref));
-    jsiConsolePrint("> ");*/
-
-
-    JsVar *var = jsvLock(ref);
-    jsvTraceLockInfo(var);
-
-
-    if (jsvIsName(var)) {
-      if (jsvIsFunctionParameter(var))
-        jsiConsolePrint("Param ");
-      JsVar *str = jsvAsString(var, false);
-      if (jsvIsInt(var)) {
-        jsiConsolePrintf("Name: int %v  ", str);
-      } else if (jsvIsString(var)) {
-        jsiConsolePrintf("Name: '%v'  ", str);
-      } else if (jsvIsArrayBufferName(var)) {
-        jsiConsolePrintf("ArrayBufferName[%d] ", jsvGetInteger(var));
-      } else {
-        assert(0);
-      }
-      jsvUnLock(str);
-      if (jsvIsNameInt(var)) {
-        jsiConsolePrintf("int %d\n", jsvGetFirstChild(var));
-        jsvUnLock(var);
-        return;
-      } else if (jsvIsNameIntBool(var)) {
-        jsiConsolePrintf("bool %s\n", jsvGetFirstChild(var)?"true":"false");
-        jsvUnLock(var);
-        return;
-      } else {
-        // go to what the name points to
-        ref = jsvGetFirstChild(var);
-        if (ref) {
-          level++;
-          int lowestLevel = _jsvTraceGetLowestLevel(baseRef, ref);
-          /*jsiConsolePrint("<");
-          jsiConsolePrintInt(level);
-          jsiConsolePrint(":");
-          jsiConsolePrintInt(lowestLevel);
-          jsiConsolePrint("> ");*/
-
-          var = jsvLock(ref);
-          jsvTraceLockInfo(var);
-          if (lowestLevel < level) {
-            // If this data is available elsewhere in the tree (but nearer the root)
-            // then don't print it. This makes the dump significantly more readable!
-            // It also stops us getting in recursive loops ...
-            jsiConsolePrint("...\n");
-            jsvUnLock(var);
-            return;
-          }
-        } else {
-          jsvUnLock(var);
-          jsiConsolePrint("undefined\n");
-          return;
-        }
-      }
-    }
-
-    if (jsvIsName(var)) {
-      jsiConsolePrint("\n");
-      _jsvTrace(jsvGetRef(var), indent+2, baseRef, level+1);
-      jsvUnLock(var);
-      return;
-    }
-    if (jsvIsObject(var)) jsiConsolePrint("Object {");
-    else if (jsvIsArray(var)) jsiConsolePrintf("Array(%d) [", var->varData.integer);
-    else if (jsvIsPin(var)) jsiConsolePrint("Pin ");
-    else if (jsvIsInt(var)) jsiConsolePrint("Integer ");
-    else if (jsvIsBoolean(var)) jsiConsolePrint("Bool ");
-    else if (jsvIsFloat(var)) jsiConsolePrint("Double ");
-    else if (jsvIsString(var)) jsiConsolePrint("String ");
-    else if (jsvIsArrayBuffer(var)) {
-      jsiConsolePrintf("%s ", jswGetBasicObjectName(var)); // way to get nice name
-      _jsvTrace(jsvGetFirstChild(var), indent+1, baseRef, level+1);
-      jsvUnLock(var);
-      return;
-    } else if (jsvIsFunction(var)) jsiConsolePrint("Function {");
-    else {
-        jsiConsolePrintf("Flags %d\n", var->flags & (JsVarFlags)~(JSV_LOCK_MASK));
-    }
-
-    if (jsvIsStringExt(var)) {
-      jsiConsolePrintf("STRINGEXT"); // way to get nice name
-    } else if (!jsvIsObject(var) && !jsvIsArray(var) && !jsvIsFunction(var)) {
-      JsVar *str = jsvAsString(var, false);
-      if (str) {
-        JsvStringIterator it;
-        jsvStringIteratorNew(&it, str, 0);
-        while (jsvStringIteratorHasChar(&it)) {
-          char ch = jsvStringIteratorGetChar(&it);
-          jsiConsolePrint(escapeCharacter(ch));
-          jsvStringIteratorNext(&it);
-        }
-        jsvStringIteratorFree(&it);
-        jsvUnLock(str);
-      }
-    }
-
-    if (jsvHasStringExt(var)) {
-      if (!jsvIsStringExt(var) && jsvGetFirstChild(var)) { // stringext don't have children (the use them for chars)
-        jsiConsolePrint("( Multi-block string ");
-        JsVarRef child = jsvGetFirstChild(var);
-        while (child) {
-          JsVar *childVar = jsvLock(child);
-          jsvTraceLockInfo(childVar);
-          child = jsvGetFirstChild(childVar);
-          jsvUnLock(childVar);
-        }
-        jsiConsolePrint(")\n");
-      } else
-          jsiConsolePrint("\n");
-    } else {
-      JsVarRef child = jsvGetFirstChild(var);
-      jsiConsolePrint("\n");
-      // dump children
-      while (child) {
-        JsVar *childVar;
-        _jsvTrace(child, indent+2, baseRef, level+1);
-        childVar = jsvLock(child);
-        child = jsvGetNextSibling(childVar);
-        jsvUnLock(childVar);
-      }
-    }
-=======
   int i;
   for (i=0;i<indent;i++) jsiConsolePrint(" ");
 
@@ -2513,7 +2363,6 @@
   }
 
   jsvTraceLockInfo(var);
->>>>>>> eac43fbc
 
   int lowestLevel = _jsvTraceGetLowestLevel(baseVar, var);
   if (lowestLevel < level) {
@@ -2532,7 +2381,7 @@
   else if (jsvIsFunction(var)) { jsiConsolePrint("Function { "); endBracket = '}'; }
   else if (jsvIsPin(var)) jsiConsolePrintf("Pin %d", jsvGetInteger(var));
   else if (jsvIsInt(var)) jsiConsolePrintf("Integer %d", jsvGetInteger(var));
-  else if (jsvIsBoolean(var)) jsiConsolePrintf("Bool %s", var->firstChild?"true":"false");
+  else if (jsvIsBoolean(var)) jsiConsolePrintf("Bool %s", jsvGetBool(var)?"true":"false");
   else if (jsvIsFloat(var)) jsiConsolePrintf("Double %f", jsvGetFloat(var));
   else if (jsvIsFunctionParameter(var)) jsiConsolePrint("Param ");
   else if (jsvIsArrayBufferName(var)) jsiConsolePrintf("ArrayBufferName[%d] ", jsvGetInteger(var));
@@ -2544,15 +2393,15 @@
 
   // print a value if it was stored in here as well...
   if (jsvIsNameInt(var)) {
-    jsiConsolePrintf("= int %d\n", var->firstChild);
+    jsiConsolePrintf("= int %d\n", jsvGetFirstChild(var));
     return;
   } else if (jsvIsNameIntBool(var)) {
-    jsiConsolePrintf("= bool %s\n", var->firstChild?"true":"false");
+    jsiConsolePrintf("= bool %s\n", jsvGetFirstChild(var)?"true":"false");
     return;
   }
 
   if (jsvHasSingleChild(var)) {
-    JsVar *child = var->firstChild ? jsvLock(var->firstChild) : 0;
+    JsVar *child = jsvGetFirstChild(var) ? jsvLock(jsvGetFirstChild(var)) : 0;
     _jsvTrace(child, indent+2, baseVar, level+1);
     jsvUnLock(child);
   } else if (jsvHasChildren(var)) {
